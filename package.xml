<?xml version="1.0"?>
<package format="2">
  <!-- This is a Catkin package.xml file to optionally support building DART in
       a Catkin workspace. Catkin is not required to build DART. For more
       information, see: http://ros.org/reps/rep-0136.html -->
  <name>dartsim</name>
<<<<<<< HEAD
  <version>7.0.0</version>
=======
  <version>6.8.0</version>
>>>>>>> ea19e37f
  <description>
    DART (Dynamic Animation and Robotics Toolkit) is a collaborative,
    cross-platform, open source library created by the Georgia Tech Graphics
    Lab and Humanoid Robotics Lab, with ongoing support by the University
    of Washington Personal Robotics Lab and Open Robotics. DART provides data
    structures and algorithms for kinematic and dynamic applications in robotics
    and computer animation.
  </description>
  <url type="website">http://dartsim.github.io/</url>
  <url type="repository">https://github.com/dartsim/dart</url>
  <url type="bugtracker">https://github.com/dartsim/dart/issues</url>
  <maintainer email="grey@openrobotics.org">Michael X. Grey</maintainer>
  <author email="jslee02@gmail.com">Jeongseok Lee</author>
  <author email="karenliu@cc.gatech.edu">C. Karen Liu</author>
  <author>Mike Stilman</author>
  <license>BSD</license>
  <build_depend>pkg-config</build_depend>
  <depend>assimp</depend>
  <depend>bullet</depend>
  <depend>boost</depend>
  <depend>eigen</depend>
  <depend>libfcl-dev</depend>
  <depend>glut</depend>
  <depend>libflann-dev</depend>
  <depend>liburdfdom-dev</depend>
  <depend>libxi-dev</depend>
  <depend>libxmu-dev</depend>
  <depend>tinyxml2</depend>

  <!-- The following tags are recommended by REP-136 -->
  <exec_depend>catkin</exec_depend>
  <buildtool_depend>cmake</buildtool_depend>
  <export>
    <build_type>cmake</build_type>
  </export>

</package><|MERGE_RESOLUTION|>--- conflicted
+++ resolved
@@ -4,11 +4,7 @@
        a Catkin workspace. Catkin is not required to build DART. For more
        information, see: http://ros.org/reps/rep-0136.html -->
   <name>dartsim</name>
-<<<<<<< HEAD
   <version>7.0.0</version>
-=======
-  <version>6.8.0</version>
->>>>>>> ea19e37f
   <description>
     DART (Dynamic Animation and Robotics Toolkit) is a collaborative,
     cross-platform, open source library created by the Georgia Tech Graphics
