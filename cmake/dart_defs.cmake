--- conflicted
+++ resolved
@@ -877,13 +877,8 @@
       message(
         FATAL_ERROR
         "Target '${dependency_target}' has unsupported type"
-<<<<<<< HEAD
-        " '${dependency_type}'. Only 'STATIC_LIBRARY' and 'SHARED_LIBRARY'"
-        " and 'INTERFACE_LIBRARY' are supported."
-=======
         " '${dependency_type}'. Only 'STATIC_LIBRARY', 'SHARED_LIBRARY', and"
         " 'INTERFACE_LIBRARY' are supported."
->>>>>>> 5e9d0ae7
       )
     endif()
 
@@ -891,10 +886,7 @@
       install(
         TARGETS "${dependency_target}"
         EXPORT "${target}"
-<<<<<<< HEAD
-=======
         INCLUDES DESTINATION "${INCLUDE_INSTALL_DIR}"
->>>>>>> 5e9d0ae7
       )
     else()
       install(
