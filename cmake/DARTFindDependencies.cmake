# If you add a dependency, please add the corresponding rosdep key as a
# dependency in package.xml.

#======================================
# Mandatory dependencies for DART core
#======================================
if(DART_VERBOSE)
  message(STATUS "")
  message(STATUS "[ Mandatory dependencies for DART core ]")
endif()

# Eigen
find_package(EIGEN3 3.0.5 REQUIRED)
dart_check_required_package(EIGEN3 "eigen3")

# CCD
find_package(CCD 1.4.0 REQUIRED)
dart_check_required_package(CCD "libccd")

# FCL
find_package(FCL 0.2.9 REQUIRED)
dart_check_required_package(FCL "fcl")

# ASSIMP
find_package(ASSIMP 3.0.0 REQUIRED)
dart_check_required_package(ASSIMP "assimp")
if(ASSIMP_FOUND)
  # Check for missing symbols in ASSIMP (see #451)
  include(CheckCXXSourceCompiles)
  set(CMAKE_REQUIRED_DEFINITIONS "")
  set(CMAKE_REQUIRED_FLAGS "")
  set(CMAKE_REQUIRED_INCLUDES ${ASSIMP_INCLUDE_DIRS})
  set(CMAKE_REQUIRED_LIBRARIES ${ASSIMP_LIBRARIES})

  check_cxx_source_compiles(
  "
  #include <assimp/scene.h>
  int main()
  {
    aiScene* scene = new aiScene;
    delete scene;
    return 1;
  }
  "
  ASSIMP_AISCENE_CTOR_DTOR_DEFINED)

  if(NOT ASSIMP_AISCENE_CTOR_DTOR_DEFINED)
    if(DART_VERBOSE)
      message(WARNING "The installed version of ASSIMP (${ASSIMP_VERSION}) is "
                      "missing symbols for the constructor and/or destructor of "
                      "aiScene. DART will use its own implementations of these "
                      "functions. We recommend using a version of ASSIMP that "
                      "does not have this issue, once one becomes available.")
    endif()
  endif(NOT ASSIMP_AISCENE_CTOR_DTOR_DEFINED)

  check_cxx_source_compiles(
  "
  #include <assimp/material.h>
  int main()
  {
    aiMaterial* material = new aiMaterial;
    delete material;
    return 1;
  }
  "
  ASSIMP_AIMATERIAL_CTOR_DTOR_DEFINED)

  if(NOT ASSIMP_AIMATERIAL_CTOR_DTOR_DEFINED)
    if(DART_VERBOSE)
      message(WARNING "The installed version of ASSIMP (${ASSIMP_VERSION}) is "
                      "missing symbols for the constructor and/or destructor of "
                      "aiMaterial. DART will use its own implementations of "
                      "these functions. We recommend using a version of ASSIMP "
                      "that does not have this issue, once one becomes available.")
    endif()
  endif(NOT ASSIMP_AIMATERIAL_CTOR_DTOR_DEFINED)

  unset(CMAKE_REQUIRED_INCLUDES)
  unset(CMAKE_REQUIRED_LIBRARIES)
endif()

# Boost
set(DART_MIN_BOOST_VERSION 1.46.0 CACHE INTERNAL "Boost min version requirement" FORCE)
if(MSVC)
  add_definitions(-DBOOST_ALL_NO_LIB)
endif()
add_definitions(-DBOOST_TEST_DYN_LINK)
set(Boost_USE_MULTITHREADED ON)
set(Boost_USE_STATIC_RUNTIME OFF)
if(DART_VERBOSE)
  find_package(Boost ${DART_MIN_BOOST_VERSION} REQUIRED COMPONENTS regex system filesystem)
else()
  find_package(Boost ${DART_MIN_BOOST_VERSION} QUIET REQUIRED COMPONENTS regex system filesystem)
endif()

<<<<<<< HEAD
#===========================================
# Optional dependencies for DART components
#===========================================
if(DART_VERBOSE)
  message(STATUS "")
  message(STATUS "[ Optional dependencies for DART components ]")
endif()

# OpenMP
if(ENABLE_OPENMP)
  find_package(OpenMP QUIET)
  if(DART_VERBOSE)
    if(OPENMP_FOUND)
      message(STATUS "Looking for OpenMP - found")
    else()
      message(STATUS "Looking for OpenMP - NOT found")
    endif()
  endif()
  set(CMAKE_CXX_FLAGS "${CMAKE_CXX_FLAGS} ${OpenMP_CXX_FLAGS}")
endif()

#---------------------------------
# Dependencies for dart-optimizer
#---------------------------------

# NLOPT
find_package(NLOPT 2.4.1 QUIET)
dart_check_optional_package(NLOPT "dart-optimizer-nlopt" "nlopt" "2.4.1")

# IPOPT
find_package(IPOPT 3.11.9 QUIET)
dart_check_optional_package(IPOPT "dart-optimizer-ipopt" "ipopt" "3.11.9")

# Shark
find_package(SHARK QUIET)
if(SHARK_FOUND)
  if(DART_VERBOSE)
    message(STATUS "Looking for SHARK - ${SHARK_VERSION} found")
  endif()
  set(HAVE_SHARK TRUE)
else()
  # message(STATUS "Looking for SHARK - NOT found, please install SHARK (http://image.diku.dk/shark)")
  # TODO(JS): Disabled since not used anywhere for now
  set(HAVE_SHARK FALSE)
endif()

#---------------------------------
# Dependencies for dart-collision
#---------------------------------

# Bullet. Force MODULE mode to use the FindBullet.cmake file distributed with
# CMake. Otherwise, we may end up using the BulletConfig.cmake file distributed
# with Bullet, which uses relative paths and may break transitive dependencies.
find_package(Bullet COMPONENTS BulletMath BulletCollision MODULE QUIET)
if(BULLET_FOUND)
  # Test whether Bullet was built with double precision. If so, we need to
  # define the BT_USE_DOUBLE_PRECISION pre-processor directive before including
  # any Bullet headers. This is a workaround for the fact that Bullet does not
  # add the definition to BULLET_DEFINITIONS or generate a #cmakedefine header.
  include(CheckCXXSourceCompiles)
  set(CMAKE_REQUIRED_FLAGS "")
  set(CMAKE_REQUIRED_DEFINITIONS "-DBT_USE_DOUBLE_PRECISION")
  set(CMAKE_REQUIRED_INCLUDES "${BULLET_INCLUDE_DIRS}")
  set(CMAKE_REQUIRED_LIBRARIES "${BULLET_LIBRARIES}")
  check_cxx_source_compiles(
    "
    #include <btBulletCollisionCommon.h>
    int main()
    {
      btVector3 v(0., 0., 1.);
      btStaticPlaneShape planeShape(v, 0.);
      return 0;
    }
    "
    BT_USE_DOUBLE_PRECISION
  )

  if(DART_VERBOSE)
    if(BT_USE_DOUBLE_PRECISION)
      message(STATUS "Looking for Bullet - found (double precision)")
    else()
      message(STATUS "Looking for Bullet - found (single precision)")
    endif()
  endif()

  set(HAVE_BULLET_COLLISION TRUE)
else()
  message(STATUS "Looking for Bullet - NOT found, to use dart-collision-bullet, please install libbullet-dev")
  set(HAVE_BULLET_COLLISION FALSE)
endif()

#--------------------------------
# Dependencies for dart-planning
#--------------------------------

# FLANN
find_package(FLANN 1.8.4 QUIET)
dart_check_optional_package(FLANN "dart-planning" "flann" "1.8.4")

#-----------------------------
# Dependencies for dart-utils
#-----------------------------

# TINYXML2
find_package(TINYXML2 QUIET)
dart_check_optional_package(TINYXML2 "dart-utils" "tinyxml2" "1.0.1")

# urdfdom
find_package(urdfdom QUIET)
if(urdfdom_FOUND)
  if(DART_VERBOSE)
    message(STATUS "Looking for urdfdom - ${urdfdom_headers_VERSION} found")
  endif()
else()
  message(STATUS "Looking for urdfdom - NOT found, please install liburdfdom-dev")
endif()
if(MSVC)
  set(urdfdom_LIBRARIES optimized urdfdom_sensor      debug urdfdom_sensord
                        optimized urdfdom_model_state debug urdfdom_model_stated
                        optimized urdfdom_model       debug urdfdom_modeld
                        optimized urdfdom_world       debug urdfdom_worldd
                        optimized console_bridge      debug console_bridged)
endif()

#---------------------------
# Dependencies for dart-gui
#---------------------------

# OpenGL
find_package(OpenGL QUIET)
dart_check_optional_package(OPENGL "dart-gui" "OpenGL")

# GLUT
if(WIN32 AND NOT CYGWIN)
  set(GLUT_INCLUDE_DIR "@CMAKE_INSTALL_PREFIX@/include")
  set(GLUT_LIBRARIES glut32)
  set(HAVE_GLUT TRUE)
else()
  find_package(GLUT QUIET)
  dart_check_optional_package(GLUT "dart-gui" "freeglut3")
  if(GLUT_FOUND)
    set(GLUT_LIBRARIES ${GLUT_glut_LIBRARY})
    set(HAVE_GLUT TRUE)
  else()
    set(HAVE_GLUT FALSE)
  endif()
endif()

# OpenSceneGraph
if(DART_BUILD_GUI_OSG)

  find_package(OpenSceneGraph 3.0 QUIET
    COMPONENTS osg osgViewer osgManipulator osgGA osgDB)
  if(OPENSCENEGRAPH_FOUND)
    if(DART_VERBOSE)
      message(STATUS "Looking for OpenSceneGraph - ${OPENSCENEGRAPH_VERSION} found")
    endif()
    set(HAVE_OPENSCENEGRAPH TRUE)
  else(OPENSCENEGRAPH_FOUND)
    # dart-gui-osg requires both OSG and OpenThreads. This section attempts to
    # identify which of those are missing from the building machine and offer
    # advice to the user for getting dart-gui-osg to build.
    find_package(OpenThreads QUIET)
    if(OPENTHREADS_FOUND)
      set(warning_msg "Could NOT find OpenSceneGraph")
    else(OPENTHREADS_FOUND)
      if(OSG_LIBRARY)
        set(warning_msg "Could NOT find OpenThreads")
      else(OSG_LIBRARY)
        set(warning_msg "Could NOT find OpenSceneGraph nor OpenThreads")
      endif(OSG_LIBRARY)
    endif(OPENTHREADS_FOUND)
    message(WARNING "${warning_msg} -- we will skip dart-gui-osg\n"
            "If you believe you do have both OSG and OpenThreads installed, try setting OSG_DIR")
    set(HAVE_OPENSCENEGRAPH FALSE)
  endif(OPENSCENEGRAPH_FOUND)

else()

  message(STATUS "Skipping OpenSceneGraph (DART_BUILD_GUI_OSG == ${DART_BUILD_GUI_OSG})")
  set(HAVE_OPENSCENEGRAPH FALSE)

endif(DART_BUILD_GUI_OSG)
=======
>>>>>>> d472c120

#--------------------
# Misc. dependencies
#--------------------

# Perl modules
find_package(PerlModules COMPONENTS Regexp::Common Getopt::ArgvFile Getopt::Long Term::ANSIColor QUIET)
if(DART_VERBOSE)
  if("${PERLMODULES_FOUND}" STREQUAL "TRUE")
    message(STATUS "Looking for PerlModules - found")
  else()
    message(STATUS "Looking for PerlModules - NOT found, to colorize gcc messages, please install Regexp::Common Getopt::ArgvFile Getopt::Long Term::ANSIColor (http://www.cpan.org/modules/INSTALL.html)")
  endif()
endif()

# Doxygen
find_package(Doxygen QUIET)
dart_check_optional_package(DOXYGEN "generating API documentation" "doxygen")<|MERGE_RESOLUTION|>--- conflicted
+++ resolved
@@ -94,192 +94,6 @@
   find_package(Boost ${DART_MIN_BOOST_VERSION} QUIET REQUIRED COMPONENTS regex system filesystem)
 endif()
 
-<<<<<<< HEAD
-#===========================================
-# Optional dependencies for DART components
-#===========================================
-if(DART_VERBOSE)
-  message(STATUS "")
-  message(STATUS "[ Optional dependencies for DART components ]")
-endif()
-
-# OpenMP
-if(ENABLE_OPENMP)
-  find_package(OpenMP QUIET)
-  if(DART_VERBOSE)
-    if(OPENMP_FOUND)
-      message(STATUS "Looking for OpenMP - found")
-    else()
-      message(STATUS "Looking for OpenMP - NOT found")
-    endif()
-  endif()
-  set(CMAKE_CXX_FLAGS "${CMAKE_CXX_FLAGS} ${OpenMP_CXX_FLAGS}")
-endif()
-
-#---------------------------------
-# Dependencies for dart-optimizer
-#---------------------------------
-
-# NLOPT
-find_package(NLOPT 2.4.1 QUIET)
-dart_check_optional_package(NLOPT "dart-optimizer-nlopt" "nlopt" "2.4.1")
-
-# IPOPT
-find_package(IPOPT 3.11.9 QUIET)
-dart_check_optional_package(IPOPT "dart-optimizer-ipopt" "ipopt" "3.11.9")
-
-# Shark
-find_package(SHARK QUIET)
-if(SHARK_FOUND)
-  if(DART_VERBOSE)
-    message(STATUS "Looking for SHARK - ${SHARK_VERSION} found")
-  endif()
-  set(HAVE_SHARK TRUE)
-else()
-  # message(STATUS "Looking for SHARK - NOT found, please install SHARK (http://image.diku.dk/shark)")
-  # TODO(JS): Disabled since not used anywhere for now
-  set(HAVE_SHARK FALSE)
-endif()
-
-#---------------------------------
-# Dependencies for dart-collision
-#---------------------------------
-
-# Bullet. Force MODULE mode to use the FindBullet.cmake file distributed with
-# CMake. Otherwise, we may end up using the BulletConfig.cmake file distributed
-# with Bullet, which uses relative paths and may break transitive dependencies.
-find_package(Bullet COMPONENTS BulletMath BulletCollision MODULE QUIET)
-if(BULLET_FOUND)
-  # Test whether Bullet was built with double precision. If so, we need to
-  # define the BT_USE_DOUBLE_PRECISION pre-processor directive before including
-  # any Bullet headers. This is a workaround for the fact that Bullet does not
-  # add the definition to BULLET_DEFINITIONS or generate a #cmakedefine header.
-  include(CheckCXXSourceCompiles)
-  set(CMAKE_REQUIRED_FLAGS "")
-  set(CMAKE_REQUIRED_DEFINITIONS "-DBT_USE_DOUBLE_PRECISION")
-  set(CMAKE_REQUIRED_INCLUDES "${BULLET_INCLUDE_DIRS}")
-  set(CMAKE_REQUIRED_LIBRARIES "${BULLET_LIBRARIES}")
-  check_cxx_source_compiles(
-    "
-    #include <btBulletCollisionCommon.h>
-    int main()
-    {
-      btVector3 v(0., 0., 1.);
-      btStaticPlaneShape planeShape(v, 0.);
-      return 0;
-    }
-    "
-    BT_USE_DOUBLE_PRECISION
-  )
-
-  if(DART_VERBOSE)
-    if(BT_USE_DOUBLE_PRECISION)
-      message(STATUS "Looking for Bullet - found (double precision)")
-    else()
-      message(STATUS "Looking for Bullet - found (single precision)")
-    endif()
-  endif()
-
-  set(HAVE_BULLET_COLLISION TRUE)
-else()
-  message(STATUS "Looking for Bullet - NOT found, to use dart-collision-bullet, please install libbullet-dev")
-  set(HAVE_BULLET_COLLISION FALSE)
-endif()
-
-#--------------------------------
-# Dependencies for dart-planning
-#--------------------------------
-
-# FLANN
-find_package(FLANN 1.8.4 QUIET)
-dart_check_optional_package(FLANN "dart-planning" "flann" "1.8.4")
-
-#-----------------------------
-# Dependencies for dart-utils
-#-----------------------------
-
-# TINYXML2
-find_package(TINYXML2 QUIET)
-dart_check_optional_package(TINYXML2 "dart-utils" "tinyxml2" "1.0.1")
-
-# urdfdom
-find_package(urdfdom QUIET)
-if(urdfdom_FOUND)
-  if(DART_VERBOSE)
-    message(STATUS "Looking for urdfdom - ${urdfdom_headers_VERSION} found")
-  endif()
-else()
-  message(STATUS "Looking for urdfdom - NOT found, please install liburdfdom-dev")
-endif()
-if(MSVC)
-  set(urdfdom_LIBRARIES optimized urdfdom_sensor      debug urdfdom_sensord
-                        optimized urdfdom_model_state debug urdfdom_model_stated
-                        optimized urdfdom_model       debug urdfdom_modeld
-                        optimized urdfdom_world       debug urdfdom_worldd
-                        optimized console_bridge      debug console_bridged)
-endif()
-
-#---------------------------
-# Dependencies for dart-gui
-#---------------------------
-
-# OpenGL
-find_package(OpenGL QUIET)
-dart_check_optional_package(OPENGL "dart-gui" "OpenGL")
-
-# GLUT
-if(WIN32 AND NOT CYGWIN)
-  set(GLUT_INCLUDE_DIR "@CMAKE_INSTALL_PREFIX@/include")
-  set(GLUT_LIBRARIES glut32)
-  set(HAVE_GLUT TRUE)
-else()
-  find_package(GLUT QUIET)
-  dart_check_optional_package(GLUT "dart-gui" "freeglut3")
-  if(GLUT_FOUND)
-    set(GLUT_LIBRARIES ${GLUT_glut_LIBRARY})
-    set(HAVE_GLUT TRUE)
-  else()
-    set(HAVE_GLUT FALSE)
-  endif()
-endif()
-
-# OpenSceneGraph
-if(DART_BUILD_GUI_OSG)
-
-  find_package(OpenSceneGraph 3.0 QUIET
-    COMPONENTS osg osgViewer osgManipulator osgGA osgDB)
-  if(OPENSCENEGRAPH_FOUND)
-    if(DART_VERBOSE)
-      message(STATUS "Looking for OpenSceneGraph - ${OPENSCENEGRAPH_VERSION} found")
-    endif()
-    set(HAVE_OPENSCENEGRAPH TRUE)
-  else(OPENSCENEGRAPH_FOUND)
-    # dart-gui-osg requires both OSG and OpenThreads. This section attempts to
-    # identify which of those are missing from the building machine and offer
-    # advice to the user for getting dart-gui-osg to build.
-    find_package(OpenThreads QUIET)
-    if(OPENTHREADS_FOUND)
-      set(warning_msg "Could NOT find OpenSceneGraph")
-    else(OPENTHREADS_FOUND)
-      if(OSG_LIBRARY)
-        set(warning_msg "Could NOT find OpenThreads")
-      else(OSG_LIBRARY)
-        set(warning_msg "Could NOT find OpenSceneGraph nor OpenThreads")
-      endif(OSG_LIBRARY)
-    endif(OPENTHREADS_FOUND)
-    message(WARNING "${warning_msg} -- we will skip dart-gui-osg\n"
-            "If you believe you do have both OSG and OpenThreads installed, try setting OSG_DIR")
-    set(HAVE_OPENSCENEGRAPH FALSE)
-  endif(OPENSCENEGRAPH_FOUND)
-
-else()
-
-  message(STATUS "Skipping OpenSceneGraph (DART_BUILD_GUI_OSG == ${DART_BUILD_GUI_OSG})")
-  set(HAVE_OPENSCENEGRAPH FALSE)
-
-endif(DART_BUILD_GUI_OSG)
-=======
->>>>>>> d472c120
 
 #--------------------
 # Misc. dependencies
