<<<<<<< HEAD
#!/usr/bin/env bash

set -e
=======
brew tap dartsim/dart # for ipopt
>>>>>>> 89e4eb10

brew update > /dev/null

brew install git
brew install cmake
brew install assimp
brew install fcl
brew install bullet --with-double-precision
brew install ode --with-libccd --with-double-precision
brew install flann
brew install boost
brew install eigen
brew install tinyxml
brew install tinyxml2
brew install libccd
brew install nlopt
brew install ipopt
brew install urdfdom
brew install open-scene-graph<|MERGE_RESOLUTION|>--- conflicted
+++ resolved
@@ -1,10 +1,8 @@
-<<<<<<< HEAD
 #!/usr/bin/env bash
 
 set -e
-=======
+
 brew tap dartsim/dart # for ipopt
->>>>>>> 89e4eb10
 
 brew update > /dev/null
 
