brew update > /dev/null
<<<<<<< HEAD

PACKAGES='
git
cmake
assimp
fcl
bullet
flann
boost
eigen
tinyxml2
libccd
nlopt
ipopt
ros/deps/urdfdom
ros/deps/urdfdom_headers
ros/deps/console_bridge
open-scene-graph
'

brew install $PACKAGES | grep -v '%$'
=======
brew bundle
>>>>>>> d472c120
<|MERGE_RESOLUTION|>--- conflicted
+++ resolved
@@ -1,26 +1,2 @@
 brew update > /dev/null
-<<<<<<< HEAD
-
-PACKAGES='
-git
-cmake
-assimp
-fcl
-bullet
-flann
-boost
-eigen
-tinyxml2
-libccd
-nlopt
-ipopt
-ros/deps/urdfdom
-ros/deps/urdfdom_headers
-ros/deps/console_bridge
-open-scene-graph
-'
-
-brew install $PACKAGES | grep -v '%$'
-=======
-brew bundle
->>>>>>> d472c120
+brew bundle