/*
 * Copyright (c) 2011-2019, The DART development contributors
 * All rights reserved.
 *
 * The list of contributors can be found at:
 *   https://github.com/dartsim/dart/blob/master/LICENSE
 *
 * This file is provided under the following "BSD-style" License:
 *   Redistribution and use in source and binary forms, with or
 *   without modification, are permitted provided that the following
 *   conditions are met:
 *   * Redistributions of source code must retain the above copyright
 *     notice, this list of conditions and the following disclaimer.
 *   * Redistributions in binary form must reproduce the above
 *     copyright notice, this list of conditions and the following
 *     disclaimer in the documentation and/or other materials provided
 *     with the distribution.
 *   THIS SOFTWARE IS PROVIDED BY THE COPYRIGHT HOLDERS AND
 *   CONTRIBUTORS "AS IS" AND ANY EXPRESS OR IMPLIED WARRANTIES,
 *   INCLUDING, BUT NOT LIMITED TO, THE IMPLIED WARRANTIES OF
 *   MERCHANTABILITY AND FITNESS FOR A PARTICULAR PURPOSE ARE
 *   DISCLAIMED. IN NO EVENT SHALL THE COPYRIGHT HOLDER OR
 *   CONTRIBUTORS BE LIABLE FOR ANY DIRECT, INDIRECT, INCIDENTAL,
 *   SPECIAL, EXEMPLARY, OR CONSEQUENTIAL DAMAGES (INCLUDING, BUT NOT
 *   LIMITED TO, PROCUREMENT OF SUBSTITUTE GOODS OR SERVICES; LOSS OF
 *   USE, DATA, OR PROFITS; OR BUSINESS INTERRUPTION) HOWEVER CAUSED
 *   AND ON ANY THEORY OF LIABILITY, WHETHER IN CONTRACT, STRICT
 *   LIABILITY, OR TORT (INCLUDING NEGLIGENCE OR OTHERWISE) ARISING IN
 *   ANY WAY OUT OF THE USE OF THIS SOFTWARE, EVEN IF ADVISED OF THE
 *   POSSIBILITY OF SUCH DAMAGE.
 */

#include "dart/utils/sdf/SdfParser.hpp"

#include <fstream>
#include <functional>
#include <iostream>
#include <map>
#include <string>

#include <Eigen/Dense>
#include <Eigen/StdVector>
#include <tinyxml2.h>

#include "dart/common/Console.hpp"
#include "dart/common/LocalResourceRetriever.hpp"
#include "dart/common/ResourceRetriever.hpp"
#include "dart/common/Uri.hpp"
#include "dart/dynamics/BallJoint.hpp"
#include "dart/dynamics/BodyNode.hpp"
#include "dart/dynamics/BoxShape.hpp"
#include "dart/dynamics/CylinderShape.hpp"
#include "dart/dynamics/FreeJoint.hpp"
#include "dart/dynamics/MeshShape.hpp"
#include "dart/dynamics/PrismaticJoint.hpp"
#include "dart/dynamics/RevoluteJoint.hpp"
#include "dart/dynamics/ScrewJoint.hpp"
#include "dart/dynamics/Skeleton.hpp"
#include "dart/dynamics/SoftBodyNode.hpp"
#include "dart/dynamics/SphereShape.hpp"
#include "dart/dynamics/UniversalJoint.hpp"
#include "dart/dynamics/WeldJoint.hpp"
#include "dart/simulation/World.hpp"
#include "dart/utils/CompositeResourceRetriever.hpp"
#include "dart/utils/DartResourceRetriever.hpp"
#include "dart/utils/SkelParser.hpp"
#include "dart/utils/XmlHelpers.hpp"

namespace dart {
namespace utils {

namespace SdfParser {

namespace {

using BodyPropPtr = std::shared_ptr<dynamics::BodyNode::Properties>;

struct SDFBodyNode
{
  BodyPropPtr properties;
  Eigen::Isometry3d initTransform;
  std::string type;
  EIGEN_MAKE_ALIGNED_OPERATOR_NEW
};

using JointPropPtr = std::shared_ptr<dynamics::Joint::Properties>;

struct SDFJoint
{
  JointPropPtr properties;
  std::string parentName;
  std::string childName;
  std::string type;
};

// Maps the name of a BodyNode to its properties
using BodyMap = common::aligned_map<std::string, SDFBodyNode>;

// Maps a child BodyNode to the properties of its parent Joint
using JointMap = std::map<std::string, SDFJoint>;

simulation::WorldPtr readWorld(
    tinyxml2::XMLElement* worldElement,
    const common::Uri& baseUri,
    const common::ResourceRetrieverPtr& retriever);

void readPhysics(
    tinyxml2::XMLElement* physicsElement, simulation::WorldPtr world);

dynamics::SkeletonPtr readSkeleton(
    tinyxml2::XMLElement* skeletonElement,
    const common::Uri& baseUri,
    const common::ResourceRetrieverPtr& retriever);

bool createPair(
    dynamics::SkeletonPtr skeleton,
    dynamics::BodyNode* parent,
    const SDFJoint& newJoint,
    const SDFBodyNode& newBody);

enum NextResult
{
  VALID,
  CONTINUE,
  BREAK,
  CREATE_FREEJOINT_ROOT
};

NextResult getNextJointAndNodePair(
    BodyMap::iterator& body,
    JointMap::const_iterator& parentJoint,
    dynamics::BodyNode*& parentBody,
    const dynamics::SkeletonPtr skeleton,
    BodyMap& sdfBodyNodes,
    const JointMap& sdfJoints);

dynamics::SkeletonPtr makeSkeleton(
    tinyxml2::XMLElement* skeletonElement, Eigen::Isometry3d& skeletonFrame);

template <class NodeType>
std::pair<dynamics::Joint*, dynamics::BodyNode*> createJointAndNodePair(
    dynamics::SkeletonPtr skeleton,
    dynamics::BodyNode* parent,
    const SDFJoint& joint,
    const SDFBodyNode& node);

BodyMap readAllBodyNodes(
    tinyxml2::XMLElement* skeletonElement,
    const common::Uri& baseUri,
    const common::ResourceRetrieverPtr& retriever,
    const Eigen::Isometry3d& skeletonFrame);

SDFBodyNode readBodyNode(
    tinyxml2::XMLElement* bodyNodeElement,
    const Eigen::Isometry3d& skeletonFrame,
    const common::Uri& baseUri,
    const common::ResourceRetrieverPtr& retriever);

dynamics::SoftBodyNode::UniqueProperties readSoftBodyProperties(
    tinyxml2::XMLElement* softBodyNodeElement);

dynamics::ShapePtr readShape(
    tinyxml2::XMLElement* shapelement,
    const common::Uri& baseUri,
    const common::ResourceRetrieverPtr& retriever);

dynamics::ShapeNode* readShapeNode(
    dynamics::BodyNode* bodyNode,
    tinyxml2::XMLElement* shapeNodeEle,
    const std::string& shapeNodeName,
    const common::Uri& baseUri,
    const common::ResourceRetrieverPtr& retriever);

void readMaterial(
    tinyxml2::XMLElement* materialEle, dynamics::ShapeNode* shapeNode);

void readVisualizationShapeNode(
    dynamics::BodyNode* bodyNode,
    tinyxml2::XMLElement* vizShapeNodeEle,
    const common::Uri& baseUri,
    const common::ResourceRetrieverPtr& retriever);

void readCollisionShapeNode(
    dynamics::BodyNode* bodyNode,
    tinyxml2::XMLElement* collShapeNodeEle,
    const common::Uri& baseUri,
    const common::ResourceRetrieverPtr& retriever);

void readAspects(
    const dynamics::SkeletonPtr& skeleton,
    tinyxml2::XMLElement* skeletonElement,
    const common::Uri& baseUri,
    const common::ResourceRetrieverPtr& retriever);

JointMap readAllJoints(
    tinyxml2::XMLElement* skeletonElement,
    const Eigen::Isometry3d& skeletonFrame,
    const BodyMap& sdfBodyNodes);

SDFJoint readJoint(
    tinyxml2::XMLElement* jointElement,
    const BodyMap& bodies,
    const Eigen::Isometry3d& skeletonFrame);

dart::dynamics::WeldJoint::Properties readWeldJoint(
    tinyxml2::XMLElement* jointElement,
    const Eigen::Isometry3d& parentModelFrame,
    const std::string& name);

dynamics::RevoluteJoint::Properties readRevoluteJoint(
    tinyxml2::XMLElement* revoluteJointElement,
    const Eigen::Isometry3d& parentModelFrame,
    const std::string& name);

dynamics::PrismaticJoint::Properties readPrismaticJoint(
    tinyxml2::XMLElement* jointElement,
    const Eigen::Isometry3d& parentModelFrame,
    const std::string& name);

dynamics::ScrewJoint::Properties readScrewJoint(
    tinyxml2::XMLElement* jointElement,
    const Eigen::Isometry3d& parentModelFrame,
    const std::string& name);

dynamics::UniversalJoint::Properties readUniversalJoint(
    tinyxml2::XMLElement* jointElement,
    const Eigen::Isometry3d& parentModelFrame,
    const std::string& name);

dynamics::BallJoint::Properties readBallJoint(
    tinyxml2::XMLElement* jointElement,
    const Eigen::Isometry3d& parentModelFrame,
    const std::string& name);

common::ResourceRetrieverPtr getRetriever(
    const common::ResourceRetrieverPtr& retriever);

} // anonymous namespace

//==============================================================================
simulation::WorldPtr readSdfFile(
    const common::Uri& uri, const common::ResourceRetrieverPtr& nullOrRetriever)
{
  return readWorld(uri, nullOrRetriever);
}

//==============================================================================
bool checkVersion(
    const tinyxml2::XMLElement& sdfElement, const common::Uri& uri)
{
  const std::string version = getAttributeString(&sdfElement, "version");
  // TODO: We need version aware SDF parser (see #264)
  // We support 1.4 ~ 1.6.
  if (version != "1.4" && version != "1.5" && version != "1.6")
  {
    dtwarn << "[SdfParser] The file format of [" << uri.toString()
           << "] was found to be [" << version << "], but we only support SDF "
           << "1.4, 1.5, and 1.6!\n";
    return false;
  }

  return true;
}

//==============================================================================
simulation::WorldPtr readWorld(
    const common::Uri& uri, const common::ResourceRetrieverPtr& nullOrRetriever)
{
  const auto retriever = getRetriever(nullOrRetriever);

  //--------------------------------------------------------------------------
  // Load xml and create Document
  tinyxml2::XMLDocument sdfFile;
  try
  {
    openXMLFile(sdfFile, uri, retriever);
  }
  catch (std::exception const& e)
  {
    dtwarn << "[SdfParser::readSdfFile] Loading file [" << uri.toString()
           << "] failed: " << e.what() << "\n";
    return nullptr;
  }

  //--------------------------------------------------------------------------
  // Load DART
  tinyxml2::XMLElement* sdfElement = nullptr;
  sdfElement = sdfFile.FirstChildElement("sdf");
  if (sdfElement == nullptr)
    return nullptr;

  //--------------------------------------------------------------------------
  // version attribute
<<<<<<< HEAD
  std::string version = getAttributeString(sdfElement, "version");
  // TODO: We need version aware SDF parser (see #264)
  // We support 1.4 only for now.
  if (version != "1.4" && version != "1.5")
  {
    dtwarn << "[SdfParser::readSdfFile] The file format of [" << uri.toString()
           << "] was found to be [" << version << "], but we only support SDF "
           << "1.4 and 1.5!\n";
=======
  if (!checkVersion(*sdfElement, uri))
>>>>>>> 6b889dba
    return nullptr;

  //--------------------------------------------------------------------------
  // Load World
  tinyxml2::XMLElement* worldElement = nullptr;
  worldElement = sdfElement->FirstChildElement("world");
  if (worldElement == nullptr)
    return nullptr;

  return readWorld(worldElement, uri, retriever);
}

//==============================================================================
dynamics::SkeletonPtr readSkeleton(
    const common::Uri& uri, const common::ResourceRetrieverPtr& nullOrRetriever)
{
  const auto retriever = getRetriever(nullOrRetriever);

  //--------------------------------------------------------------------------
  // Load xml and create Document
  tinyxml2::XMLDocument _dartFile;
  try
  {
    openXMLFile(_dartFile, uri, retriever);
  }
  catch (std::exception const& e)
  {
    dtwarn << "[SdfParser::readSkeleton] Loading file [" << uri.toString()
           << "] failed: " << e.what() << "\n";
    return nullptr;
  }

  //--------------------------------------------------------------------------
  // Load sdf
  tinyxml2::XMLElement* sdfElement = nullptr;
  sdfElement = _dartFile.FirstChildElement("sdf");
  if (sdfElement == nullptr)
    return nullptr;

  //--------------------------------------------------------------------------
  // version attribute
<<<<<<< HEAD
  std::string version = getAttributeString(sdfElement, "version");
  // TODO: We need version aware SDF parser (see #264)
  // We support 1.4 only for now.
  if (version != "1.4" && version != "1.5")
  {
    dtwarn << "[SdfParser::readSdfFile] The file format of [" << uri.toString()
           << "] was found to be [" << version
           << "], but we only support SDF 1.4 and 1.5!\n";
=======
  if (!checkVersion(*sdfElement, uri))
>>>>>>> 6b889dba
    return nullptr;

  //--------------------------------------------------------------------------
  // Load skeleton
  tinyxml2::XMLElement* skelElement = nullptr;
  skelElement = sdfElement->FirstChildElement("model");
  if (skelElement == nullptr)
    return nullptr;

  dynamics::SkeletonPtr newSkeleton = readSkeleton(skelElement, uri, retriever);

  return newSkeleton;
}

namespace {

//==============================================================================
simulation::WorldPtr readWorld(
    tinyxml2::XMLElement* worldElement,
    const common::Uri& baseUri,
    const common::ResourceRetrieverPtr& retriever)
{
  assert(worldElement != nullptr);

  // Create a world
  simulation::WorldPtr newWorld = simulation::World::create();

  //--------------------------------------------------------------------------
  // Name attribute
  std::string name = getAttributeString(worldElement, "name");
  newWorld->setName(name);

  //--------------------------------------------------------------------------
  // Load physics
  if (hasElement(worldElement, "physics"))
  {
    tinyxml2::XMLElement* physicsElement
        = worldElement->FirstChildElement("physics");
    readPhysics(physicsElement, newWorld);
  }

  //--------------------------------------------------------------------------
  // Load skeletons
  ElementEnumerator skeletonElements(worldElement, "model");
  while (skeletonElements.next())
  {
    dynamics::SkeletonPtr newSkeleton
        = readSkeleton(skeletonElements.get(), baseUri, retriever);

    newWorld->addSkeleton(newSkeleton);
  }

  return newWorld;
}

//==============================================================================
void readPhysics(
    tinyxml2::XMLElement* physicsElement, simulation::WorldPtr world)
{
  // Type attribute
  // std::string physicsEngineName = getAttribute(_physicsElement, "type");

  // Time step
  if (hasElement(physicsElement, "max_step_size"))
  {
    double timeStep = getValueDouble(physicsElement, "max_step_size");
    world->setTimeStep(timeStep);
  }

  // Number of max contacts
  // if (hasElement(_physicsElement, "max_contacts"))
  // {
  //   int timeStep = getValueInt(_physicsElement, "max_contacts");
  //   _world->setMaxNumContacts(timeStep);
  // }

  // Gravity
  if (hasElement(physicsElement, "gravity"))
  {
    Eigen::Vector3d gravity = getValueVector3d(physicsElement, "gravity");
    world->setGravity(gravity);
  }
}

//==============================================================================
dynamics::SkeletonPtr readSkeleton(
    tinyxml2::XMLElement* skeletonElement,
    const common::Uri& baseUri,
    const common::ResourceRetrieverPtr& retriever)
{
  assert(skeletonElement != nullptr);

  Eigen::Isometry3d skeletonFrame = Eigen::Isometry3d::Identity();
  dynamics::SkeletonPtr newSkeleton
      = makeSkeleton(skeletonElement, skeletonFrame);

  //--------------------------------------------------------------------------
  // Bodies
  BodyMap sdfBodyNodes
      = readAllBodyNodes(skeletonElement, baseUri, retriever, skeletonFrame);

  //--------------------------------------------------------------------------
  // Joints
  JointMap sdfJoints
      = readAllJoints(skeletonElement, skeletonFrame, sdfBodyNodes);

  // Iterate through the collected properties and construct the Skeleton from
  // the root nodes downward
  BodyMap::iterator body = sdfBodyNodes.begin();
  JointMap::const_iterator parentJoint;
  dynamics::BodyNode* parentBody{nullptr};
  while (body != sdfBodyNodes.end())
  {
    NextResult result = getNextJointAndNodePair(
        body, parentJoint, parentBody, newSkeleton, sdfBodyNodes, sdfJoints);

    if (BREAK == result)
      break;
    else if (CONTINUE == result)
      continue;
    else if (CREATE_FREEJOINT_ROOT == result)
    {
      // If a root FreeJoint is needed for the parent of the current joint, then
      // create it
      SDFJoint rootJoint;
      rootJoint.properties = dynamics::FreeJoint::Properties::createShared(
          dynamics::Joint::Properties("root", body->second.initTransform));
      rootJoint.type = "free";

      if (!createPair(newSkeleton, nullptr, rootJoint, body->second))
        break;

      sdfBodyNodes.erase(body);
      body = sdfBodyNodes.begin();

      continue;
    }

    if (!createPair(newSkeleton, parentBody, parentJoint->second, body->second))
      break;

    sdfBodyNodes.erase(body);
    body = sdfBodyNodes.begin();
  }

  // Read aspects here since aspects cannot be added if the BodyNodes haven't
  // created yet.
  readAspects(newSkeleton, skeletonElement, baseUri, retriever);

  // Set positions to their initial values
  newSkeleton->resetPositions();

  return newSkeleton;
}

//==============================================================================
bool createPair(
    dynamics::SkeletonPtr skeleton,
    dynamics::BodyNode* parent,
    const SDFJoint& newJoint,
    const SDFBodyNode& newBody)
{
  std::pair<dynamics::Joint*, dynamics::BodyNode*> pair;

  if (newBody.type.empty())
  {
    pair = createJointAndNodePair<dynamics::BodyNode>(
        skeleton, parent, newJoint, newBody);
  }
  else if (std::string("soft") == newBody.type)
  {
    pair = createJointAndNodePair<dynamics::SoftBodyNode>(
        skeleton, parent, newJoint, newBody);
  }
  else
  {
    dterr << "[SdfParser::createPair] Unsupported Link type: " << newBody.type
          << "\n";
    return false;
  }

  if (!pair.first || !pair.second)
    return false;

  return true;
}

//==============================================================================
NextResult getNextJointAndNodePair(
    BodyMap::iterator& body,
    JointMap::const_iterator& parentJoint,
    dynamics::BodyNode*& parentBody,
    const dynamics::SkeletonPtr skeleton,
    BodyMap& sdfBodyNodes,
    const JointMap& sdfJoints)
{
  parentJoint = sdfJoints.find(body->first);
  if (parentJoint == sdfJoints.end())
  {
    return CREATE_FREEJOINT_ROOT;
  }

  const std::string& parentBodyName = parentJoint->second.parentName;
  const std::string& parentJointName = parentJoint->second.properties->mName;

  // Check if the parent Body is created yet
  parentBody = skeleton->getBodyNode(parentBodyName);
  if (nullptr == parentBody && parentBodyName != "world"
      && !parentBodyName.empty())
  {
    // Find the properties of the parent Joint of the current Joint, because it
    // does not seem to be created yet.
    BodyMap::iterator check_parent_body = sdfBodyNodes.find(parentBodyName);

    if (check_parent_body == sdfBodyNodes.end())
    {
      // The Body does not exist in the file
      dterr << "[SdfParser::getNextJointAndNodePair] Could not find Link "
            << "named [" << parentBodyName << "] requested as parent of "
            << "Joint [" << parentJointName << "]. We will now quit "
            << "parsing.\n";
      return BREAK;
    }
    else
    {
      body = check_parent_body;
      return CONTINUE; // Create the parent before creating the current Joint
    }
  }

  return VALID;
}

dynamics::SkeletonPtr makeSkeleton(
    tinyxml2::XMLElement* _skeletonElement, Eigen::Isometry3d& skeletonFrame)
{
  assert(_skeletonElement != nullptr);

  dynamics::SkeletonPtr newSkeleton = dynamics::Skeleton::create();

  //--------------------------------------------------------------------------
  // Name attribute
  std::string name = getAttributeString(_skeletonElement, "name");
  newSkeleton->setName(name);

  //--------------------------------------------------------------------------
  // immobile attribute
  if (hasElement(_skeletonElement, "static"))
  {
    bool isStatic = getValueBool(_skeletonElement, "static");
    newSkeleton->setMobile(!isStatic);
  }

  //--------------------------------------------------------------------------
  // transformation
  if (hasElement(_skeletonElement, "pose"))
  {
    Eigen::Isometry3d W
        = getValueIsometry3dWithExtrinsicRotation(_skeletonElement, "pose");
    skeletonFrame = W;
  }

  return newSkeleton;
}

//==============================================================================
template <class NodeType>
std::pair<dynamics::Joint*, dynamics::BodyNode*> createJointAndNodePair(
    dynamics::SkeletonPtr skeleton,
    dynamics::BodyNode* parent,
    const SDFJoint& joint,
    const SDFBodyNode& node)
{
  const std::string& type = joint.type;

  if (std::string("prismatic") == type)
    return skeleton->createJointAndBodyNodePair<dynamics::PrismaticJoint>(
        parent,
        static_cast<const dynamics::PrismaticJoint::Properties&>(
            *joint.properties),
        static_cast<const typename NodeType::Properties&>(*node.properties));
  else if (std::string("revolute") == type)
    return skeleton->createJointAndBodyNodePair<dynamics::RevoluteJoint>(
        parent,
        static_cast<const dynamics::RevoluteJoint::Properties&>(
            *joint.properties),
        static_cast<const typename NodeType::Properties&>(*node.properties));
  else if (std::string("screw") == type)
    return skeleton->createJointAndBodyNodePair<dynamics::ScrewJoint>(
        parent,
        static_cast<const dynamics::ScrewJoint::Properties&>(*joint.properties),
        static_cast<const typename NodeType::Properties&>(*node.properties));
  else if (std::string("revolute2") == type)
    return skeleton->createJointAndBodyNodePair<dynamics::UniversalJoint>(
        parent,
        static_cast<const dynamics::UniversalJoint::Properties&>(
            *joint.properties),
        static_cast<const typename NodeType::Properties&>(*node.properties));
  else if (std::string("ball") == type)
    return skeleton->createJointAndBodyNodePair<dynamics::BallJoint>(
        parent,
        static_cast<const dynamics::BallJoint::Properties&>(*joint.properties),
        static_cast<const typename NodeType::Properties&>(*node.properties));
  else if (std::string("fixed") == type)
    return skeleton->createJointAndBodyNodePair<dynamics::WeldJoint>(
        parent,
        static_cast<const dynamics::WeldJoint::Properties&>(*joint.properties),
        static_cast<const typename NodeType::Properties&>(*node.properties));
  else if (std::string("free") == type)
    return skeleton->createJointAndBodyNodePair<dynamics::FreeJoint>(
        parent,
        static_cast<const dynamics::FreeJoint::Properties&>(*joint.properties),
        static_cast<const typename NodeType::Properties&>(*node.properties));

  dterr << "[SdfParser::createJointAndNodePair] Unsupported Joint type "
           "encountered: "
        << type << ". Please report this as a bug! We will now quit parsing.\n";
  return std::pair<dynamics::Joint*, dynamics::BodyNode*>(nullptr, nullptr);
}

//==============================================================================
BodyMap readAllBodyNodes(
    tinyxml2::XMLElement* skeletonElement,
    const common::Uri& baseUri,
    const common::ResourceRetrieverPtr& retriever,
    const Eigen::Isometry3d& skeletonFrame)
{
  ElementEnumerator bodies(skeletonElement, "link");
  BodyMap sdfBodyNodes;
  while (bodies.next())
  {
    SDFBodyNode body
        = readBodyNode(bodies.get(), skeletonFrame, baseUri, retriever);

    BodyMap::iterator it = sdfBodyNodes.find(body.properties->mName);
    if (it != sdfBodyNodes.end())
    {
      dtwarn << "[SdfParser::readAllBodyNodes] Duplicate name in file: "
             << body.properties->mName << "\n"
             << "Every Link must have a unique name!\n";
      continue;
    }

    sdfBodyNodes[body.properties->mName] = body;
  }

  return sdfBodyNodes;
}

//===============================================================================
SDFBodyNode readBodyNode(
    tinyxml2::XMLElement* bodyNodeElement,
    const Eigen::Isometry3d& skeletonFrame,
    const common::Uri& /*baseUri*/,
    const common::ResourceRetrieverPtr& /*retriever*/)
{
  assert(bodyNodeElement != nullptr);

  dynamics::BodyNode::Properties properties;
  Eigen::Isometry3d initTransform = Eigen::Isometry3d::Identity();

  // Name attribute
  std::string name = getAttributeString(bodyNodeElement, "name");
  properties.mName = name;

  //--------------------------------------------------------------------------
  // gravity
  if (hasElement(bodyNodeElement, "gravity"))
  {
    bool gravityMode = getValueBool(bodyNodeElement, "gravity");
    properties.mGravityMode = gravityMode;
  }

  //--------------------------------------------------------------------------
  // self_collide
  //    if (hasElement(_bodyElement, "self_collide"))
  //    {
  //        bool gravityMode = getValueBool(_bodyElement, "self_collide");
  //    }

  //--------------------------------------------------------------------------
  // transformation
  if (hasElement(bodyNodeElement, "pose"))
  {
    Eigen::Isometry3d W
        = getValueIsometry3dWithExtrinsicRotation(bodyNodeElement, "pose");
    initTransform = skeletonFrame * W;
  }
  else
  {
    initTransform = skeletonFrame;
  }

  //--------------------------------------------------------------------------
  // inertia
  if (hasElement(bodyNodeElement, "inertial"))
  {
    tinyxml2::XMLElement* inertiaElement
        = getElement(bodyNodeElement, "inertial");

    // mass
    if (hasElement(inertiaElement, "mass"))
    {
      double mass = getValueDouble(inertiaElement, "mass");
      properties.mInertia.setMass(mass);
    }

    // offset
    if (hasElement(inertiaElement, "pose"))
    {
      Eigen::Isometry3d T
          = getValueIsometry3dWithExtrinsicRotation(inertiaElement, "pose");
      properties.mInertia.setLocalCOM(T.translation());
    }

    // inertia
    if (hasElement(inertiaElement, "inertia"))
    {
      tinyxml2::XMLElement* moiElement = getElement(inertiaElement, "inertia");

      double ixx = getValueDouble(moiElement, "ixx");
      double iyy = getValueDouble(moiElement, "iyy");
      double izz = getValueDouble(moiElement, "izz");

      double ixy = getValueDouble(moiElement, "ixy");
      double ixz = getValueDouble(moiElement, "ixz");
      double iyz = getValueDouble(moiElement, "iyz");

      properties.mInertia.setMoment(ixx, iyy, izz, ixy, ixz, iyz);
    }
  }

  SDFBodyNode sdfBodyNode;
  sdfBodyNode.initTransform = initTransform;
  if (hasElement(bodyNodeElement, "soft_shape"))
  {
    auto softProperties = readSoftBodyProperties(bodyNodeElement);

    sdfBodyNode.properties = dynamics::SoftBodyNode::Properties::createShared(
        properties, softProperties);
    sdfBodyNode.type = "soft";
  }
  else
  {
    sdfBodyNode.properties
        = dynamics::BodyNode::Properties::createShared(properties);
    sdfBodyNode.type = "";
  }

  return sdfBodyNode;
}

//==============================================================================
dynamics::SoftBodyNode::UniqueProperties readSoftBodyProperties(
    tinyxml2::XMLElement* softBodyNodeElement)
{
  //---------------------------------- Note ------------------------------------
  // SoftBodyNode is created if _softBodyNodeElement has <soft_shape>.
  // Otherwise, BodyNode is created.

  //----------------------------------------------------------------------------
  assert(softBodyNodeElement != nullptr);

  dynamics::SoftBodyNode::UniqueProperties softProperties;

  //----------------------------------------------------------------------------
  // Soft properties
  if (hasElement(softBodyNodeElement, "soft_shape"))
  {
    tinyxml2::XMLElement* softShapeEle
        = getElement(softBodyNodeElement, "soft_shape");

    // mass
    double totalMass = getValueDouble(softShapeEle, "total_mass");

    // pose
    Eigen::Isometry3d T = Eigen::Isometry3d::Identity();
    if (hasElement(softShapeEle, "pose"))
      T = getValueIsometry3dWithExtrinsicRotation(softShapeEle, "pose");

    // geometry
    tinyxml2::XMLElement* geometryEle = getElement(softShapeEle, "geometry");
    if (hasElement(geometryEle, "sphere"))
    {
      tinyxml2::XMLElement* sphereEle = getElement(geometryEle, "sphere");
      const auto radius = getValueDouble(sphereEle, "radius");
      const auto nSlices = getValueUInt(sphereEle, "num_slices");
      const auto nStacks = getValueUInt(sphereEle, "num_stacks");
      softProperties = dynamics::SoftBodyNodeHelper::makeSphereProperties(
          radius, nSlices, nStacks, totalMass);
    }
    else if (hasElement(geometryEle, "box"))
    {
      tinyxml2::XMLElement* boxEle = getElement(geometryEle, "box");
      Eigen::Vector3d size = getValueVector3d(boxEle, "size");
      Eigen::Vector3i frags = getValueVector3i(boxEle, "frags");
      softProperties = dynamics::SoftBodyNodeHelper::makeBoxProperties(
          size, T, frags, totalMass);
    }
    else if (hasElement(geometryEle, "ellipsoid"))
    {
      tinyxml2::XMLElement* ellipsoidEle = getElement(geometryEle, "ellipsoid");
      Eigen::Vector3d size = getValueVector3d(ellipsoidEle, "size");
      const auto nSlices = getValueUInt(ellipsoidEle, "num_slices");
      const auto nStacks = getValueUInt(ellipsoidEle, "num_stacks");
      softProperties = dynamics::SoftBodyNodeHelper::makeEllipsoidProperties(
          size, nSlices, nStacks, totalMass);
    }
    else if (hasElement(geometryEle, "cylinder"))
    {
      tinyxml2::XMLElement* ellipsoidEle = getElement(geometryEle, "cylinder");
      double radius = getValueDouble(ellipsoidEle, "radius");
      double height = getValueDouble(ellipsoidEle, "height");
      double nSlices = getValueDouble(ellipsoidEle, "num_slices");
      double nStacks = getValueDouble(ellipsoidEle, "num_stacks");
      double nRings = getValueDouble(ellipsoidEle, "num_rings");
      softProperties = dynamics::SoftBodyNodeHelper::makeCylinderProperties(
          radius, height, nSlices, nStacks, nRings, totalMass);
    }
    else
    {
      dterr << "Unknown soft shape.\n";
    }

    // kv
    if (hasElement(softShapeEle, "kv"))
    {
      softProperties.mKv = getValueDouble(softShapeEle, "kv");
    }

    // ke
    if (hasElement(softShapeEle, "ke"))
    {
      softProperties.mKe = getValueDouble(softShapeEle, "ke");
    }

    // damp
    if (hasElement(softShapeEle, "damp"))
    {
      softProperties.mDampCoeff = getValueDouble(softShapeEle, "damp");
    }
  }

  return softProperties;
}

//==============================================================================
dynamics::ShapePtr readShape(
    tinyxml2::XMLElement* _shapelement,
    const common::Uri& baseUri,
    const common::ResourceRetrieverPtr& _retriever)
{
  dynamics::ShapePtr newShape;

  // type
  assert(hasElement(_shapelement, "geometry"));
  tinyxml2::XMLElement* geometryElement = getElement(_shapelement, "geometry");

  if (hasElement(geometryElement, "sphere"))
  {
    tinyxml2::XMLElement* sphereElement = getElement(geometryElement, "sphere");

    const auto radius = getValueDouble(sphereElement, "radius");

    newShape = dynamics::ShapePtr(new dynamics::SphereShape(radius));
  }
  else if (hasElement(geometryElement, "box"))
  {
    tinyxml2::XMLElement* boxElement = getElement(geometryElement, "box");

    Eigen::Vector3d size = getValueVector3d(boxElement, "size");

    newShape = dynamics::ShapePtr(new dynamics::BoxShape(size));
  }
  else if (hasElement(geometryElement, "cylinder"))
  {
    tinyxml2::XMLElement* cylinderElement
        = getElement(geometryElement, "cylinder");

    double radius = getValueDouble(cylinderElement, "radius");
    double height = getValueDouble(cylinderElement, "length");

    newShape = dynamics::ShapePtr(new dynamics::CylinderShape(radius, height));
  }
  else if (hasElement(geometryElement, "plane"))
  {
    // TODO: Don't support plane shape yet.
    tinyxml2::XMLElement* planeElement = getElement(geometryElement, "plane");

    Eigen::Vector2d visSize = getValueVector2d(planeElement, "size");
    // TODO: Need to use normal for correct orientation of the plane
    // Eigen::Vector3d normal = getValueVector3d(planeElement, "normal");

    Eigen::Vector3d size(visSize(0), visSize(1), 0.001);

    newShape = dynamics::ShapePtr(new dynamics::BoxShape(size));
  }
  else if (hasElement(geometryElement, "mesh"))
  {
    tinyxml2::XMLElement* meshEle = getElement(geometryElement, "mesh");
    // TODO(JS): We assume that uri is just file name for the mesh
    if (!hasElement(meshEle, "uri"))
    {
      // TODO(MXG): Figure out how to report the file name and line number of
      dtwarn << "[SdfParser::readShape] Mesh is missing a URI, which is "
             << "required in order to load it\n";
      return nullptr;
    }
    std::string uri = getValueString(meshEle, "uri");

    Eigen::Vector3d scale = hasElement(meshEle, "scale")
                                ? getValueVector3d(meshEle, "scale")
                                : Eigen::Vector3d::Ones();

    const std::string meshUri = common::Uri::getRelativeUri(baseUri, uri);
    const aiScene* model = dynamics::MeshShape::loadMesh(meshUri, _retriever);

    if (model)
      newShape = std::make_shared<dynamics::MeshShape>(
          scale, model, meshUri, _retriever);
    else
    {
      dtwarn << "[SdfParser::readShape] Failed to load mesh model [" << meshUri
             << "].\n";
      return nullptr;
    }
  }
  else
  {
    std::cout << "Invalid shape type." << std::endl;
    return nullptr;
  }

  return newShape;
}

//==============================================================================
dynamics::ShapeNode* readShapeNode(
    dynamics::BodyNode* bodyNode,
    tinyxml2::XMLElement* shapeNodeEle,
    const std::string& shapeNodeName,
    const common::Uri& baseUri,
    const common::ResourceRetrieverPtr& retriever)
{
  assert(bodyNode);

  auto shape = readShape(shapeNodeEle, baseUri, retriever);
  auto shapeNode = bodyNode->createShapeNode(shape, shapeNodeName);

  // Transformation
  if (hasElement(shapeNodeEle, "pose"))
  {
    const Eigen::Isometry3d W
        = getValueIsometry3dWithExtrinsicRotation(shapeNodeEle, "pose");
    shapeNode->setRelativeTransform(W);
  }

  return shapeNode;
}

//==============================================================================
void readMaterial(
    tinyxml2::XMLElement* materialEle, dynamics::ShapeNode* shapeNode)
{

  auto visualAspect = shapeNode->getVisualAspect();
  if (hasElement(materialEle, "diffuse"))
  {
    Eigen::VectorXd color = getValueVectorXd(materialEle, "diffuse");
    if (color.size() == 3)
    {
      Eigen::Vector3d color3d = color;
      visualAspect->setColor(color3d);
    }
    else if (color.size() == 4)
    {
      Eigen::Vector4d color4d = color;
      visualAspect->setColor(color4d);
    }
    else
    {
      dterr << "[SdfParse::readMaterial] Unsupported color vector size: "
            << color.size() << "\n";
    }
  }
}

//==============================================================================
void readVisualizationShapeNode(
    dynamics::BodyNode* bodyNode,
    tinyxml2::XMLElement* vizShapeNodeEle,
    const common::Uri& baseUri,
    const common::ResourceRetrieverPtr& retriever)
{
  dynamics::ShapeNode* newShapeNode = readShapeNode(
      bodyNode,
      vizShapeNodeEle,
      bodyNode->getName() + " - visual shape",
      baseUri,
      retriever);

  newShapeNode->createVisualAspect();

  // Material
  if (hasElement(vizShapeNodeEle, "material"))
  {
    tinyxml2::XMLElement* materialEle = getElement(vizShapeNodeEle, "material");
    readMaterial(materialEle, newShapeNode);
  }
}

//==============================================================================
void readCollisionShapeNode(
    dynamics::BodyNode* bodyNode,
    tinyxml2::XMLElement* collShapeNodeEle,
    const common::Uri& baseUri,
    const common::ResourceRetrieverPtr& retriever)
{
  dynamics::ShapeNode* newShapeNode = readShapeNode(
      bodyNode,
      collShapeNodeEle,
      bodyNode->getName() + " - collision shape",
      baseUri,
      retriever);

  newShapeNode->createCollisionAspect();
  newShapeNode->createDynamicsAspect();
}

//==============================================================================
void readAspects(
    const dynamics::SkeletonPtr& skeleton,
    tinyxml2::XMLElement* skeletonElement,
    const common::Uri& baseUri,
    const common::ResourceRetrieverPtr& retriever)
{
  ElementEnumerator xmlBodies(skeletonElement, "link");
  while (xmlBodies.next())
  {
    auto bodyElement = xmlBodies.get();
    auto bodyNodeName = getAttributeString(bodyElement, "name");
    auto bodyNode = skeleton->getBodyNode(bodyNodeName);

    // visualization_shape
    ElementEnumerator vizShapes(bodyElement, "visual");
    while (vizShapes.next())
    {
      readVisualizationShapeNode(bodyNode, vizShapes.get(), baseUri, retriever);
    }

    // collision_shape
    ElementEnumerator collShapes(bodyElement, "collision");
    while (collShapes.next())
      readCollisionShapeNode(bodyNode, collShapes.get(), baseUri, retriever);
  }
}

//==============================================================================
JointMap readAllJoints(
    tinyxml2::XMLElement* _skeletonElement,
    const Eigen::Isometry3d& skeletonFrame,
    const BodyMap& sdfBodyNodes)
{
  JointMap sdfJoints;
  ElementEnumerator joints(_skeletonElement, "joint");
  while (joints.next())
  {
    SDFJoint joint = readJoint(joints.get(), sdfBodyNodes, skeletonFrame);

    if (joint.childName.empty())
    {
      dterr << "[SdfParser::readAllJoints] Joint named ["
            << joint.properties->mName << "] does not have a valid child "
            << "Link, so it will not be added to the Skeleton\n";
      continue;
    }

    JointMap::iterator it = sdfJoints.find(joint.childName);
    if (it != sdfJoints.end())
    {
      dterr << "[SdfParser::readAllJoints] Joint named ["
            << joint.properties->mName << "] is claiming Link ["
            << joint.childName << "] as its child, but that is already "
            << "claimed by Joint [" << it->second.properties->mName
            << "]. Joint [" << joint.properties->mName
            << "] will be discarded\n";
      continue;
    }

    sdfJoints[joint.childName] = joint;
  }

  return sdfJoints;
}

SDFJoint readJoint(
    tinyxml2::XMLElement* _jointElement,
    const BodyMap& _sdfBodyNodes,
    const Eigen::Isometry3d& _skeletonFrame)
{
  assert(_jointElement != nullptr);

  //--------------------------------------------------------------------------
  // Type attribute
  std::string type = getAttributeString(_jointElement, "type");
  assert(!type.empty());

  //--------------------------------------------------------------------------
  // Name attribute
  std::string name = getAttributeString(_jointElement, "name");

  //--------------------------------------------------------------------------
  // parent
  BodyMap::const_iterator parent_it = _sdfBodyNodes.end();

  if (hasElement(_jointElement, "parent"))
  {
    std::string strParent = getValueString(_jointElement, "parent");

    if (strParent != std::string("world"))
    {
      parent_it = _sdfBodyNodes.find(strParent);

      if (parent_it == _sdfBodyNodes.end())
      {
        dterr << "[SdfParser::readJoint] Cannot find a Link named ["
              << strParent << "] requested as the parent of the Joint named ["
              << name << "]\n";
        assert(0);
      }
    }
  }
  else
  {
    dterr << "[SdfParser::readJoint] You must set parent link for "
          << "the Joint [" << name << "]!\n";
    assert(0);
  }

  //--------------------------------------------------------------------------
  // child
  BodyMap::const_iterator child_it = _sdfBodyNodes.end();

  if (hasElement(_jointElement, "child"))
  {
    std::string strChild = getValueString(_jointElement, "child");

    child_it = _sdfBodyNodes.find(strChild);

    if (child_it == _sdfBodyNodes.end())
    {
      dterr << "[SdfParser::readJoint] Cannot find a Link named [" << strChild
            << "] requested as the child of the Joint named [" << name << "]\n";
      assert(0);
    }
  }
  else
  {
    dterr << "[SdfParser::readJoint] You must set the child link for the Joint "
          << "[" << name << "]!\n";
    assert(0);
  }

  SDFJoint newJoint;
  newJoint.parentName
      = (parent_it == _sdfBodyNodes.end()) ? "" : parent_it->first;
  newJoint.childName = (child_it == _sdfBodyNodes.end()) ? "" : child_it->first;

  //--------------------------------------------------------------------------
  // transformation
  Eigen::Isometry3d parentWorld = Eigen::Isometry3d::Identity();
  Eigen::Isometry3d childToJoint = Eigen::Isometry3d::Identity();
  Eigen::Isometry3d childWorld = Eigen::Isometry3d::Identity();

  if (parent_it != _sdfBodyNodes.end())
    parentWorld = parent_it->second.initTransform;
  if (child_it != _sdfBodyNodes.end())
    childWorld = child_it->second.initTransform;
  if (hasElement(_jointElement, "pose"))
    childToJoint
        = getValueIsometry3dWithExtrinsicRotation(_jointElement, "pose");

  Eigen::Isometry3d parentToJoint
      = parentWorld.inverse() * childWorld * childToJoint;

  // TODO: Workaround!!
  Eigen::Isometry3d parentModelFrame
      = (childWorld * childToJoint).inverse() * _skeletonFrame;

  if (type == std::string("fixed"))
    newJoint.properties = dynamics::WeldJoint::Properties::createShared(
        readWeldJoint(_jointElement, parentModelFrame, name));
  if (type == std::string("prismatic"))
    newJoint.properties = dynamics::PrismaticJoint::Properties::createShared(
        readPrismaticJoint(_jointElement, parentModelFrame, name));
  if (type == std::string("revolute"))
    newJoint.properties = dynamics::RevoluteJoint::Properties::createShared(
        readRevoluteJoint(_jointElement, parentModelFrame, name));
  if (type == std::string("screw"))
    newJoint.properties = dynamics::ScrewJoint::Properties::createShared(
        readScrewJoint(_jointElement, parentModelFrame, name));
  if (type == std::string("revolute2"))
    newJoint.properties = dynamics::UniversalJoint::Properties::createShared(
        readUniversalJoint(_jointElement, parentModelFrame, name));
  if (type == std::string("ball"))
    newJoint.properties = dynamics::BallJoint::Properties::createShared(
        readBallJoint(_jointElement, parentModelFrame, name));

  newJoint.type = type;

  newJoint.properties->mName = name;

  newJoint.properties->mT_ChildBodyToJoint = childToJoint;
  newJoint.properties->mT_ParentBodyToJoint = parentToJoint;

  return newJoint;
}

static void reportMissingElement(
    const std::string& functionName,
    const std::string& elementName,
    const std::string& objectType,
    const std::string& objectName)
{
  dterr << "[SdfParser::" << functionName << "] Missing element " << elementName
        << " for " << objectType << " named " << objectName << "\n";
  assert(0);
}

static void readAxisElement(
    tinyxml2::XMLElement* axisElement,
    const Eigen::Isometry3d& _parentModelFrame,
    Eigen::Vector3d& axis,
    double& lower,
    double& upper,
    double& initial,
    double& rest,
<<<<<<< HEAD
    double& damping,
    double& friction,
    double& spring_stiffness)
=======
    double& damping)
>>>>>>> 6b889dba
{
  // use_parent_model_frame
  bool useParentModelFrame = false;
  if (hasElement(axisElement, "use_parent_model_frame"))
    useParentModelFrame = getValueBool(axisElement, "use_parent_model_frame");

  // xyz
  Eigen::Vector3d xyz = getValueVector3d(axisElement, "xyz");
  if (useParentModelFrame)
  {
    xyz = _parentModelFrame.rotation() * xyz;
  }
  axis = xyz;

  // dynamics
  if (hasElement(axisElement, "dynamics"))
  {
    tinyxml2::XMLElement* dynamicsElement = getElement(axisElement, "dynamics");

    // damping
    if (hasElement(dynamicsElement, "damping"))
    {
      damping = getValueDouble(dynamicsElement, "damping");
    }

    // friction
    if (hasElement(dynamicsElement, "friction"))
    {
      friction = getValueDouble(dynamicsElement, "friction");
    }

    // spring reference
    if (hasElement(dynamicsElement, "spring_reference"))
    {
      rest = getValueDouble(dynamicsElement, "spring_reference");
    }

    // spring stiffness
    if (hasElement(dynamicsElement, "spring_stiffness"))
    {
      spring_stiffness = getValueDouble(dynamicsElement, "spring_stiffness");
    }
  }

  // limit
  if (hasElement(axisElement, "limit"))
  {
    tinyxml2::XMLElement* limitElement = getElement(axisElement, "limit");

    // lower
    if (hasElement(limitElement, "lower"))
    {
      lower = getValueDouble(limitElement, "lower");
    }

    // upper
    if (hasElement(limitElement, "upper"))
    {
      upper = getValueDouble(limitElement, "upper");
    }
  }

  // If the zero position is out of our limits, we should change the initial
  // position instead of assuming zero
  if (0.0 < lower || upper < 0.0)
  {
    if (std::isfinite(lower) && std::isfinite(upper))
      initial = (lower + upper) / 2.0;
    else if (std::isfinite(lower))
      initial = lower;
    else if (std::isfinite(upper))
      initial = upper;

    // Any other case means the limits are both +inf, both -inf, or one is a NaN

    // Apply the same logic to the rest position.
    rest = initial;
  }
}

dart::dynamics::WeldJoint::Properties readWeldJoint(
    tinyxml2::XMLElement* /*_jointElement*/,
    const Eigen::Isometry3d&,
    const std::string&)
{
  return dynamics::WeldJoint::Properties();
}

dynamics::RevoluteJoint::Properties readRevoluteJoint(
    tinyxml2::XMLElement* _revoluteJointElement,
    const Eigen::Isometry3d& _parentModelFrame,
    const std::string& _name)
{
  assert(_revoluteJointElement != nullptr);

  dynamics::RevoluteJoint::Properties newRevoluteJoint;

  //--------------------------------------------------------------------------
  // axis
  if (hasElement(_revoluteJointElement, "axis"))
  {
    tinyxml2::XMLElement* axisElement
        = getElement(_revoluteJointElement, "axis");

    readAxisElement(
        axisElement,
        _parentModelFrame,
        newRevoluteJoint.mAxis,
        newRevoluteJoint.mPositionLowerLimits[0],
        newRevoluteJoint.mPositionUpperLimits[0],
        newRevoluteJoint.mInitialPositions[0],
        newRevoluteJoint.mRestPositions[0],
<<<<<<< HEAD
        newRevoluteJoint.mDampingCoefficients[0],
        newRevoluteJoint.mFrictions[0],
        newRevoluteJoint.mSpringStiffnesses[0]);
=======
        newRevoluteJoint.mDampingCoefficients[0]);
>>>>>>> 6b889dba
  }
  else
  {
    reportMissingElement("readRevoluteJoint", "axis", "joint", _name);
  }

  return newRevoluteJoint;
}

dynamics::PrismaticJoint::Properties readPrismaticJoint(
    tinyxml2::XMLElement* _jointElement,
    const Eigen::Isometry3d& _parentModelFrame,
    const std::string& _name)
{
  assert(_jointElement != nullptr);

  dynamics::PrismaticJoint::Properties newPrismaticJoint;

  //--------------------------------------------------------------------------
  // axis
  if (hasElement(_jointElement, "axis"))
  {
    tinyxml2::XMLElement* axisElement = getElement(_jointElement, "axis");

    readAxisElement(
        axisElement,
        _parentModelFrame,
        newPrismaticJoint.mAxis,
        newPrismaticJoint.mPositionLowerLimits[0],
        newPrismaticJoint.mPositionUpperLimits[0],
        newPrismaticJoint.mInitialPositions[0],
        newPrismaticJoint.mRestPositions[0],
<<<<<<< HEAD
        newPrismaticJoint.mDampingCoefficients[0],
        newPrismaticJoint.mFrictions[0],
        newPrismaticJoint.mSpringStiffnesses[0]);
=======
        newPrismaticJoint.mDampingCoefficients[0]);
>>>>>>> 6b889dba
  }
  else
  {
    reportMissingElement("readPrismaticJoint", "axis", "joint", _name);
  }

  return newPrismaticJoint;
}

dynamics::ScrewJoint::Properties readScrewJoint(
    tinyxml2::XMLElement* _jointElement,
    const Eigen::Isometry3d& _parentModelFrame,
    const std::string& _name)
{
  assert(_jointElement != nullptr);

  dynamics::ScrewJoint::Properties newScrewJoint;

  //--------------------------------------------------------------------------
  // axis
  if (hasElement(_jointElement, "axis"))
  {
    tinyxml2::XMLElement* axisElement = getElement(_jointElement, "axis");

    readAxisElement(
        axisElement,
        _parentModelFrame,
        newScrewJoint.mAxis,
        newScrewJoint.mPositionLowerLimits[0],
        newScrewJoint.mPositionUpperLimits[0],
        newScrewJoint.mInitialPositions[0],
        newScrewJoint.mRestPositions[0],
<<<<<<< HEAD
        newScrewJoint.mDampingCoefficients[0],
        newScrewJoint.mFrictions[0],
        newScrewJoint.mSpringStiffnesses[0]);
=======
        newScrewJoint.mDampingCoefficients[0]);
>>>>>>> 6b889dba
  }
  else
  {
    reportMissingElement("readScrewJoint", "axis", "joint", _name);
  }

  // pitch
  if (hasElement(_jointElement, "thread_pitch"))
  {
    double pitch = getValueDouble(_jointElement, "thread_pitch");
    newScrewJoint.mPitch = pitch;
  }

  return newScrewJoint;
}

dynamics::UniversalJoint::Properties readUniversalJoint(
    tinyxml2::XMLElement* _jointElement,
    const Eigen::Isometry3d& _parentModelFrame,
    const std::string& _name)
{
  assert(_jointElement != nullptr);

  dynamics::UniversalJoint::Properties newUniversalJoint;

  //--------------------------------------------------------------------------
  // axis
  if (hasElement(_jointElement, "axis"))
  {
    tinyxml2::XMLElement* axisElement = getElement(_jointElement, "axis");

    readAxisElement(
        axisElement,
        _parentModelFrame,
        newUniversalJoint.mAxis[0],
        newUniversalJoint.mPositionLowerLimits[0],
        newUniversalJoint.mPositionUpperLimits[0],
        newUniversalJoint.mInitialPositions[0],
        newUniversalJoint.mRestPositions[0],
<<<<<<< HEAD
        newUniversalJoint.mDampingCoefficients[0],
        newUniversalJoint.mFrictions[0],
        newUniversalJoint.mSpringStiffnesses[0]);
=======
        newUniversalJoint.mDampingCoefficients[0]);
>>>>>>> 6b889dba
  }
  else
  {
    reportMissingElement("readUniversalJoint", "axis", "joint", _name);
  }

  //--------------------------------------------------------------------------
  // axis2
  if (hasElement(_jointElement, "axis2"))
  {
    tinyxml2::XMLElement* axis2Element = getElement(_jointElement, "axis2");

    readAxisElement(
        axis2Element,
        _parentModelFrame,
        newUniversalJoint.mAxis[1],
        newUniversalJoint.mPositionLowerLimits[1],
        newUniversalJoint.mPositionUpperLimits[1],
        newUniversalJoint.mInitialPositions[1],
        newUniversalJoint.mRestPositions[1],
<<<<<<< HEAD
        newUniversalJoint.mDampingCoefficients[1],
        newUniversalJoint.mFrictions[1],
        newUniversalJoint.mSpringStiffnesses[1]);
=======
        newUniversalJoint.mDampingCoefficients[1]);
>>>>>>> 6b889dba
  }
  else
  {
    reportMissingElement("readUniversalJoint", "axis2", "joint", _name);
  }

  return newUniversalJoint;
}

dynamics::BallJoint::Properties readBallJoint(
    tinyxml2::XMLElement* /*_jointElement*/,
    const Eigen::Isometry3d&,
    const std::string&)
{
  return dynamics::BallJoint::Properties();
}

//==============================================================================
common::ResourceRetrieverPtr getRetriever(
    const common::ResourceRetrieverPtr& retriever)
{
  if (retriever)
  {
    return retriever;
  }
  else
  {
    auto newRetriever = std::make_shared<utils::CompositeResourceRetriever>();
    newRetriever->addSchemaRetriever(
        "file", std::make_shared<common::LocalResourceRetriever>());
    newRetriever->addSchemaRetriever("dart", DartResourceRetriever::create());

    return newRetriever;
  }
}

} // anonymous namespace

} // namespace SdfParser

} // namespace utils
} // namespace dart<|MERGE_RESOLUTION|>--- conflicted
+++ resolved
@@ -291,18 +291,7 @@
 
   //--------------------------------------------------------------------------
   // version attribute
-<<<<<<< HEAD
-  std::string version = getAttributeString(sdfElement, "version");
-  // TODO: We need version aware SDF parser (see #264)
-  // We support 1.4 only for now.
-  if (version != "1.4" && version != "1.5")
-  {
-    dtwarn << "[SdfParser::readSdfFile] The file format of [" << uri.toString()
-           << "] was found to be [" << version << "], but we only support SDF "
-           << "1.4 and 1.5!\n";
-=======
   if (!checkVersion(*sdfElement, uri))
->>>>>>> 6b889dba
     return nullptr;
 
   //--------------------------------------------------------------------------
@@ -344,18 +333,7 @@
 
   //--------------------------------------------------------------------------
   // version attribute
-<<<<<<< HEAD
-  std::string version = getAttributeString(sdfElement, "version");
-  // TODO: We need version aware SDF parser (see #264)
-  // We support 1.4 only for now.
-  if (version != "1.4" && version != "1.5")
-  {
-    dtwarn << "[SdfParser::readSdfFile] The file format of [" << uri.toString()
-           << "] was found to be [" << version
-           << "], but we only support SDF 1.4 and 1.5!\n";
-=======
   if (!checkVersion(*sdfElement, uri))
->>>>>>> 6b889dba
     return nullptr;
 
   //--------------------------------------------------------------------------
@@ -1293,13 +1271,9 @@
     double& upper,
     double& initial,
     double& rest,
-<<<<<<< HEAD
     double& damping,
     double& friction,
     double& spring_stiffness)
-=======
-    double& damping)
->>>>>>> 6b889dba
 {
   // use_parent_model_frame
   bool useParentModelFrame = false;
@@ -1412,13 +1386,9 @@
         newRevoluteJoint.mPositionUpperLimits[0],
         newRevoluteJoint.mInitialPositions[0],
         newRevoluteJoint.mRestPositions[0],
-<<<<<<< HEAD
         newRevoluteJoint.mDampingCoefficients[0],
         newRevoluteJoint.mFrictions[0],
         newRevoluteJoint.mSpringStiffnesses[0]);
-=======
-        newRevoluteJoint.mDampingCoefficients[0]);
->>>>>>> 6b889dba
   }
   else
   {
@@ -1451,13 +1421,9 @@
         newPrismaticJoint.mPositionUpperLimits[0],
         newPrismaticJoint.mInitialPositions[0],
         newPrismaticJoint.mRestPositions[0],
-<<<<<<< HEAD
         newPrismaticJoint.mDampingCoefficients[0],
         newPrismaticJoint.mFrictions[0],
         newPrismaticJoint.mSpringStiffnesses[0]);
-=======
-        newPrismaticJoint.mDampingCoefficients[0]);
->>>>>>> 6b889dba
   }
   else
   {
@@ -1490,13 +1456,9 @@
         newScrewJoint.mPositionUpperLimits[0],
         newScrewJoint.mInitialPositions[0],
         newScrewJoint.mRestPositions[0],
-<<<<<<< HEAD
         newScrewJoint.mDampingCoefficients[0],
         newScrewJoint.mFrictions[0],
         newScrewJoint.mSpringStiffnesses[0]);
-=======
-        newScrewJoint.mDampingCoefficients[0]);
->>>>>>> 6b889dba
   }
   else
   {
@@ -1536,13 +1498,9 @@
         newUniversalJoint.mPositionUpperLimits[0],
         newUniversalJoint.mInitialPositions[0],
         newUniversalJoint.mRestPositions[0],
-<<<<<<< HEAD
         newUniversalJoint.mDampingCoefficients[0],
         newUniversalJoint.mFrictions[0],
         newUniversalJoint.mSpringStiffnesses[0]);
-=======
-        newUniversalJoint.mDampingCoefficients[0]);
->>>>>>> 6b889dba
   }
   else
   {
@@ -1563,13 +1521,9 @@
         newUniversalJoint.mPositionUpperLimits[1],
         newUniversalJoint.mInitialPositions[1],
         newUniversalJoint.mRestPositions[1],
-<<<<<<< HEAD
         newUniversalJoint.mDampingCoefficients[1],
         newUniversalJoint.mFrictions[1],
         newUniversalJoint.mSpringStiffnesses[1]);
-=======
-        newUniversalJoint.mDampingCoefficients[1]);
->>>>>>> 6b889dba
   }
   else
   {
