/*
 * Copyright (c) 2013-2016, Humanoid Lab, Georgia Tech Research Corporation
 * Copyright (c) 2013-2017, Graphics Lab, Georgia Tech Research Corporation
 * Copyright (c) 2016-2017, Personal Robotics Lab, Carnegie Mellon University
 * All rights reserved.
 *
 * This file is provided under the following "BSD-style" License:
 *   Redistribution and use in source and binary forms, with or
 *   without modification, are permitted provided that the following
 *   conditions are met:
 *   * Redistributions of source code must retain the above copyright
 *     notice, this list of conditions and the following disclaimer.
 *   * Redistributions in binary form must reproduce the above
 *     copyright notice, this list of conditions and the following
 *     disclaimer in the documentation and/or other materials provided
 *     with the distribution.
 *   THIS SOFTWARE IS PROVIDED BY THE COPYRIGHT HOLDERS AND
 *   CONTRIBUTORS "AS IS" AND ANY EXPRESS OR IMPLIED WARRANTIES,
 *   INCLUDING, BUT NOT LIMITED TO, THE IMPLIED WARRANTIES OF
 *   MERCHANTABILITY AND FITNESS FOR A PARTICULAR PURPOSE ARE
 *   DISCLAIMED. IN NO EVENT SHALL THE COPYRIGHT HOLDER OR
 *   CONTRIBUTORS BE LIABLE FOR ANY DIRECT, INDIRECT, INCIDENTAL,
 *   SPECIAL, EXEMPLARY, OR CONSEQUENTIAL DAMAGES (INCLUDING, BUT NOT
 *   LIMITED TO, PROCUREMENT OF SUBSTITUTE GOODS OR SERVICES; LOSS OF
 *   USE, DATA, OR PROFITS; OR BUSINESS INTERRUPTION) HOWEVER CAUSED
 *   AND ON ANY THEORY OF LIABILITY, WHETHER IN CONTRACT, STRICT
 *   LIABILITY, OR TORT (INCLUDING NEGLIGENCE OR OTHERWISE) ARISING IN
 *   ANY WAY OUT OF THE USE OF THIS SOFTWARE, EVEN IF ADVISED OF THE
 *   POSSIBILITY OF SUCH DAMAGE.
 */

#include "dart/utils/SkelParser.hpp"

#include <algorithm>
#include <cstddef>
#include <vector>

#include <Eigen/Dense>
#include <Eigen/StdVector>

#include "dart/config.hpp"
#include "dart/common/Console.hpp"
#include "dart/collision/CollisionObject.hpp"
<<<<<<< HEAD
#if HAVE_BULLET
  #include "dart/collision/bullet/BulletCollisionDetector.hpp"
#endif
=======
>>>>>>> d1e11267
#include "dart/collision/dart/DARTCollisionDetector.hpp"
#include "dart/collision/fcl/FCLCollisionDetector.hpp"
#include "dart/constraint/ConstraintSolver.hpp"
#include "dart/dynamics/BodyNode.hpp"
#include "dart/dynamics/SoftBodyNode.hpp"
#include "dart/dynamics/ShapeNode.hpp"
#include "dart/dynamics/SphereShape.hpp"
#include "dart/dynamics/BoxShape.hpp"
#include "dart/dynamics/CylinderShape.hpp"
#include "dart/dynamics/CapsuleShape.hpp"
#include "dart/dynamics/ConeShape.hpp"
#include "dart/dynamics/EllipsoidShape.hpp"
#include "dart/dynamics/PlaneShape.hpp"
#include "dart/dynamics/MultiSphereConvexHullShape.hpp"
#include "dart/dynamics/MeshShape.hpp"
#include "dart/dynamics/SoftMeshShape.hpp"
#include "dart/dynamics/Joint.hpp"
#include "dart/dynamics/WeldJoint.hpp"
#include "dart/dynamics/PrismaticJoint.hpp"
#include "dart/dynamics/RevoluteJoint.hpp"
#include "dart/dynamics/ScrewJoint.hpp"
#include "dart/dynamics/TranslationalJoint.hpp"
#include "dart/dynamics/BallJoint.hpp"
#include "dart/dynamics/FreeJoint.hpp"
#include "dart/dynamics/EulerJoint.hpp"
#include "dart/dynamics/UniversalJoint.hpp"
#include "dart/dynamics/PlanarJoint.hpp"
#include "dart/dynamics/Skeleton.hpp"
#include "dart/dynamics/Marker.hpp"
#include "dart/utils/XmlHelpers.hpp"
#include "dart/utils/CompositeResourceRetriever.hpp"
#include "dart/utils/DartResourceRetriever.hpp"

namespace dart {
namespace utils {

namespace {

enum NextResult
{
  VALID,
  CONTINUE,
  BREAK,
  CREATE_FREEJOINT_ROOT
};

using BodyPropPtr = std::shared_ptr<dynamics::BodyNode::Properties>;
using JointPropPtr = std::shared_ptr<dynamics::Joint::Properties>;

struct SkelBodyNode
{
  BodyPropPtr properties;
  Eigen::Isometry3d initTransform;
  std::vector<dynamics::Marker::BasicProperties> markers;
  std::string type;
  EIGEN_MAKE_ALIGNED_OPERATOR_NEW
};

struct SkelJoint
{
  JointPropPtr properties;
  Eigen::VectorXd position;
  Eigen::VectorXd velocity;
  Eigen::VectorXd acceleration;
  Eigen::VectorXd force;
  std::string parentName;
  std::string childName;
  std::string type;
};

// first: BodyNode name | second: BodyNode information
using BodyMap = Eigen::aligned_map<std::string, SkelBodyNode>;

// first: Child BodyNode name | second: Joint information
using JointMap = std::map<std::string, SkelJoint>;

// first: Order that Joint appears in file | second: Child BodyNode name
using IndexToJoint = std::map<std::size_t, std::string>;

// first: Child BodyNode name | second: Order that Joint appears in file
using JointToIndex = std::map<std::string, std::size_t>;

simulation::WorldPtr readWorld(
    tinyxml2::XMLElement* _worldElement,
    const common::Uri& _baseUri,
    const common::ResourceRetrieverPtr& _retriever);

dart::dynamics::SkeletonPtr readSkeleton(
    tinyxml2::XMLElement* _skeletonElement,
    const common::Uri& _baseUri,
    const common::ResourceRetrieverPtr& _retriever);

SkelBodyNode readBodyNode(
    tinyxml2::XMLElement* _bodyElement,
    const Eigen::Isometry3d& _skeletonFrame,
    const common::Uri& _baseUri,
    const common::ResourceRetrieverPtr& _retriever);

SkelBodyNode readSoftBodyNode(
    tinyxml2::XMLElement* _softBodyNodeElement,
    const Eigen::Isometry3d& _skeletonFrame,
    const common::Uri& _baseUri,
    const common::ResourceRetrieverPtr& _retriever);

dynamics::ShapePtr readShape(
    tinyxml2::XMLElement* shapeElement,
    const std::string& bodyName,
    const common::Uri& baseUri,
    const common::ResourceRetrieverPtr& retriever);

/// Read marker
dynamics::Marker::BasicProperties readMarker(
    tinyxml2::XMLElement* _markerElement);

void readJoint(
    tinyxml2::XMLElement* _jointElement,
    const BodyMap& _bodyNodes,
    JointMap& _joints,
    IndexToJoint& _order,
    JointToIndex& _lookup);

JointPropPtr readRevoluteJoint(
    tinyxml2::XMLElement* _jointElement,
    SkelJoint& _joint,
    const std::string& _name);

JointPropPtr readPrismaticJoint(
    tinyxml2::XMLElement* _jointElement,
    SkelJoint& _joint,
    const std::string& _name);

JointPropPtr readScrewJoint(
    tinyxml2::XMLElement* _jointElement,
    SkelJoint& _joint,
    const std::string& _name);

JointPropPtr readUniversalJoint(
    tinyxml2::XMLElement* _universalJointElement,
    SkelJoint& _joint,
    const std::string& _name);

JointPropPtr readBallJoint(
    tinyxml2::XMLElement* _jointElement,
    SkelJoint& _joint,
    const std::string& _name);

JointPropPtr readEulerJoint(
    tinyxml2::XMLElement* _jointElement,
    SkelJoint& _joint,
    const std::string& _name);

JointPropPtr readTranslationalJoint(
    tinyxml2::XMLElement* _jointElement,
    SkelJoint& _joint,
    const std::string& _name);

JointPropPtr readPlanarJoint(
    tinyxml2::XMLElement* _jointElement,
    SkelJoint& _joint,
    const std::string& _name);

JointPropPtr readFreeJoint(
    tinyxml2::XMLElement* _jointElement,
    SkelJoint& _joint,
    const std::string& _name);

JointPropPtr readWeldJoint(
    tinyxml2::XMLElement* _jointElement,
    SkelJoint& _joint,
    const std::string& _name);

common::ResourceRetrieverPtr getRetriever(
    const common::ResourceRetrieverPtr& _retriever);

dynamics::ShapeNode* readShapeNode(
    dynamics::BodyNode* bodyNode,
    tinyxml2::XMLElement* shapeNodeEle,
    const std::string& shapeNodeName,
    const common::Uri& baseUri,
    const common::ResourceRetrieverPtr& retriever);

void readVisualizationShapeNode(
    dynamics::BodyNode* bodyNode,
    tinyxml2::XMLElement* vizShapeNodeEle,
    const common::Uri& baseUri,
    const common::ResourceRetrieverPtr& retriever);

void readCollisionShapeNode(
    dynamics::BodyNode* bodyNode,
    tinyxml2::XMLElement* collShapeNodeEle,
    const common::Uri& baseUri,
    const common::ResourceRetrieverPtr& retriever);

void readAspects(
    const dynamics::SkeletonPtr& skeleton,
    tinyxml2::XMLElement* skeletonElement,
    const common::Uri& baseUri,
    const common::ResourceRetrieverPtr& retriever);

tinyxml2::XMLElement* checkFormatAndGetWorldElement(
    tinyxml2::XMLDocument& _document);

simulation::WorldPtr readWorld(
  tinyxml2::XMLElement* _worldElement,
  const common::Uri& _baseUri,
  const common::ResourceRetrieverPtr& _retriever);

NextResult getNextJointAndNodePair(
    JointMap::iterator& it,
    BodyMap::const_iterator& child,
    dynamics::BodyNode*& parent,
    const dynamics::SkeletonPtr skeleton,
    JointMap& joints,
    const BodyMap& bodyNodes);

template <typename BodyType>
std::pair<dynamics::Joint*, dynamics::BodyNode*> createJointAndNodePair(
    dynamics::SkeletonPtr skeleton,
    dynamics::BodyNode* parent,
    const SkelJoint& joint,
    const typename BodyType::Properties& body);

bool createJointAndNodePair(dynamics::SkeletonPtr skeleton,
                            dynamics::BodyNode* parent,
                            const SkelJoint& joint,
                            const SkelBodyNode& body);

dynamics::SkeletonPtr readSkeleton(
    tinyxml2::XMLElement* _skeletonElement,
    const common::Uri& _baseUri,
    const common::ResourceRetrieverPtr& _retriever);

SkelBodyNode readBodyNode(
    tinyxml2::XMLElement* _bodyNodeElement,
    const Eigen::Isometry3d& _skeletonFrame,
    const common::Uri& _baseUri,
    const common::ResourceRetrieverPtr& _retriever);

SkelBodyNode readSoftBodyNode(
    tinyxml2::XMLElement* _softBodyNodeElement,
    const Eigen::Isometry3d& _skeletonFrame,
    const common::Uri& _baseUri,
    const common::ResourceRetrieverPtr& _retriever);

dynamics::ShapePtr readShape(
    tinyxml2::XMLElement* vizEle,
    const std::string& bodyName,
    const common::Uri& baseUri,
    const common::ResourceRetrieverPtr& retriever);

dynamics::Marker::BasicProperties readMarker(
    tinyxml2::XMLElement* _markerElement);

void readJoint(tinyxml2::XMLElement* _jointElement,
    const BodyMap& _bodyNodes,
    JointMap& _joints,
    IndexToJoint& _order,
    JointToIndex& _lookup);

void getDofAttributeIfItExists(
    const std::string& _attribute,
    double* _value,
    const std::string& _element_type,
    const tinyxml2::XMLElement* _xmlElement,
    const std::string& _jointName,
    std::size_t _index);

void setDofLimitAttributes(
    tinyxml2::XMLElement* _dofElement,
    const std::string& _element_type,
    const std::string& _jointName,
    std::size_t _index,
    double* lower, double* upper, double* initial);

template <typename PropertyType>
void readAllDegreesOfFreedom(tinyxml2::XMLElement* _jointElement,
                                    PropertyType& _properties,
                                    SkelJoint& _joint,
                                    const std::string& _jointName,
                                    std::size_t _numDofs);

template <typename PropertyType>
void readDegreeOfFreedom(tinyxml2::XMLElement* _dofElement,
                                PropertyType& properties,
                                SkelJoint& joint,
                                const std::string& jointName,
                                std::size_t numDofs);

template <typename PropertyType>
void readJointDynamicsAndLimit(tinyxml2::XMLElement* _jointElement,
                                      PropertyType& _properties,
                                      SkelJoint& _joint,
                                      const std::string& _name,
                                      std::size_t _numAxis);

JointPropPtr readWeldJoint(
    tinyxml2::XMLElement* _jointElement,
    SkelJoint& _joint,
    const std::string&);

JointPropPtr readRevoluteJoint(
    tinyxml2::XMLElement* _jointElement,
    SkelJoint& _joint,
    const std::string& _name);

JointPropPtr readPrismaticJoint(
    tinyxml2::XMLElement* _jointElement,
    SkelJoint& _joint,
    const std::string& _name);

JointPropPtr readScrewJoint(
    tinyxml2::XMLElement* _jointElement,
    SkelJoint& _joint,
    const std::string& _name);

JointPropPtr readUniversalJoint(
    tinyxml2::XMLElement* _jointElement,
    SkelJoint& _joint,
    const std::string& _name);

JointPropPtr readBallJoint(
    tinyxml2::XMLElement* _jointElement,
    SkelJoint& _joint,
    const std::string& _name);

JointPropPtr readEulerJoint(
    tinyxml2::XMLElement* _jointElement,
    SkelJoint& _joint,
    const std::string& _name);

JointPropPtr readTranslationalJoint(
    tinyxml2::XMLElement* _jointElement,
    SkelJoint& _joint,
    const std::string& _name);

JointPropPtr readPlanarJoint(
    tinyxml2::XMLElement* _jointElement,
    SkelJoint& _joint,
    const std::string& _name);

JointPropPtr readFreeJoint(
    tinyxml2::XMLElement* _jointElement,
    SkelJoint& _joint,
    const std::string& _name);

common::ResourceRetrieverPtr getRetriever(
  const common::ResourceRetrieverPtr& _retriever);

} // anonymous namespace

//==============================================================================
simulation::WorldPtr SkelParser::readWorld(
  const common::Uri& _uri,
  const common::ResourceRetrieverPtr& _retriever)
{
  const common::ResourceRetrieverPtr retriever = getRetriever(_retriever);

  //--------------------------------------------------------------------------
  // Load xml and create Document
  tinyxml2::XMLDocument _dartFile;
  try
  {
    openXMLFile(_dartFile, _uri, retriever);
  }
  catch(std::exception const& e)
  {
    dterr << "[readWorld] LoadFile [" << _uri.toString()
          << "] Failed: " << e.what() << "\n";
    return nullptr;
  }

  tinyxml2::XMLElement* worldElement = checkFormatAndGetWorldElement(_dartFile);
  if(!worldElement)
  {
    dterr << "[readWorld] File named [" << _uri.toString()
          << "] could not be parsed!\n";
    return nullptr;
  }

  return ::dart::utils::readWorld(worldElement, _uri, retriever);
}

//==============================================================================
simulation::WorldPtr SkelParser::readWorldXML(
  const std::string& _xmlString,
  const common::Uri& _baseUri,
  const common::ResourceRetrieverPtr& _retriever)
{
  const common::ResourceRetrieverPtr retriever = getRetriever(_retriever);

  tinyxml2::XMLDocument _dartXML;
  if(_dartXML.Parse(_xmlString.c_str()) != tinyxml2::XML_SUCCESS)
  {
    _dartXML.PrintError();
    return nullptr;
  }

  tinyxml2::XMLElement* worldElement = checkFormatAndGetWorldElement(_dartXML);
  if(!worldElement)
  {
    dterr << "[readWorldXML] XML String could not be parsed!\n";
    return nullptr;
  }

  return ::dart::utils:: readWorld(worldElement, _baseUri, retriever);
}

//==============================================================================
dynamics::SkeletonPtr SkelParser::readSkeleton(
  const common::Uri& uri,
  const common::ResourceRetrieverPtr& nullOrRetriever)
{
  const common::ResourceRetrieverPtr retriever = getRetriever(nullOrRetriever);

  //--------------------------------------------------------------------------
  // Load xml and create Document
  tinyxml2::XMLDocument dartFile;
  try
  {
    openXMLFile(dartFile, uri, retriever);
  }
  catch(std::exception const& e)
  {
    std::cout << "LoadFile [" << uri.toString() << "] Fails: "
              << e.what() << std::endl;
    return nullptr;
  }

  //--------------------------------------------------------------------------
  // Load DART
  tinyxml2::XMLElement* skelElement = nullptr;
  skelElement = dartFile.FirstChildElement("skel");
  if (skelElement == nullptr)
  {
    dterr << "Skel file[" << uri.toString()
          << "] does not contain <skel> as the element.\n";
    return nullptr;
  }

  //--------------------------------------------------------------------------
  // Load World
  tinyxml2::XMLElement* skeletonElement = nullptr;
  skeletonElement = skelElement->FirstChildElement("skeleton");
  if (skeletonElement == nullptr)
  {
    dterr << "Skel file[" << uri.toString()
          << "] does not contain <skeleton> element "
          <<"under <skel> element.\n";
    return nullptr;
  }

  dynamics::SkeletonPtr newSkeleton = ::dart::utils:: readSkeleton(
    skeletonElement, uri, retriever);

  return newSkeleton;
}

namespace {

//==============================================================================
dynamics::ShapeNode* readShapeNode(
    dynamics::BodyNode* bodyNode,
    tinyxml2::XMLElement* shapeNodeEle,
    const std::string& shapeNodeName,
    const common::Uri& baseUri,
    const common::ResourceRetrieverPtr& retriever)
{
  assert(bodyNode);

  auto shape = readShape(shapeNodeEle, bodyNode->getName(), baseUri, retriever);
  auto shapeNode = bodyNode->createShapeNode(shape, shapeNodeName);

  // Transformation
  if (hasElement(shapeNodeEle, "transformation"))
  {
    Eigen::Isometry3d W = getValueIsometry3d(shapeNodeEle, "transformation");
    shapeNode->setRelativeTransform(W);
  }

  return shapeNode;
}

//==============================================================================
void readVisualizationShapeNode(
    dynamics::BodyNode* bodyNode,
    tinyxml2::XMLElement* vizShapeNodeEle,
    const common::Uri& baseUri,
    const common::ResourceRetrieverPtr& retriever)
{
  dynamics::ShapeNode* newShapeNode
      = readShapeNode(bodyNode, vizShapeNodeEle,
                      bodyNode->getName() + " - visual shape",
                      baseUri, retriever);

  auto visualAspect = newShapeNode->getVisualAspect(true);

  // color
  if (hasElement(vizShapeNodeEle, "color"))
  {
    Eigen::Vector3d color = getValueVector3d(vizShapeNodeEle, "color");
    visualAspect->setColor(color);
  }
}

//==============================================================================
void readCollisionShapeNode(
    dynamics::BodyNode* bodyNode,
    tinyxml2::XMLElement* collShapeNodeEle,
    const common::Uri& baseUri,
    const common::ResourceRetrieverPtr& retriever)
{
  dynamics::ShapeNode* newShapeNode
      = readShapeNode(bodyNode, collShapeNodeEle,
                      bodyNode->getName() + " - collision shape",
                      baseUri, retriever);

  auto collisionAspect = newShapeNode->getCollisionAspect(true);
  newShapeNode->createDynamicsAspect();

  // collidable
  if (hasElement(collShapeNodeEle, "collidable"))
  {
    const bool collidable = getValueDouble(collShapeNodeEle, "collidable");
    collisionAspect->setCollidable(collidable);
  }
}

//==============================================================================
void readAspects(
    const dynamics::SkeletonPtr& skeleton,
    tinyxml2::XMLElement* skeletonElement,
    const common::Uri& baseUri,
    const common::ResourceRetrieverPtr& retriever)
{
  ElementEnumerator xmlBodies(skeletonElement, "body");
  while (xmlBodies.next())
  {
    auto bodyElement = xmlBodies.get();
    auto bodyNodeName = getAttributeString(bodyElement, "name");
    auto bodyNode = skeleton->getBodyNode(bodyNodeName);

    // visualization_shape
    ElementEnumerator vizShapes(bodyElement, "visualization_shape");
    while (vizShapes.next())
      readVisualizationShapeNode(bodyNode, vizShapes.get(), baseUri, retriever);

    // collision_shape
    ElementEnumerator collShapes(bodyElement, "collision_shape");
    while (collShapes.next())
      readCollisionShapeNode(bodyNode, collShapes.get(), baseUri, retriever);

    // Update inertia if unspecified
    if (hasElement(bodyElement, "inertia"))
    {
      tinyxml2::XMLElement* inertiaElement = getElement(bodyElement, "inertia");

      if (!hasElement(inertiaElement, "moment_of_inertia"))
      {
        for (auto& shapeNode : bodyNode->getShapeNodes())
        {
          const auto& shapeType = shapeNode->getShape()->getType();
          if (dynamics::SoftMeshShape::getStaticType() == shapeType)
            continue;

          auto mass = bodyNode->getMass();
          Eigen::Matrix3d Ic = shapeNode->getShape()->computeInertia(mass);
          auto inertia = bodyNode->getInertia();
          inertia.setMoment(Ic);
          bodyNode->setInertia(inertia);

          // TODO(JS): We use the inertia of the first non-soft mesh shape in
          // a body for the body's inertia when not specified. We might want to
          // use the summation of all the shapes' inertia instead.

          break;
        }
      }
    }
  }
}

//==============================================================================
tinyxml2::XMLElement* checkFormatAndGetWorldElement(
    tinyxml2::XMLDocument& _document)
{
  //--------------------------------------------------------------------------
  // Check xml tag
  tinyxml2::XMLElement* skelElement = nullptr;
  skelElement = _document.FirstChildElement("skel");
  if (skelElement == nullptr)
  {
    dterr << "XML Document does not contain <skel> as the root element.\n";
    return nullptr;
  }

  //--------------------------------------------------------------------------
  // Load World
  tinyxml2::XMLElement* worldElement = nullptr;
  worldElement = skelElement->FirstChildElement("world");
  if (worldElement == nullptr)
  {
    dterr << "XML Document does not contain a <world> element under the <skel> "
          << "element.\n";
    return nullptr;
  }

  return worldElement;
}

//==============================================================================
static std::shared_ptr<collision::CollisionDetector>
createFclMeshCollisionDetector()
{
  auto cd = collision::CollisionDetector::getFactory()->create("fcl");
  auto fcl = std::static_pointer_cast<collision::FCLCollisionDetector>(cd);
  fcl->setPrimitiveShapeType(collision::FCLCollisionDetector::MESH);
  fcl->setContactPointComputationMethod(collision::FCLCollisionDetector::DART);

  return fcl;
}

//==============================================================================
simulation::WorldPtr readWorld(
  tinyxml2::XMLElement* _worldElement,
  const common::Uri& _baseUri,
  const common::ResourceRetrieverPtr& _retriever)
{
  assert(_worldElement != nullptr);

  // Create a world
  simulation::WorldPtr newWorld(new simulation::World);

  //--------------------------------------------------------------------------
  // Load physics
  tinyxml2::XMLElement* physicsElement
      = _worldElement->FirstChildElement("physics");
  if (physicsElement != nullptr)
  {
    // Time step
    tinyxml2::XMLElement* timeStepElement = nullptr;
    timeStepElement = physicsElement->FirstChildElement("time_step");
    if (timeStepElement != nullptr)
    {
      std::string strTimeStep = timeStepElement->GetText();
      double timeStep = toDouble(strTimeStep);
      newWorld->setTimeStep(timeStep);
    }

    // Gravity
    tinyxml2::XMLElement* gravityElement = nullptr;
    gravityElement = physicsElement->FirstChildElement("gravity");
    if (gravityElement != nullptr)
    {
      std::string strGravity = gravityElement->GetText();
      Eigen::Vector3d gravity = toVector3d(strGravity);
      newWorld->setGravity(gravity);
    }

    // Collision detector
    std::shared_ptr<collision::CollisionDetector> collision_detector;

    if (hasElement(physicsElement, "collision_detector"))
    {
      const auto cdType = getValueString(physicsElement, "collision_detector");

      if (cdType == "fcl_mesh")
      {
        collision_detector = createFclMeshCollisionDetector();
      }
      else if (cdType == "fcl")
      {
        collision_detector
            = collision::CollisionDetector::getFactory()->create("fcl");
        auto cd = std::static_pointer_cast<collision::FCLCollisionDetector>(
              collision_detector);
        cd->setPrimitiveShapeType(collision::FCLCollisionDetector::PRIMITIVE);
        cd->setContactPointComputationMethod(
              collision::FCLCollisionDetector::DART);
      }
<<<<<<< HEAD
      else if (strCD == "dart")
        collision_detector = collision::DARTCollisionDetector::create();
#if HAVE_BULLET
      else if (strCD == "bullet")
        collision_detector = collision::BulletCollisionDetector::create();
#endif
=======
>>>>>>> d1e11267
      else
      {
        collision_detector
            = collision::CollisionDetector::getFactory()->create(cdType);
      }

      if (!collision_detector)
      {
        dtwarn << "Unknown collision detector[" << cdType << "]. "
               << "Default collision detector[fcl_mesh] will be loaded.\n";
      }
    }

    if (!collision_detector)
      collision_detector = createFclMeshCollisionDetector();

    newWorld->getConstraintSolver()->setCollisionDetector(collision_detector);
  }

  //--------------------------------------------------------------------------
  // Load soft skeletons
  ElementEnumerator SkeletonElements(_worldElement, "skeleton");
  while (SkeletonElements.next())
  {
    dynamics::SkeletonPtr newSkeleton
        = ::dart::utils::readSkeleton(SkeletonElements.get(), _baseUri, _retriever);

    newWorld->addSkeleton(newSkeleton);
  }

  return newWorld;
}

//==============================================================================
NextResult getNextJointAndNodePair(
    JointMap::iterator& it,
    BodyMap::const_iterator& child,
    dynamics::BodyNode*& parent,
    const dynamics::SkeletonPtr skeleton,
    JointMap& joints,
    const BodyMap& bodyNodes)
{
  NextResult result = VALID;
  const SkelJoint& joint = it->second;
  parent = skeleton->getBodyNode(joint.parentName);
  if(nullptr == parent && !joint.parentName.empty())
  {
    // Find the properties of the parent Joint of the current Joint, because it
    // does not seem to be created yet.
    JointMap::iterator check_parent_joint =
        joints.find(joint.parentName);
    if(check_parent_joint == joints.end())
    {
      BodyMap::const_iterator check_parent_node =
          bodyNodes.find(joint.parentName);
      if(check_parent_node == bodyNodes.end())
      {
        dterr << "[getNextJointAndNodePair] Could not find BodyNode "
              << "named [" << joint.parentName << "] requested as parent of "
              << "the Joint named [" << joint.properties->mName << "]. We will "
              << "now quit parsing.\n";
        return BREAK;
      }

      // If the current Joint has a parent BodyNode but does not have a parent
      // Joint, then we need to create a FreeJoint for the parent BodyNode.
      result = CREATE_FREEJOINT_ROOT;
    }
    else
    {
      it = check_parent_joint;
      return CONTINUE; // Create the parent before creating the current Joint
    }
  }

  // Find the child node of this Joint, so we can create them together
  child = bodyNodes.find(joint.childName);
  if(child == bodyNodes.end())
  {
    dterr << "[getNextJointAndNodePair] Could not find BodyNode "
          << "named [" << joint.childName << "] requested as child of Joint ["
          << joint.properties->mName << "]. This should not be possible! "
          << "We will now quit parsing. Please report this bug!\n";
    return BREAK;
  }

  return result;
}

//==============================================================================
template <typename BodyType>
std::pair<dynamics::Joint*, dynamics::BodyNode*> createJointAndNodePair(
    dynamics::SkeletonPtr skeleton,
    dynamics::BodyNode* parent,
    const SkelJoint& joint,
    const typename BodyType::Properties& body)
{
  if(std::string("weld") == joint.type)
    return skeleton->createJointAndBodyNodePair<dynamics::WeldJoint, BodyType>(parent,
      static_cast<const dynamics::WeldJoint::Properties&>(*joint.properties), body);

  else if(std::string("prismatic") == joint.type)
    return skeleton->createJointAndBodyNodePair<dynamics::PrismaticJoint, BodyType>(parent,
      static_cast<const dynamics::PrismaticJoint::Properties&>(*joint.properties), body);

  else if(std::string("revolute") == joint.type)
    return skeleton->createJointAndBodyNodePair<dynamics::RevoluteJoint, BodyType>(parent,
      static_cast<const dynamics::RevoluteJoint::Properties&>(*joint.properties), body);

  else if(std::string("universal") == joint.type)
    return skeleton->createJointAndBodyNodePair<dynamics::UniversalJoint, BodyType>(parent,
      static_cast<const dynamics::UniversalJoint::Properties&>(*joint.properties), body);

  else if(std::string("ball") == joint.type)
    return skeleton->createJointAndBodyNodePair<dynamics::BallJoint, BodyType>(parent,
      static_cast<const dynamics::BallJoint::Properties&>(*joint.properties), body);

  else if(std::string("euler") == joint.type)
    return skeleton->createJointAndBodyNodePair<dynamics::EulerJoint, BodyType>(parent,
      static_cast<const dynamics::EulerJoint::Properties&>(*joint.properties), body);

  else if(std::string("translational") == joint.type)
    return skeleton->createJointAndBodyNodePair<dynamics::TranslationalJoint, BodyType>(parent,
      static_cast<const dynamics::TranslationalJoint::Properties&>(*joint.properties), body);

  else if(std::string("planar") == joint.type)
    return skeleton->createJointAndBodyNodePair<dynamics::PlanarJoint, BodyType>(parent,
      static_cast<const dynamics::PlanarJoint::Properties&>(*joint.properties), body);

  else if(std::string("free") == joint.type)
    return skeleton->createJointAndBodyNodePair<dynamics::FreeJoint, BodyType>(parent,
      static_cast<const dynamics::FreeJoint::Properties&>(*joint.properties), body);

  else
  {
    dterr << "[createJointAndNodePair] Unsupported Joint type ("
          << joint.type << ") for Joint named [" << joint.properties->mName
          << "]! It will be discarded.\n";
    return std::pair<dynamics::Joint*, dynamics::BodyNode*>(nullptr, nullptr);
  }
}

//==============================================================================
bool createJointAndNodePair(dynamics::SkeletonPtr skeleton,
                            dynamics::BodyNode* parent,
                            const SkelJoint& joint,
                            const SkelBodyNode& body)
{
  std::pair<dynamics::Joint*, dynamics::BodyNode*> pair;
  if(body.type.empty())
    pair = createJointAndNodePair<dynamics::BodyNode>(skeleton, parent, joint,
      static_cast<const dynamics::BodyNode::Properties&>(*body.properties));
  else if(std::string("soft") == body.type)
    pair = createJointAndNodePair<dynamics::SoftBodyNode>(skeleton, parent, joint,
      static_cast<const dynamics::SoftBodyNode::Properties&>(*body.properties));
  else
  {
    dterr << "[createJointAndNodePair] Invalid type (" << body.type
          << ") for BodyNode named [" << body.properties->mName << "]\n";
    return false;
  }

  if(pair.first == nullptr || pair.second == nullptr)
    return false;

  dynamics::Joint* newJoint = pair.first;
  newJoint->setPositions(joint.position);
  newJoint->setVelocities(joint.velocity);
  newJoint->setAccelerations(joint.acceleration);
  newJoint->setForces(joint.force);

  dynamics::BodyNode* bn = pair.second;
  for(std::size_t i=0; i < body.markers.size(); ++i)
    bn->createNode<dynamics::Marker>(body.markers[i]);

  return true;
}

//==============================================================================
dynamics::SkeletonPtr readSkeleton(
    tinyxml2::XMLElement* _skeletonElement,
    const common::Uri& _baseUri,
    const common::ResourceRetrieverPtr& _retriever)
{
  assert(_skeletonElement != nullptr);

  dynamics::SkeletonPtr newSkeleton = dynamics::Skeleton::create();
  Eigen::Isometry3d skeletonFrame = Eigen::Isometry3d::Identity();

  //--------------------------------------------------------------------------
  // Name attribute
  std::string name = getAttributeString(_skeletonElement, "name");
  newSkeleton->setName(name);

  //--------------------------------------------------------------------------
  // transformation
  if (hasElement(_skeletonElement, "transformation"))
  {
    Eigen::Isometry3d W =
        getValueIsometry3d(_skeletonElement, "transformation");
    skeletonFrame = W;
  }

  //--------------------------------------------------------------------------
  // immobile attribute
  tinyxml2::XMLElement* mobileElement = nullptr;
  mobileElement = _skeletonElement->FirstChildElement("mobile");
  if (mobileElement != nullptr)
  {
    newSkeleton->setMobile(toBool(mobileElement->GetText()));
  }

  //--------------------------------------------------------------------------
  // Bodies
  BodyMap bodyNodes;
  ElementEnumerator xmlBodies(_skeletonElement, "body");
  while (xmlBodies.next())
  {
    SkelBodyNode newBodyNode = readSoftBodyNode(
      xmlBodies.get(), skeletonFrame, _baseUri, _retriever);

    BodyMap::const_iterator it = bodyNodes.find(newBodyNode.properties->mName);
    if(it != bodyNodes.end())
    {
      dterr << "[readSkeleton] Skeleton named [" << name << "] has "
            << "multiple BodyNodes with the name ["
            << newBodyNode.properties->mName << "], but BodyNode names must be "
            << "unique! We will discard all BodyNodes with a repeated name.\n";
      continue;
    }

    bodyNodes[newBodyNode.properties->mName] = newBodyNode;
  }

  //--------------------------------------------------------------------------
  // Joints
  JointMap joints;
  IndexToJoint order;
  JointToIndex lookup;
  ElementEnumerator xmlJoints(_skeletonElement, "joint");
  while (xmlJoints.next())
    readJoint(xmlJoints.get(), bodyNodes, joints, order, lookup);

  //--------------------------------------------------------------------------
  // Assemble skeleton
  JointMap::iterator it = joints.find(order.begin()->second);
  BodyMap::const_iterator child;
  dynamics::BodyNode* parent;
  while(it != joints.end())
  {
    NextResult result = getNextJointAndNodePair(
          it, child, parent, newSkeleton, joints, bodyNodes);

    if(BREAK == result)
      break;
    else if(CONTINUE == result)
      continue;
    else if(CREATE_FREEJOINT_ROOT == result)
    {
      // If a root FreeJoint is needed for the parent of the current joint, then
      // create it
      BodyMap::const_iterator rootNode = bodyNodes.find(it->second.parentName);
      SkelJoint rootJoint;
      rootJoint.properties =
          dynamics::FreeJoint::Properties::createShared(
            dynamics::Joint::Properties("root", rootNode->second.initTransform));
      rootJoint.type = "free";

      if(!createJointAndNodePair(newSkeleton, nullptr, rootJoint,
                                 rootNode->second))
        break;

      continue;
    }

    if(!createJointAndNodePair(newSkeleton, parent, it->second, child->second))
      break;

    JointToIndex::iterator index = lookup.find(it->first);
    order.erase(index->second);
    lookup.erase(index);
    joints.erase(it);

    IndexToJoint::iterator nextJoint = order.begin();
    if(nextJoint == order.end())
      break;

    it = joints.find(nextJoint->second);
  }

  // Read aspects here since aspects cannot be added if the BodyNodes haven't
  // created yet.
  readAspects(newSkeleton, _skeletonElement, _baseUri, _retriever);

  newSkeleton->resetPositions();
  newSkeleton->resetVelocities();

  return newSkeleton;
}

//==============================================================================
SkelBodyNode readBodyNode(
    tinyxml2::XMLElement* _bodyNodeElement,
    const Eigen::Isometry3d& _skeletonFrame,
    const common::Uri& /*_baseUri*/,
    const common::ResourceRetrieverPtr& /*_retriever*/)
{
  assert(_bodyNodeElement != nullptr);

  BodyPropPtr newBodyNode(new dynamics::BodyNode::Properties);
  Eigen::Isometry3d initTransform = Eigen::Isometry3d::Identity();

  // Name attribute
  newBodyNode->mName = getAttributeString(_bodyNodeElement, "name");

  //--------------------------------------------------------------------------
  // gravity
  if (hasElement(_bodyNodeElement, "gravity"))
  {
    newBodyNode->mGravityMode = getValueBool(_bodyNodeElement, "gravity");
  }

  //--------------------------------------------------------------------------
  // self_collide
  //    if (hasElement(_bodyElement, "self_collide"))
  //    {
  //        bool gravityMode = getValueBool(_bodyElement, "self_collide");
  //    }

  //--------------------------------------------------------------------------
  // transformation
  if (hasElement(_bodyNodeElement, "transformation"))
  {
    Eigen::Isometry3d W =
        getValueIsometry3d(_bodyNodeElement, "transformation");
    initTransform = _skeletonFrame * W;
  }
  else
  {
    initTransform = _skeletonFrame;
  }

  //--------------------------------------------------------------------------
  // inertia
  if (hasElement(_bodyNodeElement, "inertia"))
  {
    tinyxml2::XMLElement* inertiaElement =
        getElement(_bodyNodeElement, "inertia");

    // mass
    double mass = getValueDouble(inertiaElement, "mass");
    newBodyNode->mInertia.setMass(mass);

    // moment of inertia
    if (hasElement(inertiaElement, "moment_of_inertia"))
    {
      tinyxml2::XMLElement* moiElement
          = getElement(inertiaElement, "moment_of_inertia");

      double ixx = getValueDouble(moiElement, "ixx");
      double iyy = getValueDouble(moiElement, "iyy");
      double izz = getValueDouble(moiElement, "izz");

      double ixy = getValueDouble(moiElement, "ixy");
      double ixz = getValueDouble(moiElement, "ixz");
      double iyz = getValueDouble(moiElement, "iyz");

      newBodyNode->mInertia.setMoment(ixx, iyy, izz, ixy, ixz, iyz);
    }

    // offset
    if (hasElement(inertiaElement, "offset"))
    {
      Eigen::Vector3d offset = getValueVector3d(inertiaElement, "offset");
      newBodyNode->mInertia.setLocalCOM(offset);
    }
  }

  SkelBodyNode skelBodyNode;
  skelBodyNode.properties = newBodyNode;
  skelBodyNode.initTransform = initTransform;

  //--------------------------------------------------------------------------
  // marker
  ElementEnumerator markers(_bodyNodeElement, "marker");
  while (markers.next())
  {
    skelBodyNode.markers.push_back(readMarker(markers.get()));
  }

  return skelBodyNode;
}

//==============================================================================
SkelBodyNode readSoftBodyNode(
    tinyxml2::XMLElement* _softBodyNodeElement,
    const Eigen::Isometry3d& _skeletonFrame,
    const common::Uri& _baseUri,
    const common::ResourceRetrieverPtr& _retriever)
{
  //---------------------------------- Note ------------------------------------
  // SoftBodyNode is created if _softBodyNodeElement has <soft_shape>.
  // Otherwise, BodyNode is created.

  //----------------------------------------------------------------------------
  assert(_softBodyNodeElement != nullptr);

  SkelBodyNode standardBodyNode = readBodyNode(
    _softBodyNodeElement, _skeletonFrame, _baseUri, _retriever);

  // If _softBodyNodeElement has no <soft_shape>, return rigid body node
  if (!hasElement(_softBodyNodeElement, "soft_shape"))
    return standardBodyNode;

  //----------------------------------------------------------------------------
  // Soft properties
  dynamics::SoftBodyNode::UniqueProperties newSoftBodyNode;

  if (hasElement(_softBodyNodeElement, "soft_shape"))
  {
    tinyxml2::XMLElement* softShapeEle
        = getElement(_softBodyNodeElement, "soft_shape");

    // mass
    double totalMass = getValueDouble(softShapeEle, "total_mass");

    // transformation
    Eigen::Isometry3d T = Eigen::Isometry3d::Identity();
    if (hasElement(softShapeEle, "transformation"))
      T = getValueIsometry3d(softShapeEle, "transformation");

    // geometry
    tinyxml2::XMLElement* geometryEle = getElement(softShapeEle, "geometry");
    if (hasElement(geometryEle, "sphere"))
    {
      tinyxml2::XMLElement* sphereEle = getElement(geometryEle, "sphere");
      const auto radius = getValueDouble(sphereEle, "radius");
      const auto nSlices = getValueUInt(sphereEle, "num_slices");
      const auto nStacks = getValueUInt(sphereEle, "num_stacks");
      newSoftBodyNode = dynamics::SoftBodyNodeHelper::makeSphereProperties(
            radius, nSlices, nStacks, totalMass);
    }
    else if (hasElement(geometryEle, "box"))
    {
      tinyxml2::XMLElement* boxEle = getElement(geometryEle, "box");
      Eigen::Vector3d size  = getValueVector3d(boxEle, "size");
      Eigen::Vector3i frags = getValueVector3i(boxEle, "frags");
      newSoftBodyNode = dynamics::SoftBodyNodeHelper::makeBoxProperties(
            size, T, frags, totalMass);
    }
    else if (hasElement(geometryEle, "ellipsoid"))
    {
      tinyxml2::XMLElement* ellipsoidEle = getElement(geometryEle, "ellipsoid");
      Eigen::Vector3d size = getValueVector3d(ellipsoidEle, "size");
      const auto nSlices   = getValueUInt(ellipsoidEle, "num_slices");
      const auto nStacks   = getValueUInt(ellipsoidEle, "num_stacks");
      newSoftBodyNode = dynamics::SoftBodyNodeHelper::makeEllipsoidProperties(
            size,
            nSlices,
            nStacks,
            totalMass);
    }
    else if (hasElement(geometryEle, "cylinder"))
    {
      tinyxml2::XMLElement* ellipsoidEle = getElement(geometryEle, "cylinder");
      double radius  = getValueDouble(ellipsoidEle, "radius");
      double height  = getValueDouble(ellipsoidEle, "height");
      double nSlices = getValueDouble(ellipsoidEle, "num_slices");
      double nStacks = getValueDouble(ellipsoidEle, "num_stacks");
      double nRings = getValueDouble(ellipsoidEle, "num_rings");
      newSoftBodyNode = dynamics::SoftBodyNodeHelper::makeCylinderProperties(
            radius,
            height,
            nSlices,
            nStacks,
            nRings,
            totalMass);
    }
    else
    {
      dterr << "[readSoftBodyNode] Unknown soft shape in "
            << "SoftBodyNode named [" << standardBodyNode.properties->mName
            << "]\n";
    }

    // kv
    if (hasElement(softShapeEle, "kv"))
    {
      newSoftBodyNode.mKv = getValueDouble(softShapeEle, "kv");
    }

    // ke
    if (hasElement(softShapeEle, "ke"))
    {
      newSoftBodyNode.mKe = getValueDouble(softShapeEle, "ke");
    }

    // damp
    if (hasElement(softShapeEle, "damp"))
    {
      newSoftBodyNode.mDampCoeff = getValueDouble(softShapeEle, "damp");
    }
  }

  SkelBodyNode softBodyNode;
  softBodyNode.properties =
      dynamics::SoftBodyNode::Properties::createShared(
          *standardBodyNode.properties, newSoftBodyNode);

  softBodyNode.initTransform = standardBodyNode.initTransform;
  softBodyNode.type = "soft";

  return softBodyNode;
}

//==============================================================================
dynamics::ShapePtr readShape(
    tinyxml2::XMLElement* vizEle,
    const std::string& bodyName,
    const common::Uri& baseUri,
    const common::ResourceRetrieverPtr& retriever)
{
  dynamics::ShapePtr newShape;

  // Geometry
  assert(hasElement(vizEle, "geometry"));
  tinyxml2::XMLElement* geometryEle = getElement(vizEle, "geometry");

  if (hasElement(geometryEle, "sphere"))
  {
    tinyxml2::XMLElement* sphereEle    = getElement(geometryEle, "sphere");
    const auto            radius       = getValueDouble(sphereEle, "radius");
    newShape = dynamics::ShapePtr(new dynamics::SphereShape(radius));
  }
  else if (hasElement(geometryEle, "box"))
  {
    tinyxml2::XMLElement* boxEle       = getElement(geometryEle, "box");
    Eigen::Vector3d       size         = getValueVector3d(boxEle, "size");
    newShape = dynamics::ShapePtr(new dynamics::BoxShape(size));
  }
  else if (hasElement(geometryEle, "ellipsoid"))
  {
    tinyxml2::XMLElement* ellipsoidEle = getElement(geometryEle, "ellipsoid");
    Eigen::Vector3d       size         = getValueVector3d(ellipsoidEle, "size");
    newShape = dynamics::ShapePtr(new dynamics::EllipsoidShape(size));
  }
  else if (hasElement(geometryEle, "cylinder"))
  {
    tinyxml2::XMLElement* cylinderEle  = getElement(geometryEle, "cylinder");
    double                radius       = getValueDouble(cylinderEle, "radius");
    double                height       = getValueDouble(cylinderEle, "height");
    newShape = dynamics::ShapePtr(new dynamics::CylinderShape(radius, height));
  }
  else if (hasElement(geometryEle, "capsule"))
  {
    tinyxml2::XMLElement* capsuleEle   = getElement(geometryEle, "capsule");
    double                radius       = getValueDouble(capsuleEle, "radius");
    double                height       = getValueDouble(capsuleEle, "height");
    newShape = dynamics::ShapePtr(new dynamics::CapsuleShape(radius, height));
  }
  else if (hasElement(geometryEle, "cone"))
  {
    tinyxml2::XMLElement* coneEle      = getElement(geometryEle, "cone");
    double                radius       = getValueDouble(coneEle, "radius");
    double                height       = getValueDouble(coneEle, "height");
    newShape = dynamics::ShapePtr(new dynamics::ConeShape(radius, height));
  }
  else if (hasElement(geometryEle, "plane"))
  {
    tinyxml2::XMLElement* planeEle = getElement(geometryEle, "plane");
    Eigen::Vector3d       normal   = getValueVector3d(planeEle, "normal");
    if (hasElement(planeEle, "offset")) {
      double offset = getValueDouble(planeEle, "offset");
      newShape = dynamics::ShapePtr(new dynamics::PlaneShape(normal, offset));
    } else if (hasElement(planeEle, "point")) {
      dtwarn << "[readShape] <point> element of <plane> is "
             << "deprecated as of DART 4.3. Please use <offset> element "
             << "instead." << std::endl;
      Eigen::Vector3d point = getValueVector3d(planeEle, "point");
      newShape = dynamics::ShapePtr(new dynamics::PlaneShape(normal, point));
    } else {
      dtwarn << "[readShape] <offset> element is not specified for "
             << "plane shape. DART will use 0.0." << std::endl;
      newShape = dynamics::ShapePtr(new dynamics::PlaneShape(normal, 0.0));
    }
  }
  else if (hasElement(geometryEle, "multi_sphere"))
  {
    tinyxml2::XMLElement* multiSphereEle = getElement(geometryEle, "multi_sphere");

    ElementEnumerator xmlSpheres(multiSphereEle, "sphere");
    dynamics::MultiSphereConvexHullShape::Spheres spheres;
    while (xmlSpheres.next())
    {
      const double radius = getValueDouble(xmlSpheres.get(), "radius");
      const Eigen::Vector3d position
          = getValueVector3d(xmlSpheres.get(), "position");

      spheres.emplace_back(radius, position);
    }

    newShape = dynamics::ShapePtr(new dynamics::MultiSphereConvexHullShape(spheres));
  }
  else if (hasElement(geometryEle, "mesh"))
  {
    tinyxml2::XMLElement* meshEle      = getElement(geometryEle, "mesh");
    std::string           filename     = getValueString(meshEle, "file_name");
    Eigen::Vector3d       scale        = getValueVector3d(meshEle, "scale");

    const std::string meshUri = common::Uri::getRelativeUri(baseUri, filename);
    const aiScene* model = dynamics::MeshShape::loadMesh(meshUri, retriever);
    if (model)
    {
      newShape = std::make_shared<dynamics::MeshShape>(
        scale, model, meshUri, retriever);
    }
    else
    {
      dterr << "Fail to load model[" << filename << "]." << std::endl;
    }
  }
  else
  {
    dterr << "[readShape] Unknown visualization shape in BodyNode "
          << "named [" << bodyName << "]\n";
    assert(0);
    return nullptr;
  }

  return newShape;
}

//==============================================================================
dynamics::Marker::BasicProperties readMarker(
    tinyxml2::XMLElement* _markerElement)
{
  // Name attribute
  std::string name = getAttributeString(_markerElement, "name");

  // offset
  Eigen::Vector3d offset = Eigen::Vector3d::Zero();
  if (hasElement(_markerElement, "offset"))
    offset = getValueVector3d(_markerElement, "offset");

  dynamics::Marker::BasicProperties newMarker;
  newMarker.mName = name;
  newMarker.mRelativeTf.translation() = offset;

  return newMarker;
}

void readJoint(tinyxml2::XMLElement* _jointElement,
    const BodyMap& _bodyNodes,
    JointMap& _joints,
    IndexToJoint& _order,
    JointToIndex& _lookup)
{
  assert(_jointElement != nullptr);

  //--------------------------------------------------------------------------
  // Name attribute
  std::string name = getAttributeString(_jointElement, "name");

  SkelJoint joint;

  //--------------------------------------------------------------------------
  // Type attribute
  joint.type = getAttributeString(_jointElement, "type");
  assert(!joint.type.empty());
  if (joint.type == std::string("weld"))
    joint.properties = readWeldJoint(_jointElement, joint, name);
  else if (joint.type == std::string("prismatic"))
    joint.properties = readPrismaticJoint(_jointElement, joint, name);
  else if (joint.type == std::string("revolute"))
    joint.properties = readRevoluteJoint(_jointElement, joint, name);
  else if (joint.type == std::string("screw"))
    joint.properties = readScrewJoint(_jointElement, joint, name);
  else if (joint.type == std::string("universal"))
    joint.properties = readUniversalJoint(_jointElement, joint, name);
  else if (joint.type == std::string("ball"))
    joint.properties = readBallJoint(_jointElement, joint, name);
  else if (joint.type == std::string("euler"))
    joint.properties = readEulerJoint(_jointElement, joint, name);
  else if (joint.type == std::string("translational"))
    joint.properties = readTranslationalJoint(_jointElement, joint, name);
  else if (joint.type == std::string("planar"))
    joint.properties = readPlanarJoint(_jointElement, joint, name);
  else if (joint.type == std::string("free"))
    joint.properties = readFreeJoint(_jointElement, joint, name);
  else
  {
    dterr << "[readJoint] Unsupported joint type [" << joint.type
          << "] requested by Joint named [" << name << "]. This Joint will be "
          << "discarded.\n";
    return;
  }
  assert(joint.properties != nullptr);

  joint.properties->mName = name;

  //--------------------------------------------------------------------------
  // Actuator attribute
  if (hasAttribute(_jointElement, "actuator"))
  {
    const std::string actuator = getAttributeString(_jointElement, "actuator");

    if (actuator == "force")
      joint.properties->mActuatorType = dynamics::Joint::FORCE;
    else if (actuator == "passive")
      joint.properties->mActuatorType = dynamics::Joint::PASSIVE;
    else if (actuator == "servo")
      joint.properties->mActuatorType = dynamics::Joint::SERVO;
    else if (actuator == "acceleration")
      joint.properties->mActuatorType = dynamics::Joint::ACCELERATION;
    else if (actuator == "velocity")
      joint.properties->mActuatorType = dynamics::Joint::VELOCITY;
    else if (actuator == "locked")
      joint.properties->mActuatorType = dynamics::Joint::LOCKED;
    else
      dterr << "Joint named [" << name
            << "] contains invalid actuator attribute ["
            << actuator << "].\n";
  }
  else
  {
    joint.properties->mActuatorType = dynamics::Joint::DefaultActuatorType;
  }

  //--------------------------------------------------------------------------
  // parent
  BodyMap::const_iterator parent = _bodyNodes.end();
  if (hasElement(_jointElement, "parent"))
  {
    joint.parentName = getValueString(_jointElement, "parent");
    parent = _bodyNodes.find(joint.parentName);
  }
  else
  {
    dterr << "[readJoint] Joint named [" << name << "] is missing "
          << "a parent BodyNode!\n";
    assert(0);
  }

  // Use an empty string (rather than "world") to indicate that the joint has no parent
  if(joint.parentName == std::string("world")
     && _bodyNodes.find("world") == _bodyNodes.end())
    joint.parentName.clear();

  if(parent == _bodyNodes.end() && !joint.parentName.empty())
  {
    dterr << "[readJoint] Could not find a BodyNode named ["
          << joint.parentName << "] requested as the parent of Joint named ["
          << name << "]!\n";
    return;
  }

  //--------------------------------------------------------------------------
  // child
  BodyMap::const_iterator child = _bodyNodes.end();
  if (hasElement(_jointElement, "child"))
  {
    joint.childName = getValueString(_jointElement, "child");
    child = _bodyNodes.find(joint.childName);
  }
  else
  {
    dterr << "[readJoint] Joint named [" << name << "] is missing "
          << "a child BodyNode!\n";
    assert(0);
  }

  if(child == _bodyNodes.end())
  {
    dterr << "[readJoint] Could not find a BodyNode named ["
          << joint.childName << "] requested as the child of Joint named ["
          << name << "]!\n";
    return;
  }

  //--------------------------------------------------------------------------
  // transformation
  Eigen::Isometry3d parentWorld = Eigen::Isometry3d::Identity();
  Eigen::Isometry3d childToJoint = Eigen::Isometry3d::Identity();
  Eigen::Isometry3d childWorld = child->second.initTransform;

  if (parent != _bodyNodes.end())
    parentWorld = parent->second.initTransform;

  if (hasElement(_jointElement, "transformation"))
    childToJoint = getValueIsometry3d(_jointElement, "transformation");

  Eigen::Isometry3d parentToJoint =
      parentWorld.inverse()*childWorld*childToJoint;

  joint.properties->mT_ParentBodyToJoint = parentToJoint;
  if(!math::verifyTransform(joint.properties->mT_ParentBodyToJoint))
    dterr << "[readJoint] Invalid parent to Joint transform for "
          << "Joint named [" << name << "]:\n"
          << joint.properties->mT_ParentBodyToJoint.matrix() << "\n";

  joint.properties->mT_ChildBodyToJoint = childToJoint;
  if(!math::verifyTransform(joint.properties->mT_ChildBodyToJoint))
    dterr << "[readJoint] Invalid child to Joint transform for "
          << "Joint named [" << name << "]:\n"
          << joint.properties->mT_ChildBodyToJoint.matrix() << "\n";

  JointMap::iterator it = _joints.find(joint.childName);
  if(it != _joints.end())
  {
    dterr << "[readJoint] BodyNode named [" << joint.childName
          << "] has been assigned two parent Joints: ["
          << it->second.properties->mName << "] and [" << name << "]. A "
          << "BodyNode must have exactly one parent Joint. [" << name << "] "
          << "will be discarded!\n";
    return;
  }

  _joints[joint.childName] = joint;

  // Keep track of when each joint appeared in the file
  std::size_t nextIndex;
  IndexToJoint::reverse_iterator lastIndex = _order.rbegin();
  if(lastIndex == _order.rend())
    nextIndex = 0;
  else
    nextIndex = lastIndex->first + 1;

  _order[nextIndex] = joint.childName;
  _lookup[joint.childName] = nextIndex;
}

//==============================================================================
void getDofAttributeIfItExists(
    const std::string& _attribute,
    double* _value,
    const std::string& _element_type,
    const tinyxml2::XMLElement* _xmlElement,
    const std::string& _jointName,
    std::size_t _index)
{
  if (_xmlElement->QueryDoubleAttribute(_attribute.c_str(), _value)
      == tinyxml2::XML_WRONG_ATTRIBUTE_TYPE)
  {
    dterr << "[getDofAttributeIfItExists] Invalid type for ["
          << _attribute << "] attribute of [" << _element_type
          << "] element in the [" << _index << "] dof of Joint ["
          << _jointName << "].\n";
  }
}

//==============================================================================
void setDofLimitAttributes(tinyxml2::XMLElement* _dofElement,
                                  const std::string& _element_type,
                                  const std::string& _jointName,
                                  std::size_t _index,
                                  double* lower, double* upper, double* initial)
{
  const tinyxml2::XMLElement* xmlElement
      = getElement(_dofElement, _element_type);

  getDofAttributeIfItExists("lower", lower, _element_type, xmlElement, _jointName, _index);
  getDofAttributeIfItExists("upper", upper, _element_type, xmlElement, _jointName, _index);
  getDofAttributeIfItExists("initial", initial, _element_type, xmlElement, _jointName, _index);
}

//==============================================================================
// This structure exists to allow a common interface for setting values in
// GenericJoint::Properties
struct DofProxy
{
  std::size_t index;
  bool valid;

  double* lowerPosition;
  double* upperPosition;
  double* initalPosition;

  double* lowerVelocity;
  double* upperVelocity;
  double* initialVelocity;

  double* lowerAcceleration;
  double* upperAcceleration;
  double* initialAcceleration;

  double* lowerForce;
  double* upperForce;
  double* initialForce;

  double* springStiffness;
  double* restPosition;
  double* dampingCoefficient;
  double* friction;

  bool* preserveName;
  std::string* name;

  template <typename PropertyType>
  DofProxy(PropertyType& properties,
           SkelJoint& joint, std::size_t _index,
           const std::string& jointName)
    : index(_index),
      valid(true),

      lowerPosition(&properties.mPositionLowerLimits.data()[index]),
      upperPosition(&properties.mPositionUpperLimits.data()[index]),
      initalPosition(&properties.mInitialPositions.data()[index]),

      lowerVelocity(&properties.mVelocityLowerLimits.data()[index]),
      upperVelocity(&properties.mVelocityUpperLimits.data()[index]),
      initialVelocity(&properties.mInitialVelocities.data()[index]),

      lowerAcceleration(&properties.mAccelerationLowerLimits.data()[index]),
      upperAcceleration(&properties.mAccelerationUpperLimits.data()[index]),
      initialAcceleration(&joint.acceleration.data()[index]),

      lowerForce(&properties.mForceLowerLimits.data()[index]),
      upperForce(&properties.mForceUpperLimits.data()[index]),
      initialForce(&joint.force.data()[index]),

      springStiffness(&properties.mSpringStiffnesses.data()[index]),
      restPosition(&properties.mRestPositions.data()[index]),
      dampingCoefficient(&properties.mDampingCoefficients.data()[index]),
      friction(&properties.mFrictions.data()[index]),

      preserveName(&properties.mPreserveDofNames[index]),
      name(&properties.mDofNames[index])
  {
    if((int)index >= properties.mPositionLowerLimits.size())
    {
      dterr << "[SkelParser] Joint named [" << jointName << "] has a dof "
            << "element (" << index << ") which is out of bounds (max "
            << properties.mPositionLowerLimits.size()-1 << ")\n";
      valid = false;
    }
  }
};

//==============================================================================
template <typename PropertyType>
void readAllDegreesOfFreedom(tinyxml2::XMLElement* _jointElement,
                                    PropertyType& _properties,
                                    SkelJoint& _joint,
                                    const std::string& _jointName,
                                    std::size_t _numDofs)
{
  if(_joint.position.size() < (int)_numDofs)
  {
    _joint.position.resize(_numDofs);
    _joint.position.setZero();
  }

  if(_joint.velocity.size() < (int)_numDofs)
  {
    _joint.velocity.resize(_numDofs);
    _joint.velocity.setZero();
  }

  if(_joint.acceleration.size() < (int)_numDofs)
  {
    _joint.acceleration.resize((int)_numDofs);
    _joint.acceleration.setZero();
  }

  if(_joint.force.size() < (int)_numDofs)
  {
    _joint.force.resize(_numDofs);
    _joint.force.setZero();
  }

  ElementEnumerator DofElements(_jointElement, "dof");
  while(DofElements.next())
    readDegreeOfFreedom(DofElements.get(), _properties,
                        _joint, _jointName, _numDofs);
}

//==============================================================================
template <typename PropertyType>
void readDegreeOfFreedom(tinyxml2::XMLElement* _dofElement,
                                PropertyType& properties,
                                SkelJoint& joint,
                                const std::string& jointName,
                                std::size_t numDofs)
{
  int localIndex = -1;
  int xml_err = _dofElement->QueryIntAttribute("local_index", &localIndex);

  // If the localIndex is out of bounds, quit
  if (localIndex >= (int)numDofs)
  {
    dterr << "[readDegreeOfFreedom] Joint named '"
          << jointName << "' contains dof element with invalid "
          << "number attribute [" << localIndex << "]. It must be less than "
          << numDofs << ".\n";
    return;
  }

  // If no localIndex was found, report an error and quit
  if (localIndex == -1 && numDofs > 1)
  {
    if (tinyxml2::XML_NO_ATTRIBUTE == xml_err)
    {
      dterr << "[readDegreeOfFreedom] Joint named ["
            << jointName << "] has [" << numDofs
            << "] DOFs, but the xml contains a dof element without its "
            << "local_index specified. For Joints with multiple DOFs, all dof "
            << "elements must specify their local_index attribute.\n";
    }
    else if (tinyxml2::XML_WRONG_ATTRIBUTE_TYPE == xml_err)
    {
      dterr << "[readDegreeOfFreedom] Joint named ["
            << jointName << "] has a dof element with a wrongly "
            << "formatted local_index attribute.\n";
    }

    return;
  }
  // Unless the joint is a single-dof joint
  else if (localIndex == -1 && numDofs == 1)
    localIndex = 0;

  DofProxy proxy(properties, joint, localIndex, jointName);

  const char* name = _dofElement->Attribute("name");
  if (name)
  {
    *proxy.name = std::string(name);
    *proxy.preserveName = true;
  }

  if (hasElement(_dofElement, "position"))
  {
    setDofLimitAttributes(_dofElement, "position", jointName, localIndex,
                          proxy.lowerPosition,
                          proxy.upperPosition,
                          proxy.initalPosition);
  }

  if (hasElement(_dofElement, "velocity"))
  {
    setDofLimitAttributes(_dofElement, "velocity", jointName, localIndex,
                          proxy.lowerVelocity,
                          proxy.upperVelocity,
                          proxy.initialVelocity);
  }

  if (hasElement(_dofElement, "acceleration"))
  {
    setDofLimitAttributes(_dofElement, "acceleration", jointName, localIndex,
                          proxy.lowerAcceleration,
                          proxy.upperAcceleration,
                          proxy.initialAcceleration);
  }

  if (hasElement(_dofElement, "force"))
  {
    setDofLimitAttributes(_dofElement, "force", jointName, localIndex,
                          proxy.lowerForce,
                          proxy.upperForce,
                          proxy.initialForce);
  }

  if (hasElement(_dofElement, "damping"))
    *proxy.dampingCoefficient = getValueDouble(_dofElement, "damping");

  if (hasElement(_dofElement, "friction"))
    *proxy.friction = getValueDouble(_dofElement, "friction");

  if (hasElement(_dofElement, "spring_rest_position"))
    *proxy.restPosition = getValueDouble(_dofElement, "spring_rest_position");

  if (hasElement(_dofElement, "spring_stiffness"))
    *proxy.springStiffness = getValueDouble(_dofElement, "spring_stiffness");
}

//==============================================================================
template <typename PropertyType>
void readJointDynamicsAndLimit(tinyxml2::XMLElement* _jointElement,
                                      PropertyType& _properties,
                                      SkelJoint& _joint,
                                      const std::string& _name,
                                      std::size_t _numAxis)
{
  // TODO(MXG): Consider printing warnings for these tags that recommends using
  // the dof tag instead, because all functionality of these tags have been
  // moved to the dof tag

  assert(_jointElement != nullptr);
  assert(_numAxis <= 6);

  std::string axisName = "axis";

  // axis
  for (std::size_t i = 0; i < _numAxis; ++i)
  {
    if (i != 0)
      axisName = "axis" + std::to_string(i + 1);

    if (hasElement(_jointElement, axisName))
    {
      DofProxy proxy(_properties, _joint, i, _name);

      tinyxml2::XMLElement* axisElement = getElement(_jointElement, axisName);

      // damping
      if (hasElement(axisElement, "damping"))
      {
        dtwarn << "[SkelParser] <damping> tag is now an element under the "
               << "<dynamics> tag. Please see "
               << "(https://github.com/dartsim/dart/wiki/) for more details.\n";
        double damping = getValueDouble(axisElement, "damping");
        *proxy.dampingCoefficient = damping;
      }

      // dynamics
      if (hasElement(axisElement, "dynamics"))
      {
        tinyxml2::XMLElement* dynamicsElement
            = getElement(axisElement, "dynamics");

        // damping
        if (hasElement(dynamicsElement, "damping"))
        {
          double val = getValueDouble(dynamicsElement, "damping");
          *proxy.dampingCoefficient = val;
        }

        // friction
        if (hasElement(dynamicsElement, "friction"))
        {
          double val = getValueDouble(dynamicsElement, "friction");
          *proxy.friction = val;
        }

        // spring_rest_position
        if (hasElement(dynamicsElement, "spring_rest_position"))
        {
          double val = getValueDouble(dynamicsElement, "spring_rest_position");
          *proxy.restPosition = val;
        }

        // friction
        if (hasElement(dynamicsElement, "spring_stiffness"))
        {
          double val = getValueDouble(dynamicsElement, "spring_stiffness");
          *proxy.springStiffness = val;
        }
      }

      // limit
      if (hasElement(axisElement, "limit"))
      {
        tinyxml2::XMLElement* limitElement
            = getElement(axisElement, "limit");

        // lower
        if (hasElement(limitElement, "lower"))
        {
          double lower = getValueDouble(limitElement, "lower");
          *proxy.lowerPosition = lower;
        }

        // upper
        if (hasElement(limitElement, "upper"))
        {
          double upper = getValueDouble(limitElement, "upper");
          *proxy.upperPosition = upper;
        }
      }
    }
  }
}

//==============================================================================
JointPropPtr readWeldJoint(
    tinyxml2::XMLElement* /*_jointElement*/,
    SkelJoint& /*_joint*/,
    const std::string&)
{
  return dynamics::WeldJoint::Properties::createShared();
}

//==============================================================================
JointPropPtr readRevoluteJoint(
    tinyxml2::XMLElement* _jointElement,
    SkelJoint& _joint,
    const std::string& _name)
{
  assert(_jointElement != nullptr);

  dynamics::RevoluteJoint::Properties properties;

  //--------------------------------------------------------------------------
  // axis
  if (hasElement(_jointElement, "axis"))
  {
    tinyxml2::XMLElement* axisElement = getElement(_jointElement, "axis");

    // xyz
    Eigen::Vector3d xyz = getValueVector3d(axisElement, "xyz");
    properties.mAxis = xyz;
  }
  else
  {
    dterr << "[readRevoluteJoint] Revolute Joint named ["
          << _name << "] is missing axis information!\n";
    assert(0);
  }

  readJointDynamicsAndLimit<dynamics::GenericJoint<math::R1Space>::Properties>(
        _jointElement, properties, _joint, _name, 1);

  //--------------------------------------------------------------------------
  // init_pos
  if (hasElement(_jointElement, "init_pos"))
  {
    double init_pos = getValueDouble(_jointElement, "init_pos");
    Eigen::VectorXd ipos = Eigen::VectorXd(1);
    ipos << init_pos;
    _joint.position = ipos;
    properties.mInitialPositions[0] = ipos[0];
  }

  //--------------------------------------------------------------------------
  // init_vel
  if (hasElement(_jointElement, "init_vel"))
  {
    double init_vel = getValueDouble(_jointElement, "init_vel");
    Eigen::VectorXd ivel = Eigen::VectorXd(1);
    ivel << init_vel;
    _joint.velocity = ivel;
    properties.mInitialVelocities[0] = ivel[0];
  }

  readAllDegreesOfFreedom<dynamics::GenericJoint<math::R1Space>::Properties>(
        _jointElement, properties, _joint, _name, 1);

  return dynamics::RevoluteJoint::Properties::createShared(properties);
}

//==============================================================================
JointPropPtr readPrismaticJoint(
    tinyxml2::XMLElement* _jointElement,
    SkelJoint& _joint,
    const std::string& _name)
{
  assert(_jointElement != nullptr);

  dynamics::PrismaticJoint::Properties properties;

  //--------------------------------------------------------------------------
  // axis
  if (hasElement(_jointElement, "axis"))
  {
    tinyxml2::XMLElement* axisElement = getElement(_jointElement, "axis");

    // xyz
    Eigen::Vector3d xyz = getValueVector3d(axisElement, "xyz");
    properties.mAxis = xyz;
  }
  else
  {
    dterr << "[readPrismaticJoint] Prismatic Joint named ["
          << _name << "] is missing axis information!\n";
    assert(0);
  }

  readJointDynamicsAndLimit<dynamics::GenericJoint<math::R1Space>::Properties>(
        _jointElement, properties, _joint, _name, 1);

  //--------------------------------------------------------------------------
  // init_pos
  if (hasElement(_jointElement, "init_pos"))
  {
    double init_pos = getValueDouble(_jointElement, "init_pos");
    Eigen::VectorXd ipos = Eigen::VectorXd(1);
    ipos << init_pos;
    _joint.position = ipos;
    properties.mInitialPositions[0] = ipos[0];
  }

  //--------------------------------------------------------------------------
  // init_vel
  if (hasElement(_jointElement, "init_vel"))
  {
    double init_vel = getValueDouble(_jointElement, "init_vel");
    Eigen::VectorXd ivel = Eigen::VectorXd(1);
    ivel << init_vel;
    _joint.velocity = ivel;
    properties.mInitialVelocities[0] = ivel[0];
  }

  readAllDegreesOfFreedom<dynamics::GenericJoint<math::R1Space>::Properties>(
        _jointElement, properties, _joint, _name, 1);

  return dynamics::PrismaticJoint::Properties::createShared(properties);
}

//==============================================================================
JointPropPtr readScrewJoint(
    tinyxml2::XMLElement* _jointElement,
    SkelJoint& _joint,
    const std::string& _name)
{
  assert(_jointElement != nullptr);

  dynamics::ScrewJoint::Properties properties;

  //--------------------------------------------------------------------------
  // axis
  if (hasElement(_jointElement, "axis"))
  {
    tinyxml2::XMLElement* axisElement = getElement(_jointElement, "axis");

    // xyz
    Eigen::Vector3d xyz = getValueVector3d(axisElement, "xyz");
    properties.mAxis = xyz;

    // pitch
    if (hasElement(axisElement, "pitch"))
    {
      double pitch = getValueDouble(axisElement, "pitch");
      properties.mPitch = pitch;
    }
  }
  else
  {
    dterr << "[readScrewJoint] Screw Joint named [" << _name
          << "] is missing axis information!\n";
    assert(0);
  }

  readJointDynamicsAndLimit<dynamics::GenericJoint<math::R1Space>::Properties>(
        _jointElement, properties, _joint, _name, 1);

  //--------------------------------------------------------------------------
  // init_pos
  if (hasElement(_jointElement, "init_pos"))
  {
    double init_pos = getValueDouble(_jointElement, "init_pos");
    Eigen::VectorXd ipos = Eigen::VectorXd(1);
    ipos << init_pos;
    _joint.position = ipos;
    properties.mInitialPositions[0] = ipos[0];
  }

  //--------------------------------------------------------------------------
  // init_vel
  if (hasElement(_jointElement, "init_vel"))
  {
    double init_vel = getValueDouble(_jointElement, "init_vel");
    Eigen::VectorXd ivel = Eigen::VectorXd(1);
    ivel << init_vel;
    _joint.velocity = ivel;
    properties.mInitialVelocities[0] = ivel[0];
  }

  readAllDegreesOfFreedom<dynamics::GenericJoint<math::R1Space>::Properties>(
        _jointElement, properties, _joint, _name, 1);

  return dynamics::ScrewJoint::Properties::createShared(properties);
}

//==============================================================================
JointPropPtr readUniversalJoint(
    tinyxml2::XMLElement* _jointElement,
    SkelJoint& _joint,
    const std::string& _name)
{
  assert(_jointElement != nullptr);

  dynamics::UniversalJoint::Properties properties;

  //--------------------------------------------------------------------------
  // axis
  if (hasElement(_jointElement, "axis"))
  {
    tinyxml2::XMLElement* axisElement = getElement(_jointElement, "axis");

    // xyz
    Eigen::Vector3d xyz = getValueVector3d(axisElement, "xyz");
    properties.mAxis[0] = xyz;
  }
  else
  {
    dterr << "[readUniversalJoint] Universal Joint named [" << _name
          << "] is missing axis information!\n";
    assert(0);
  }

  //--------------------------------------------------------------------------
  // axis2
  if (hasElement(_jointElement, "axis2"))
  {
    tinyxml2::XMLElement* axis2Element = getElement(_jointElement, "axis2");

    // xyz
    Eigen::Vector3d xyz = getValueVector3d(axis2Element, "xyz");
    properties.mAxis[1] = xyz;
  }
  else
  {
    dterr << "[readUniversalJoint] Universal Joint named [" << _name
          << "] is missing axis2 information!\n";
    assert(0);
  }

  readJointDynamicsAndLimit(_jointElement, properties, _joint, _name, 2);

  //--------------------------------------------------------------------------
  // init_pos
  if (hasElement(_jointElement, "init_pos"))
  {
    Eigen::Vector2d init_pos = getValueVector2d(_jointElement, "init_pos");
    _joint.position = init_pos;
    properties.mInitialPositions = init_pos;
  }

  //--------------------------------------------------------------------------
  // init_vel
  if (hasElement(_jointElement, "init_vel"))
  {
    Eigen::Vector2d init_vel = getValueVector2d(_jointElement, "init_vel");
    _joint.velocity = init_vel;
    properties.mInitialVelocities = init_vel;
  }

  readAllDegreesOfFreedom(_jointElement, properties, _joint, _name, 2);

  return dynamics::UniversalJoint::Properties::createShared(properties);
}

//==============================================================================
JointPropPtr readBallJoint(
    tinyxml2::XMLElement* _jointElement,
    SkelJoint& _joint,
    const std::string& _name)
{
  assert(_jointElement != nullptr);

  dynamics::BallJoint::Properties properties;

  //--------------------------------------------------------------------------
  // init_pos
  if (hasElement(_jointElement, "init_pos"))
  {
    Eigen::Vector3d init_pos = getValueVector3d(_jointElement, "init_pos");
    _joint.position = init_pos;
    properties.mInitialPositions = init_pos;
  }

  //--------------------------------------------------------------------------
  // init_vel
  if (hasElement(_jointElement, "init_vel"))
  {
    Eigen::Vector3d init_vel = getValueVector3d(_jointElement, "init_vel");
    _joint.velocity = init_vel;
    properties.mInitialVelocities = init_vel;
  }

  readAllDegreesOfFreedom(_jointElement, properties, _joint, _name, 3);

  return dynamics::BallJoint::Properties::createShared(properties);
}

//==============================================================================
JointPropPtr readEulerJoint(
    tinyxml2::XMLElement* _jointElement,
    SkelJoint& _joint,
    const std::string& _name)
{
  assert(_jointElement != nullptr);

  dynamics::EulerJoint::Properties properties;

  //--------------------------------------------------------------------------
  // axis order
  std::string order = getValueString(_jointElement, "axis_order");
  if (order == "xyz")
  {
    properties.mAxisOrder = dynamics::EulerJoint::AxisOrder::XYZ;
  }
  else if (order == "zyx")
  {
    properties.mAxisOrder = dynamics::EulerJoint::AxisOrder::ZYX;
  }
  else
  {
    dterr << "[readEulerJoint] Undefined Euler axis order for "
          << "Euler Joint named [" << _name << "]\n";
    assert(0);
  }

  //--------------------------------------------------------------------------
  // axis
  readJointDynamicsAndLimit(_jointElement, properties, _joint, _name, 3);

  //--------------------------------------------------------------------------
  // init_pos
  if (hasElement(_jointElement, "init_pos"))
  {
    Eigen::Vector3d init_pos = getValueVector3d(_jointElement, "init_pos");
    _joint.position = init_pos;
    properties.mInitialPositions = init_pos;
  }

  //--------------------------------------------------------------------------
  // init_vel
  if (hasElement(_jointElement, "init_vel"))
  {
    Eigen::Vector3d init_vel = getValueVector3d(_jointElement, "init_vel");
    _joint.velocity = init_vel;
    properties.mInitialVelocities = init_vel;
  }

  readAllDegreesOfFreedom(_jointElement, properties, _joint, _name, 3);

  return dynamics::EulerJoint::Properties::createShared(properties);
}

//==============================================================================
JointPropPtr readTranslationalJoint(
    tinyxml2::XMLElement* _jointElement,
    SkelJoint& _joint,
    const std::string& _name)
{
  assert(_jointElement != nullptr);

  dynamics::TranslationalJoint::Properties properties;

  //--------------------------------------------------------------------------
  // axis
  readJointDynamicsAndLimit(_jointElement, properties, _joint, _name, 3);

  //--------------------------------------------------------------------------
  // init_pos
  if (hasElement(_jointElement, "init_pos"))
  {
    Eigen::Vector3d init_pos = getValueVector3d(_jointElement, "init_pos");
    _joint.position = init_pos;
    properties.mInitialPositions = init_pos;
  }

  //--------------------------------------------------------------------------
  // init_vel
  if (hasElement(_jointElement, "init_vel"))
  {
    Eigen::Vector3d init_vel = getValueVector3d(_jointElement, "init_vel");
    _joint.velocity = init_vel;
    properties.mInitialVelocities = init_vel;
  }

  readAllDegreesOfFreedom(_jointElement, properties, _joint, _name, 3);

  return dynamics::TranslationalJoint::Properties::createShared(properties);
}

//==============================================================================
JointPropPtr readPlanarJoint(
    tinyxml2::XMLElement* _jointElement,
    SkelJoint& _joint,
    const std::string& _name)
{
  assert(_jointElement != nullptr);

  dynamics::PlanarJoint::Properties properties;

  //--------------------------------------------------------------------------
  // Plane
  if (hasElement(_jointElement, "plane"))
  {
    tinyxml2::XMLElement* planeElement = getElement(_jointElement, "plane");

    // Type attribute
    std::string type = getAttributeString(planeElement, "type");

    if (type == "xy")
    {
      properties.mPlaneType = dynamics::PlanarJoint::PlaneType::XY;
    }
    else if (type == "yz")
    {
      properties.mPlaneType = dynamics::PlanarJoint::PlaneType::YZ;
    }
    else if (type == "zx")
    {
      properties.mPlaneType = dynamics::PlanarJoint::PlaneType::ZX;
    }
    else if (type == "arbitrary")
    {
      properties.mPlaneType = dynamics::PlanarJoint::PlaneType::ARBITRARY;

      tinyxml2::XMLElement* transAxis1Element
          = getElement(planeElement, "translation_axis1");

      properties.mTransAxis1 = getValueVector3d(transAxis1Element, "xyz");

      tinyxml2::XMLElement* transAxis2Element
          = getElement(planeElement, "translation_axis2");

      properties.mTransAxis2 = getValueVector3d(transAxis2Element, "xyz");
    }
    else
    {
      dterr << "[readPlanarJoint] Planar Joint named [" << _name
            << "] is missing plane type information. Defaulting to XY-Plane.\n";
    }
  }
  else
  {
    dterr << "[readPlanarJoint] Planar Joint named [" << _name
          << "] is missing plane type information. Defaulting to XY-Plane.\n";
  }

  //--------------------------------------------------------------------------
  // axis
  readJointDynamicsAndLimit(_jointElement, properties, _joint, _name, 3);

  //--------------------------------------------------------------------------
  // init_pos
  if (hasElement(_jointElement, "init_pos"))
  {
    Eigen::Vector3d init_pos = getValueVector3d(_jointElement, "init_pos");
    _joint.position = init_pos;
    properties.mInitialPositions = init_pos;
  }

  //--------------------------------------------------------------------------
  // init_vel
  if (hasElement(_jointElement, "init_vel"))
  {
    Eigen::Vector3d init_vel = getValueVector3d(_jointElement, "init_vel");
    _joint.velocity = init_vel;
    properties.mInitialVelocities = init_vel;
  }

  readAllDegreesOfFreedom(_jointElement, properties, _joint, _name, 3);

  return dynamics::PlanarJoint::Properties::createShared(properties);
}

//==============================================================================
JointPropPtr readFreeJoint(
    tinyxml2::XMLElement* _jointElement,
    SkelJoint& _joint,
    const std::string& _name)
{
  assert(_jointElement != nullptr);

  dynamics::FreeJoint::Properties properties;

  //--------------------------------------------------------------------------
  // init_pos
  if (hasElement(_jointElement, "init_pos"))
  {
    Eigen::Vector6d init_pos = getValueVector6d(_jointElement, "init_pos");
    _joint.position = init_pos;
    properties.mInitialPositions = init_pos;
  }

  //--------------------------------------------------------------------------
  // init_vel
  if (hasElement(_jointElement, "init_vel"))
  {
    Eigen::Vector6d init_vel = getValueVector6d(_jointElement, "init_vel");
    _joint.velocity = init_vel;
    properties.mInitialVelocities = init_vel;
  }

  readAllDegreesOfFreedom(_jointElement, properties, _joint, _name, 6);

  return dynamics::FreeJoint::Properties::createShared(properties);
}

//==============================================================================
common::ResourceRetrieverPtr getRetriever(
  const common::ResourceRetrieverPtr& _retriever)
{
  if(_retriever)
  {
    return _retriever;
  }
  else
  {
    auto newRetriever = std::make_shared<utils::CompositeResourceRetriever>();
    newRetriever->addSchemaRetriever(
          "file", std::make_shared<common::LocalResourceRetriever>());
    newRetriever->addSchemaRetriever(
          "dart", DartResourceRetriever::create());
    return newRetriever;
  }
}

} // anonymous namespace

}  // namespace utils
}  // namespace dart<|MERGE_RESOLUTION|>--- conflicted
+++ resolved
@@ -41,12 +41,6 @@
 #include "dart/config.hpp"
 #include "dart/common/Console.hpp"
 #include "dart/collision/CollisionObject.hpp"
-<<<<<<< HEAD
-#if HAVE_BULLET
-  #include "dart/collision/bullet/BulletCollisionDetector.hpp"
-#endif
-=======
->>>>>>> d1e11267
 #include "dart/collision/dart/DARTCollisionDetector.hpp"
 #include "dart/collision/fcl/FCLCollisionDetector.hpp"
 #include "dart/constraint/ConstraintSolver.hpp"
@@ -726,15 +720,6 @@
         cd->setContactPointComputationMethod(
               collision::FCLCollisionDetector::DART);
       }
-<<<<<<< HEAD
-      else if (strCD == "dart")
-        collision_detector = collision::DARTCollisionDetector::create();
-#if HAVE_BULLET
-      else if (strCD == "bullet")
-        collision_detector = collision::BulletCollisionDetector::create();
-#endif
-=======
->>>>>>> d1e11267
       else
       {
         collision_detector
