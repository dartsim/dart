--- conflicted
+++ resolved
@@ -163,50 +163,6 @@
 }
 
 /**
-<<<<<<< HEAD
-=======
- * @function getFullFilePath
- */
-std::string DartLoader::getFullFilePath(const std::string& _filename) const
-{
-  std::string fullpath = _filename;
-  size_t scheme = fullpath.find("package://");
-  if(scheme < std::string::npos)
-  {
-    size_t authority_start = scheme+10;
-    size_t authority_end = fullpath.find("/", scheme+10);
-    size_t authority_length = authority_end - authority_start;
-
-    std::map<std::string, std::string>::const_iterator packageDirectory =
-        mPackageDirectories.find(
-          fullpath.substr(authority_start, authority_length));
-
-    if(packageDirectory == mPackageDirectories.end())
-    {
-      dterr << "[DartLoader] Trying to load a URDF that uses package '"
-            << fullpath.substr(scheme, authority_end-scheme)
-            << "' (the full line is '" << fullpath
-            << "'), but we do not know the path to that package directory. "
-            << "Please use addPackageDirectory(~) to allow us to find the "
-            << "package directory.\n";
-      fullpath = "";
-    }
-    else
-    {
-      fullpath.erase(scheme, authority_end);
-      fullpath.insert(scheme, packageDirectory->second);
-    }
-  }
-  else
-  {
-    fullpath = mRootToSkelPath + fullpath;
-  }
-
-  return fullpath;
-}
-
-/**
->>>>>>> 6b2a9066
  * @function parseWorldToEntityPaths
  */
 void DartLoader::parseWorldToEntityPaths(const std::string& _xml_string)
@@ -558,7 +514,6 @@
   // Mesh
   else if(urdf::Mesh* mesh = dynamic_cast<urdf::Mesh*>(_vizOrCol->geometry.get()))
   {
-<<<<<<< HEAD
     const utils::ConstMemoryResourcePtr resource = mRetriever->retrieve(mesh->filename);
     if (!resource) {
       return nullptr;
@@ -571,35 +526,13 @@
     const Eigen::Vector3d scale(mesh->scale.x, mesh->scale.y, mesh->scale.z);
     shape = std::make_shared<dynamics::MeshShape>(
       scale, scene, mesh->filename, true, mRetriever);
-=======
-    std::string fullPath = getFullFilePath(mesh->filename);
-    if (fullPath.empty())
-    {
-      dtwarn << "[DartLoader::createShape] Skipping URDF mesh with empty"
-                " filename. We are returning a nullptr.\n";
-      return nullptr;
-    }
-
-    const aiScene* model = dynamics::MeshShape::loadMesh( fullPath );
-    if(!model)
-      return nullptr; // MeshShape::loadMesh logs a warning
-
-    shape = dynamics::ShapePtr(new dynamics::MeshShape(
-      Eigen::Vector3d(mesh->scale.x, mesh->scale.y, mesh->scale.z), model, fullPath));
->>>>>>> 6b2a9066
   }
   // Unknown geometry type
   else
   {
-<<<<<<< HEAD
     dtwarn << "[DartLoader::createShape] Unknown URDF Shape type "
            << "(we only know of Sphere, Box, Cylinder, and Mesh). "
            << "We are returning a nullptr." << std::endl;
-=======
-    dtwarn << "[DartLoader::createShape] Unknown URDF shape type"
-              " (we only know of Sphere, Box, Cylinder, and Mesh)."
-              " We are returning a nullptr.\n";
->>>>>>> 6b2a9066
     return nullptr;
   }
 
