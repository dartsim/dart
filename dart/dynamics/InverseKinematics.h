/*
 * Copyright (c) 2015-2016, Georgia Tech Research Corporation
 * All rights reserved.
 *
 * Author(s): Michael X. Grey <mxgrey@gatech.edu>
 *
 * Georgia Tech Graphics Lab and Humanoid Robotics Lab
 *
 * Directed by Prof. C. Karen Liu and Prof. Mike Stilman
 * <karenliu@cc.gatech.edu> <mstilman@cc.gatech.edu>
 *
 * This file is provided under the following "BSD-style" License:
 *   Redistribution and use in source and binary forms, with or
 *   without modification, are permitted provided that the following
 *   conditions are met:
 *   * Redistributions of source code must retain the above copyright
 *     notice, this list of conditions and the following disclaimer.
 *   * Redistributions in binary form must reproduce the above
 *     copyright notice, this list of conditions and the following
 *     disclaimer in the documentation and/or other materials provided
 *     with the distribution.
 *   THIS SOFTWARE IS PROVIDED BY THE COPYRIGHT HOLDERS AND
 *   CONTRIBUTORS "AS IS" AND ANY EXPRESS OR IMPLIED WARRANTIES,
 *   INCLUDING, BUT NOT LIMITED TO, THE IMPLIED WARRANTIES OF
 *   MERCHANTABILITY AND FITNESS FOR A PARTICULAR PURPOSE ARE
 *   DISCLAIMED. IN NO EVENT SHALL THE COPYRIGHT HOLDER OR
 *   CONTRIBUTORS BE LIABLE FOR ANY DIRECT, INDIRECT, INCIDENTAL,
 *   SPECIAL, EXEMPLARY, OR CONSEQUENTIAL DAMAGES (INCLUDING, BUT NOT
 *   LIMITED TO, PROCUREMENT OF SUBSTITUTE GOODS OR SERVICES; LOSS OF
 *   USE, DATA, OR PROFITS; OR BUSINESS INTERRUPTION) HOWEVER CAUSED
 *   AND ON ANY THEORY OF LIABILITY, WHETHER IN CONTRACT, STRICT
 *   LIABILITY, OR TORT (INCLUDING NEGLIGENCE OR OTHERWISE) ARISING IN
 *   ANY WAY OUT OF THE USE OF THIS SOFTWARE, EVEN IF ADVISED OF THE
 *   POSSIBILITY OF SUCH DAMAGE.
 */

#ifndef DART_DYNAMICS_INVERSEKINEMATICS_H_
#define DART_DYNAMICS_INVERSEKINEMATICS_H_

#include <memory>
#include <functional>

#include <Eigen/SVD>

#include "dart/common/sub_ptr.h"
#include "dart/common/Signal.h"
#include "dart/common/Subject.h"
#include "dart/math/Geometry.h"
#include "dart/optimizer/Solver.h"
#include "dart/optimizer/Problem.h"
#include "dart/optimizer/Function.h"
#include "dart/dynamics/SmartPointer.h"
#include "dart/dynamics/JacobianNode.h"

namespace dart {
namespace dynamics {

const double DefaultIKTolerance = 1e-6;
const double DefaultIKErrorClamp = 1.0;
const double DefaultIKGradientComponentClamp = 0.2;
const double DefaultIKGradientComponentWeight = 1.0;
const double DefaultIKDLSCoefficient = 0.05;
const double DefaultIKAngularWeight = 0.4;
const double DefaultIKLinearWeight = 1.0;

/// The InverseKinematics class provides a convenient way of setting up an IK
/// optimization problem. It generates constraint functions based on the
/// specified InverseKinematics::ErrorMethod and
/// InverseKinematics::GradientMethod. The optimization problem is then solved
/// by any classes derived from optimizer::Solver class. The default solver is
/// optimizer::GradientDescentSolver.
///
/// It also provides a convenient way of specifying a configuration space
/// objective and a null space objective. It is also possible to fully customize
/// the optimizer::Problem that the module creates, and the IK module can be
/// safely cloned  over to another JacobianNode, as long as every
/// optimizer::Function that depends on the JacobianNode inherits the
/// InverseKinematics::Function class and correctly overloads the clone function
class InverseKinematics : public common::Subject
{
public:

  /// Create an InverseKinematics module for a specified node
  static InverseKinematicsPtr create(JacobianNode* _node);

  /// Copying is not allowed
  InverseKinematics(const InverseKinematics&) = delete;

  /// Assignment is not allowed
  InverseKinematics& operator = (const InverseKinematics&) = delete;

  /// Virtual destructor
  virtual ~InverseKinematics();

  /// Solve the IK Problem.
  ///
  /// The initial guess for the IK optimization problem is the current joint
  /// positions of the target system. If the iterative solver fails to find a
  /// successive solution, it attempts more to solve the problem with other seed
  /// configurations or random configurations if enough seed is not provided.
  ///
  /// Here is the pseudocode as described above:
  ///
  /// \code
  /// attempts <- 0
  /// initial_guess <- current_joint_positions
  /// while attempts <= max_attempts:
  ///   result <- solve(initial_guess)
  ///   if result = success:
  ///     return
  ///   else:
  ///     attempts <- attempts + 1
  ///     if attempts <= num_seed:
  ///       initial_guess <- seed[attempts - 1]
  ///     else:
  ///       initial_guess <- random_configuration  // within the bounds
  /// \endcode
  ///
  /// By default, the max_attempts is 1, but this can be changed by calling
  /// InverseKinematics::getSolver() and casting the SolverPtr to an
  /// optimizer::GradientDescentSolver (unless you have changed the Solver type)
  /// and then calling GradientDescentSolver::setMaxAttempts(std::size_t).
  ///
  /// By default, the list of seeds is empty, but they can be added by calling
  /// InverseKinematics::getProblem() and then using
  /// Problem::addSeed(Eigen::VectorXd).
  ///
  /// By default, the Skeleton itself will retain the solved joint positions.
  /// If you pass in false for _applySolution, then the joint positions will be
  /// returned to their original positions after the problem is solved.
  ///
  /// Calling this function will automatically call Position::setLowerBounds(~)
  /// and Position::setUpperBounds(~) with the lower/upper position bounds of
  /// the corresponding Degrees Of Freedom. Problem::setDimension(~) will be
  /// taken care of automatically, and Problem::setInitialGuess(~) will be
  /// called with the current positions of the Degrees Of Freedom.
  bool solve(bool _applySolution = true);

  /// Same as solve(bool), but the positions vector will be filled with the
  /// solved positions.
  bool solve(Eigen::VectorXd& positions, bool _applySolution = true);

  /// Clone this IK module, but targeted at a new Node. Any Functions in the
  /// Problem that inherit InverseKinematics::Function will be adapted to the
  /// new IK module. Any generic optimizer::Function will just be copied over
  /// by pointer instead of being cloned.
  InverseKinematicsPtr clone(JacobianNode* _newNode) const;

<<<<<<< HEAD
  /// This class should be inherited by optimizer::Function classes that have a
  /// dependency on the InverseKinematics module that they belong to. If you
  /// pass an InverseKinematics::Function into the Problem of an
  /// InverseKinematics module, then it will be properly cloned whenever the
  /// InverseKinematics module that it belongs to gets cloned. Any Function
  /// classes in the Problem that do not inherit InverseKinematics::Function
  /// will just be copied over by reference.
  class Function
  {
  public:

    /// Enable this function to be cloned to a new IK module.
    virtual optimizer::FunctionPtr clone(InverseKinematics* _newIK) const = 0;

    /// Virtual destructor
    virtual ~Function() = default;
  };

  /// ErrorMethod is a base class for different ways of computing the error of
  /// an InverseKinematics module.
  class ErrorMethod : public common::Subject
  {
  public:

    typedef std::pair<Eigen::Vector6d, Eigen::Vector6d> Bounds;

    /// The Properties struct contains settings that are commonly used by
    /// methods that compute error for inverse kinematics.
    struct Properties
    {
      /// Default constructor
      Properties(const Bounds& _bounds =
            Bounds(Eigen::Vector6d::Constant(-DefaultIKTolerance),
                   Eigen::Vector6d::Constant( DefaultIKTolerance)),

          double _errorClamp = DefaultIKErrorClamp,

          const Eigen::Vector6d& _errorWeights = Eigen::compose(
            Eigen::Vector3d::Constant(DefaultIKAngularWeight),
            Eigen::Vector3d::Constant(DefaultIKLinearWeight)));

      /// Bounds that define the acceptable range of the Node's transform
      /// relative to its target frame.
      std::pair<Eigen::Vector6d, Eigen::Vector6d> mBounds;

      /// The error vector will be clamped to this length with each iteration.
      /// This is used to enforce sane behavior, even when there are extremely
      /// large error vectors.
      double mErrorLengthClamp;

      /// These weights will be applied to the error vector component-wise. This
      /// allows you to set some components of error as more important than
      /// others, or to scale their coordinate spaces. For example, you will
      /// often want the first three components (orientation error) to have
      /// smaller weights than the last three components (translation error).
      Eigen::Vector6d mErrorWeights;

      // To get byte-aligned Eigen vectors
      EIGEN_MAKE_ALIGNED_OPERATOR_NEW
    };

    /// Constructor
    ErrorMethod(InverseKinematics* _ik,
                const std::string& _methodName,
                const Properties& _properties = Properties());

    /// Virtual destructor
    virtual ~ErrorMethod() = default;

    /// Enable this ErrorMethod to be cloned to a new IK module.
    virtual std::unique_ptr<ErrorMethod> clone(
        InverseKinematics* _newIK) const = 0;

    /// Override this function with your implementation of the error vector
    /// computation. The expectation is that the first three components of the
    /// vector will correspond to orientation error (in an angle-axis format)
    /// while the last three components correspond to translational error.
    ///
    /// When implementing this function, you should assume that the Skeleton's
    /// current joint positions corresponds to the positions that you
    /// must use to compute the error. This function will only get called when
    /// an update is needed.
    virtual Eigen::Vector6d computeError() = 0;

    /// Override this function with your implementation of computing the desired
    /// given the current transform and error vector. If you want the desired
    /// transform to always be equal to the Target's transform, you can simply
    /// call ErrorMethod::computeDesiredTransform to implement this function.
    virtual Eigen::Isometry3d computeDesiredTransform(
        const Eigen::Isometry3d& _currentTf, const Eigen::Vector6d& _error) = 0;

    /// This function is used to handle caching the error vector.
    const Eigen::Vector6d& evalError(const Eigen::VectorXd& _q);

    /// Get the name of this ErrorMethod.
    const std::string& getMethodName() const;

    /// Set all the error bounds.
    void setBounds(
        const Eigen::Vector6d& _lower =
            Eigen::Vector6d::Constant(-DefaultIKTolerance),
        const Eigen::Vector6d& _upper =
            Eigen::Vector6d::Constant( DefaultIKTolerance));

    /// Set all the error bounds.
    void setBounds(const std::pair<Eigen::Vector6d, Eigen::Vector6d>& _bounds);

    /// Get all the error bounds.
    const std::pair<Eigen::Vector6d, Eigen::Vector6d>& getBounds() const;

    /// Set the error bounds for orientation.
    void setAngularBounds(
        const Eigen::Vector3d& _lower =
            Eigen::Vector3d::Constant(-DefaultIKTolerance),
        const Eigen::Vector3d& _upper =
            Eigen::Vector3d::Constant( DefaultIKTolerance));

    /// Set the error bounds for orientation.
    void setAngularBounds(
        const std::pair<Eigen::Vector3d, Eigen::Vector3d>& _bounds);

    /// Get the error bounds for orientation.
    std::pair<Eigen::Vector3d, Eigen::Vector3d> getAngularBounds() const;

    /// Set the error bounds for translation.
    void setLinearBounds(
        const Eigen::Vector3d& _lower =
            Eigen::Vector3d::Constant(-DefaultIKTolerance),
        const Eigen::Vector3d& _upper =
            Eigen::Vector3d::Constant( DefaultIKTolerance));

    /// Set the error bounds for translation.
    void setLinearBounds(
        const std::pair<Eigen::Vector3d, Eigen::Vector3d>& _bounds);

    /// Get the error bounds for translation.
    std::pair<Eigen::Vector3d, Eigen::Vector3d> getLinearBounds() const;

    /// Set the clamp that will be applied to the length of the error vector
    /// each iteration.
    void setErrorLengthClamp(double _clampSize = DefaultIKErrorClamp);

    /// Set the clamp that will be applied to the length of the error vector
    /// each iteration.
    double getErrorLengthClamp() const;

    /// Set the weights that will be applied to each component of the error
    /// vector.
    void setErrorWeights(const Eigen::Vector6d& _weights);

    /// Get the weights that will be applied to each component of the error
    /// vector.
    const Eigen::Vector6d& getErrorWeights() const;

    /// Set the weights that will be applied to each angular component of the
    /// error vector.
    void setAngularErrorWeights(
        const Eigen::Vector3d& _weights =
          Eigen::Vector3d::Constant(DefaultIKAngularWeight));

    /// Get the weights that will be applied to each angular component of the
    /// error vector.
    Eigen::Vector3d getAngularErrorWeights() const;

    /// Set the weights that will be applied to each linear component of the
    /// error vector.
    void setLinearErrorWeights(
        const Eigen::Vector3d& _weights =
          Eigen::Vector3d::Constant(DefaultIKLinearWeight));

    /// Get the weights that will be applied to each linear component of the
    /// error vector.
    Eigen::Vector3d getLinearErrorWeights() const;

    /// Get the Properties of this ErrorMethod
    Properties getErrorMethodProperties() const;

    /// Clear the cache to force the error to be recomputed. It should generally
    /// not be necessary to call this function.
    void clearCache();

  protected:

    /// Pointer to the IK module of this ErrorMethod
    common::sub_ptr<InverseKinematics> mIK;

    /// Name of this error method
    std::string mMethodName;

    /// The last joint positions passed into this ErrorMethod
    Eigen::VectorXd mLastPositions;

    /// The last error vector computed by this ErrorMethod
    Eigen::Vector6d mLastError;

    /// The properties of this ErrorMethod
    Properties mErrorP;

  public:
    // To get byte-aligned Eigen vectors
    EIGEN_MAKE_ALIGNED_OPERATOR_NEW

  };

  /// The TaskSpaceRegion is a nicely generalized method for computing the error
  /// of an IK Problem.
  class TaskSpaceRegion : public ErrorMethod
  {
  public:

    struct UniqueProperties
    {
      /// Setting this to true (which is default) will tell it to compute the
      /// error based on the center of the Task Space Region instead of the edge
      /// of the Task Space Region. This often results in faster convergence, as
      /// the Node will enter the Task Space Region more aggressively.
      ///
      /// Once the Node is inside the Task Space Region, the error vector will
      /// drop to zero, regardless of whether this flag is true or false.
      bool mComputeErrorFromCenter;

      /// Default constructor
      UniqueProperties(bool computeErrorFromCenter = true);
    };

    struct Properties : ErrorMethod::Properties, UniqueProperties
    {
      /// Default constructor
      Properties(
          const ErrorMethod::Properties& errorProperties =
              ErrorMethod::Properties(),
          const UniqueProperties& taskSpaceProperties = UniqueProperties());
    };

    /// Default Constructor
    explicit TaskSpaceRegion(InverseKinematics* _ik,
                             const Properties& _properties = Properties());

    /// Virtual destructor
    virtual ~TaskSpaceRegion() = default;

    // Documentation inherited
    std::unique_ptr<ErrorMethod> clone(InverseKinematics* _newIK) const override;

    // Documentation inherited
    Eigen::Isometry3d computeDesiredTransform(
        const Eigen::Isometry3d& _currentTf,
        const Eigen::Vector6d& _error) override;

    // Documentation inherited
    Eigen::Vector6d computeError() override;

    /// Set whether this TaskSpaceRegion should compute its error vector from
    /// the center of the region.
    void setComputeFromCenter(bool computeFromCenter);

    /// Get whether this TaskSpaceRegion is set to compute its error vector from
    /// the center of the region.
    bool isComputingFromCenter() const;

    /// Get the Properties of this TaskSpaceRegion
    Properties getTaskSpaceRegionProperties() const;

  protected:

    /// Properties of this TaskSpaceRegion
    UniqueProperties mTaskSpaceP;

  };

  /// GradientMethod is a base class for different ways of computing the
  /// gradient of an InverseKinematics module.
  class GradientMethod : public common::Subject
  {
  public:

    struct Properties
    {
      /// The component-wise clamp for this GradientMethod
      double mComponentWiseClamp;

      /// The weights for this GradientMethod
      Eigen::VectorXd mComponentWeights;

      /// Default constructor
      Properties(double clamp = DefaultIKGradientComponentClamp,
                 const Eigen::VectorXd& weights = Eigen::VectorXd());
    };

    /// Constructor
    GradientMethod(InverseKinematics* _ik,
                   const std::string& _methodName,
                   const Properties& _properties);

    /// Virtual destructor
    virtual ~GradientMethod() = default;

    /// Enable this GradientMethod to be cloned to a new IK module
    virtual std::unique_ptr<GradientMethod> clone(
        InverseKinematics* _newIK) const = 0;

    /// Override this function with your implementation of the gradient
    /// computation. The direction that this gradient points in should make the
    /// error **worse** if applied to the joint positions, because the
    /// Problem is configured as a gradient **descent** error minimization
    /// Problem.
    ///
    /// The error vector that is passed in will be determined by the IK module's
    /// ErrorMethod. The expectation is that the first three components of the
    /// vector correspond to orientation error (in an angle-axis format) while
    /// the last three components correspond to translational error.
    ///
    /// When implementing this function, you should assume that the Skeleton's
    /// current joint positions corresponds to the positions that you
    /// must use to compute the error. This function will only get called when
    /// an update is needed.
    virtual void computeGradient(const Eigen::Vector6d& _error,
                                 Eigen::VectorXd& _grad) = 0;

    /// This function is used to handle caching the gradient vector and
    /// interfacing with the solver.
    void evalGradient(const Eigen::VectorXd& _q,
                      Eigen::Map<Eigen::VectorXd> _grad);

    /// Get the name of this GradientMethod.
    const std::string& getMethodName() const;

    /// Clamp the gradient based on the clamp settings of this GradientMethod.
    void clampGradient(Eigen::VectorXd& _grad) const;

    /// Set the component-wise clamp for this GradientMethod. Each component
    /// of the gradient will be individually clamped to this size.
    void setComponentWiseClamp(double _clamp = DefaultIKGradientComponentClamp);

    /// Get the component-wise clamp for this GradientMethod.
    double getComponentWiseClamp() const;

    /// Apply weights to the gradient based on the weight settings of this
    /// GradientMethod.
    void applyWeights(Eigen::VectorXd& _grad) const;

    /// Set the weights that will be applied to each component of the gradient.
    /// If the number of components in _weights is smaller than the number of
    /// components in the gradient, then a weight of 1.0 will be applied to all
    /// components that are out of the range of _weights. Passing in an empty
    /// vector for _weights will effectively make all the gradient components
    /// unweighted.
    void setComponentWeights(const Eigen::VectorXd& _weights);

    /// Get the weights of this GradientMethod.
    const Eigen::VectorXd& getComponentWeights() const;

    /// Get the Properties of this GradientMethod
    Properties getGradientMethodProperties() const;

    /// Clear the cache to force the gradient to be recomputed. It should
    /// generally not be necessary to call this function.
    void clearCache();

  protected:

    /// The IK module that this GradientMethod belongs to.
    common::sub_ptr<InverseKinematics> mIK;

    /// The name of this method
    std::string mMethodName;

    /// The last positions that was passed to this GradientMethod
    Eigen::VectorXd mLastPositions;

    /// The last gradient that was computed by this GradientMethod
    Eigen::VectorXd mLastGradient;

    /// Properties for this GradientMethod
    Properties mGradientP;

  };

  /// JacobianDLS refers to the Damped Least Squares Jacobian Pseudoinverse
  /// (specifically, Moore-Penrose Pseudoinverse). This is a very precise method
  /// for computing the gradient and is especially suitable for performing IK on
  /// industrial manipulators that need to follow very exact workspace paths.
  /// However, it is vulnerable to be jittery around singularities (though the
  /// damping helps with this), and each cycle might take more time to compute
  /// than the JacobianTranspose method (although the JacobianDLS method will
  /// usually converge in fewer cycles than JacobianTranspose).
  class JacobianDLS : public GradientMethod
  {
  public:

    struct UniqueProperties
    {
      /// Damping coefficient
      double mDamping;

      /// Default constructor
      UniqueProperties(double damping = DefaultIKDLSCoefficient);
    };

    struct Properties : GradientMethod::Properties, UniqueProperties
    {
      /// Default constructor
      Properties(
          const GradientMethod::Properties& gradientProperties =
              GradientMethod::Properties(),
          const UniqueProperties& dlsProperties = UniqueProperties());
    };

    /// Constructor
    explicit JacobianDLS(InverseKinematics* _ik,
                         const Properties& properties = Properties());

    /// Virtual destructor
    virtual ~JacobianDLS() = default;

    // Documentation inherited
    std::unique_ptr<GradientMethod> clone(
        InverseKinematics* _newIK) const override;

    // Documentation inherited
    void computeGradient(const Eigen::Vector6d& _error,
                         Eigen::VectorXd& _grad) override;

    /// Set the damping coefficient. A higher damping coefficient will smooth
    /// out behavior around singularities but will also result in less precision
    /// in general. The default value is appropriate for most use cases.
    void setDampingCoefficient(double _damping = DefaultIKDLSCoefficient);

    /// Get the damping coefficient.
    double getDampingCoefficient() const;

    /// Get the Properties of this JacobianDLS
    Properties getJacobianDLSProperties() const;

  protected:

    /// Properties of this Damped Least Squares method
    UniqueProperties mDLSProperties;

  };

  /// JacobianTranspose will simply apply the transpose of the Jacobian to the
  /// error vector in order to compute the gradient. This method tends to be
  /// very smooth but imprecise, requiring more iterations before converging
  /// and being less precise in general. This method is suitable for animations
  /// where smoothness is prefered over precision.
  class JacobianTranspose : public GradientMethod
  {
  public:

    /// Constructor
    explicit JacobianTranspose(InverseKinematics* _ik,
                               const Properties& properties = Properties());

    /// Virtual destructor
    virtual ~JacobianTranspose() = default;

    // Documentation inherited
    std::unique_ptr<GradientMethod> clone(
        InverseKinematics* _newIK) const override;

    // Documentation inherited
    void computeGradient(const Eigen::Vector6d& _error,
                         Eigen::VectorXd& _grad) override;
  };

  /// Analytical is a base class that should be inherited by methods that are
  /// made to solve the IK analytically instead of iteratively. This provides an
  /// extended API that is relevant to Analytical solvers but not iterative
  /// solvers.
  ///
  /// Creating an Analytical solver will have the side effect of removing the
  /// error clamp and error weights from your ErrorMethod. If you still want
  /// your error computations to be clamped and weighted, you should set it
  /// again after creating the Analytical solver. Clamping and weighting the
  /// error vector often helps iterative methods to converge smoothly, but it is
  /// counter-productive for analytical methods which do not typically rely on
  /// convergence; analytical methods can usually solve the entire error vector
  /// directly.
  class Analytical : public GradientMethod
  {
  public:

    /// Bitwise enumerations that are used to describe some properties of each
    /// solution produced by the analytical IK.
    enum Validity_t
    {
      VALID = 0,                ///< The solution is completely valid and reaches the target
      OUT_OF_REACH   = 1 << 0,  ///< The solution does not reach the target
      LIMIT_VIOLATED = 1 << 1   ///< The solution has one or more joint positions that violate the joint limits
    };

    /// If there are extra DOFs in the IK module which your Analytical solver
    /// implementation does not make use of, those DOFs can be used to
    /// supplement the analytical solver using Jacobian transpose iteration.
    /// This enumeration is used to indicate whether you want those DOFs to be
    /// used before applying the analytical solution, after applying the
    /// analytical solution, or not be used at all.
    ///
    /// Jacobian transpose is used for the extra DOFs because it is inexpensive
    /// and robust to degenerate Jacobians which are common in low dimensional
    /// joint spaces. The primary advantage of pseudoinverse methods over
    /// Jacobian transpose methods is their precision, but analytical methods
    /// are even more precise than pseudoinverse methods, so that precision is
    /// not needed in this case.
    ///
    /// If you want the extra DOFs to use a different method than Jacobian
    /// transpose, you can create two seperate IK modules (one which is
    /// analytical and one with the iterative method of your choice) and combine
    /// them in a HierarchicalIK.
    enum ExtraDofUtilization_t
    {
      UNUSED = 0,
      PRE_ANALYTICAL,
      POST_ANALYTICAL
    };

    struct Solution
    {
      /// Default constructor
      Solution(const Eigen::VectorXd& _config = Eigen::VectorXd(),
               int _validity = VALID);

      /// Configuration computed by the Analytical solver
      Eigen::VectorXd mConfig;

      /// Bitmap for whether this configuration is valid. Bitwise-compare it to
      /// the enumerations in Validity_t to whether this configuration is valid.
      int mValidity;
    };

    // std::function template for comparing the quality of configurations
    typedef std::function<bool(
        const Eigen::VectorXd& _better,
        const Eigen::VectorXd& _worse,
        const InverseKinematics* _ik)> QualityComparison;

    struct UniqueProperties
    {
      /// Flag for how to use the extra DOFs in the IK module.
      ExtraDofUtilization_t mExtraDofUtilization;

      /// How much to clamp the extra error that gets applied to DOFs
      double mExtraErrorLengthClamp;

      /// Function for comparing the qualities of solutions
      QualityComparison mQualityComparator;

      /// Default constructor. Uses a default quality comparison function.
      UniqueProperties(ExtraDofUtilization_t extraDofUtilization = UNUSED,
                 double extraErrorLengthClamp = DefaultIKErrorClamp);

      /// Constructor that allows you to set the quality comparison function.
      UniqueProperties(ExtraDofUtilization_t extraDofUtilization,
                 double extraErrorLengthClamp,
                 QualityComparison qualityComparator);

      /// Reset the quality comparison function to its default behavior.
      void resetQualityComparisonFunction();
    };

    struct Properties : GradientMethod::Properties, UniqueProperties
    {
      // Default constructor
      Properties(
          const GradientMethod::Properties& gradientProperties =
              GradientMethod::Properties(),
          const UniqueProperties& analyticalProperties = UniqueProperties());

      // Construct Properties by specifying the UniqueProperties. The
      // GradientMethod::Properties components will be set to defaults.
      Properties(const UniqueProperties& analyticalProperties);
    };

    /// Constructor
    Analytical(InverseKinematics* _ik, const std::string& _methodName,
               const Properties& _properties);

    /// Virtual destructor
    virtual ~Analytical() = default;

    /// Get the solutions for this IK module, along with a tag indicating
    /// whether each solution is valid. This function will assume that you want
    /// to use the desired transform given by the IK module's current
    /// ErrorMethod.
    const std::vector<Solution>& getSolutions();

    /// Get the solutions for this IK module, along with a tag indicating
    /// whether each solution is valid. This function will compute the
    /// configurations using the given desired transform instead of using the
    /// IK module's current ErrorMethod.
    const std::vector<Solution>& getSolutions(
        const Eigen::Isometry3d& _desiredTf);

    /// You should not need to override this function. Instead, you should
    /// override computeSolutions.
    void computeGradient(const Eigen::Vector6d& _error,
                         Eigen::VectorXd& _grad) override;

    /// Use this function to fill the entries of the mSolutions variable. Be
    /// sure to clear the mSolutions vector at the start, and to also return the
    /// mSolutions vector at the end. Note that you are not expected to evaluate
    /// any of the solutions for their quality. However, you should set the
    /// Solution::mValidity flag to OUT_OF_REACH for each solution that does not
    /// actually reach the desired transform, and you should call
    /// checkSolutionJointLimits() and the end of the function, which will set
    /// the LIMIT_VIOLATED flags of any configurations that are outside of the
    /// position limits.
    virtual const std::vector<Solution>& computeSolutions(
        const Eigen::Isometry3d& _desiredBodyTf) = 0;

    /// Get a list of the DOFs that will be included in the entries of the
    /// solutions returned by getSolutions(). Ideally, this should match up with
    /// the DOFs being used by the InverseKinematics module, but this might not
    /// always be possible, so this function ensures that solutions can be
    /// interpreted correctly.
    virtual const std::vector<std::size_t>& getDofs() const = 0;

    /// Set the configuration of the DOFs. The components of _config must
    /// correspond to the DOFs provided by getDofs().
    void setPositions(const Eigen::VectorXd& _config);

    /// Get the configuration of the DOFs. The components of this vector will
    /// correspond to the DOFs provided by getDofs().
    Eigen::VectorXd getPositions() const;

    /// Set how you want extra DOFs to be utilized by the IK module
    void setExtraDofUtilization(ExtraDofUtilization_t _utilization);

    /// Get how extra DOFs are being utilized by the IK module
    ExtraDofUtilization_t getExtraDofUtilization() const;

    /// Set how much to clamp the error vector that gets applied to extra DOFs
    void setExtraErrorLengthClamp(double _clamp);

    /// Get how much we will clamp the error vector that gets applied to extra
    /// DOFs
    double getExtraErrorLengthClamp() const;

    /// Set the function that will be used to compare the qualities of two
    /// solutions. This function should return true if the first argument is a
    /// better solution than the second argument.
    ///
    /// By default, it will prefer the solution which has the smallest size for
    /// its largest change in joint angle. In other words, for each
    /// configuration that it is given, it will compare the largest change in
    /// joint angle for each configuration and pick the one that is smallest.
    ///
    /// Note that outside of this comparison function, the Solutions will be
    /// split between which are valid, which are out-of-reach, and which are
    /// in violation of joint limits. Valid solutions will always be ranked
    /// above invalid solutions, and joint limit violations will always be
    /// ranked last.
    void setQualityComparisonFunction(const QualityComparison& _func);

    /// Reset the quality comparison function to the default method.
    void resetQualityComparisonFunction();

    /// Get the Properties for this Analytical class
    Properties getAnalyticalProperties() const;

    /// Construct a mapping from the DOFs of getDofs() to their indices within
    /// the Node's list of dependent DOFs. This will be called immediately after
    /// the Analytical is constructed; this one call is sufficient as long as
    /// the DOFs of Analytical::getDofs() is not changed. However, if your
    /// Analytical is able to change the DOFs that it operates on, then you will
    /// need to call this function each time the DOFs have changed.
    void constructDofMap();

  protected:

    /// Go through the mSolutions vector and tag entries with LIMIT_VIOLATED if
    /// any components of their configuration are outside of their position
    /// limits. This will NOT clear the LIMIT_VIOLATED flag from entries of
    /// mSolutions which are already tagged with it, even if they do not violate
    /// any limits.
    void checkSolutionJointLimits();

    /// Vector of solutions
    std::vector<Solution> mSolutions;

    /// Properties for this Analytical IK solver
    UniqueProperties mAnalyticalP;
=======
  // For the definitions of these classes, see the bottom of this header
  class Function;
>>>>>>> 297d2f68

  // Methods for computing IK error
  class ErrorMethod;
  class TaskSpaceRegion;

<<<<<<< HEAD
    /// This maps the DOFs provided by getDofs() to their index in the Node's
    /// list of dependent DOFs. This map is constructed by constructDofMap().
    std::vector<int> mDofMap;

    /// List of extra DOFs in the module which are not covered by the Analytical
    /// IK implementation. The index of each DOF is its dependency index in the
    /// JacobianNode (i.e. the column it applies to in the Node's Jacobian).
    std::vector<std::size_t> mExtraDofs;

    /// A cache for the valid solutions. The valid and invalid solution caches
    /// are kept separate so that they can each be sorted by quality
    /// individually. Valid solutions will always be at the top of mFinalResults
    /// even if their quality is scored below the invalid solutions.
    std::vector<Solution> mValidSolutionsCache;

    /// A cache for the out of reach solutions.
    std::vector<Solution> mOutOfReachCache;

    /// A cache for solutions that violate joint limits
    std::vector<Solution> mLimitViolationCache;

    /// A cache for storing the current configuration
    Eigen::VectorXd mConfigCache;

    /// A cache for storing the current configuration so that it can be restored
    /// later. This is different from mConfigCache which will not be used to
    /// restore the configuration.
    Eigen::VectorXd mRestoreConfigCache;
  };
=======
  // Methods for computing IK gradient
  class GradientMethod;
  class JacobianDLS;
  class JacobianTranspose;
  class Analytical;
>>>>>>> 297d2f68

  /// If this IK module is set to active, then it will be utilized by any
  /// HierarchicalIK that has it in its list. If it is set to inactive, then it
  /// will be ignored by any HierarchicalIK holding onto it, but you can still
  /// use the solve() function with this.
  void setActive(bool _active=true);

  /// Equivalent to setActive(false)
  void setInactive();

  /// Returns true if this IK module is allowed to be active in a HierarchicalIK
  bool isActive() const;

  /// Set the hierarchy level of this module. Modules with a larger hierarchy
  /// value will be projected through the null spaces of all modules with a
  /// smaller hierarchy value. In other words, IK modules with a hierarchy level
  /// closer to 0 are given higher priority.
  void setHierarchyLevel(std::size_t _level);

  /// Get the hierarchy level of this modle.
  std::size_t getHierarchyLevel() const;

  /// When solving the IK for this module's Node, use the longest available
  /// dynamics::Chain that goes from this module's Node towards the root of the
  /// Skeleton. Using this will prevent any other branches in the Skeleton from
  /// being affected by this IK module.
  void useChain();

  /// Use all relevant joints on the Skeleton to solve the IK.
  void useWholeBody();

  /// Explicitly set which degrees of freedom should be used to solve the IK for
  /// this module.
  template <class DegreeOfFreedomT>
  void setDofs(const std::vector<DegreeOfFreedomT*>& _dofs);

  /// Explicitly set which degrees of freedom should be used to solve the IK for
  /// this module. The values in the vector should correspond to the Skeleton
  /// indices of each DOF.
  void setDofs(const std::vector<std::size_t>& _dofs);

  /// Get the indices of the DOFs that this IK module will use when solving.
  const std::vector<std::size_t>& getDofs() const;

  /// When a Jacobian is computed for a JacobianNode, it will include a column
  /// for every DegreeOfFreedom that the node depends on. Given the column index
  /// of one of those dependent coordinates, this map will return its location
  /// in the mDofs vector. A value of -1 means that it is not present in the
  /// mDofs vector and therefore should not be used when performing inverse
  /// kinematics.
  const std::vector<int>& getDofMap() const;

  /// Set an objective function that should be minimized while satisfying the
  /// inverse kinematics constraint. Pass in a nullptr to remove the objective
  /// and make it a constant-zero function.
  void setObjective(const std::shared_ptr<optimizer::Function>& _objective);

  /// Get the objective function for this IK module
  const std::shared_ptr<optimizer::Function>& getObjective();

  /// Get the objective function for this IK module
  std::shared_ptr<const optimizer::Function> getObjective() const;

  /// Set an objective function that should be minimized within the null space
  /// of the inverse kinematics constraint. The gradient of this function will
  /// always be projected through the null space of this IK module's Jacobian.
  /// Pass in a nullptr to remove the null space objective.
  ///
  /// Note: The objectives given to setObjective() and setNullSpaceObjective()
  /// will always be superimposed (added together) via the evalObjective()
  /// function.
  void setNullSpaceObjective(
      const std::shared_ptr<optimizer::Function>& _nsObjective);

  /// Get the null space objective for this IK module
  const std::shared_ptr<optimizer::Function>& getNullSpaceObjective();

  /// Get the null space objective for this IK module
  std::shared_ptr<const optimizer::Function> getNullSpaceObjective() const;

  /// Returns false if the null space objective does nothing
  bool hasNullSpaceObjective() const;

  /// Set the ErrorMethod for this IK module. You can pass in arguments for the
  /// constructor, but you should ignore the constructor's first argument. The
  /// first argument of the ErrorMethod's constructor must be a pointer to this
  /// IK module, which will be automatically passed by this function.
  template <class IKErrorMethod, typename... Args>
  IKErrorMethod& setErrorMethod(Args&&... args);

  /// Get the ErrorMethod for this IK module. Every IK module always has an
  /// ErrorMethod available, so this is passed by reference.
  ErrorMethod& getErrorMethod();

  /// Get the ErrorMethod for this IK module. Every IK module always has an
  /// ErrorMethod available, so this is passed by reference.
  const ErrorMethod& getErrorMethod() const;

  /// Set the GradientMethod for this IK module. You can pass in arguments for
  /// the constructor, but you should ignore the constructor's first argument.
  /// The first argument of the GradientMethod's constructor must be a pointer
  /// to this IK module, which will be automatically passed by this function.
  template <class IKGradientMethod, typename... Args>
  IKGradientMethod& setGradientMethod(Args&&... args);

  /// Get the GradientMethod for this IK module. Every IK module always has a
  /// GradientMethod available, so this is passed by reference.
  GradientMethod& getGradientMethod();

  /// Get the GradientMethod for this IK module. Every IK module always has a
  /// GradientMethod available, so this is passed by reference.
  const GradientMethod& getGradientMethod() const;

  /// Get the Analytical IK method for this module, if one is available.
  /// Analytical methods are not provided by default. If this IK module does not
  /// have an analytical method, then this will return a nullptr.
  Analytical* getAnalytical();

  /// Get the Analytical IK method for this module, if one is available.
  /// Analytical methods are not provided by default. If this IK module does not
  /// have an analytical method, then this will return a nullptr.
  const Analytical* getAnalytical() const;

  /// Get the Problem that is being maintained by this IK module.
  const std::shared_ptr<optimizer::Problem>& getProblem();

  /// Get the Problem that is being maintained by this IK module.
  std::shared_ptr<const optimizer::Problem> getProblem() const;

  /// Reset the Problem that is being maintained by this IK module. This will
  /// clear out all Functions from the Problem and then configure the Problem to
  /// use this IK module's Objective and Constraint functions.
  ///
  /// Setting _clearSeeds to true will clear out any seeds that have been loaded
  /// into the Problem.
  void resetProblem(bool _clearSeeds=false);

  /// Set the Solver that should be used by this IK module, and set it up with
  /// the Problem that is configured by this IK module
  void setSolver(const std::shared_ptr<optimizer::Solver>& _newSolver);

  /// Get the Solver that is being used by this IK module.
  const std::shared_ptr<optimizer::Solver>& getSolver();

  /// Get the Solver that is being used by this IK module.
  std::shared_ptr<const optimizer::Solver> getSolver() const;

  /// Inverse kinematics can be performed on any point within the body frame.
  /// The default point is the origin of the body frame. Use this function to
  /// change the point that will be used. _offset must represent the offset of
  /// the desired point from the body origin, expressed in coordinates of the
  /// body frame.
  void setOffset(const Eigen::Vector3d& _offset = Eigen::Vector3d::Zero());

  /// Get the offset from the origin of the body frame that will be used when
  /// performing inverse kinematics. The offset will be expressed in the
  /// coordinates of the body frame.
  const Eigen::Vector3d& getOffset() const;

  /// This returns false if the offset for the inverse kinematics is a zero
  /// vector. Otherwise, it returns true. Use setOffset() to set the offset and
  /// getOffset() to get the offset.
  bool hasOffset() const;

  /// Set the target for this IK module.
  ///
  /// Note that a target will automatically be created for the IK module upon
  /// instantiation, so you typically do not need to use this function. If you
  /// want to attach the target to an arbitrary (non-SimpleFrame) reference
  /// frame, you can do getTarget()->setParentFrame(arbitraryFrame)
  void setTarget(std::shared_ptr<SimpleFrame> _newTarget);

  /// Get the target that is being used by this IK module. You never have to
  /// check whether this is a nullptr, because it cannot ever be set to nullptr.
  std::shared_ptr<SimpleFrame> getTarget();

  /// Get the target that is being used by this IK module. You never have to
  /// check whether this is a nullptr, because it cannot ever be set to nullptr.
  std::shared_ptr<const SimpleFrame> getTarget() const;

  /// Get the JacobianNode that this IK module operates on.
  JacobianNode* getNode();

  /// Get the JacobianNode that this IK module operates on.
  const JacobianNode* getNode() const;

  /// This is the same as getNode(). It is used by the InverseKinematicsPtr to
  /// provide a common interface for the various IK smart pointer types.
  JacobianNode* getAffiliation();

  /// This is the same as getNode(). It is used by the InverseKinematicsPtr to
  /// provide a common interface for the various IK smart pointer types.
  const JacobianNode* getAffiliation() const;

  /// Compute the Jacobian for this IK module's node, using the Skeleton's
  /// current joint positions and the DOFs that have been assigned to the
  /// module.
  const math::Jacobian& computeJacobian() const;

  /// Get the current joint positions of the Skeleton. This will only include
  /// the DOFs that have been assigned to this IK module, and the components of
  /// the vector will correspond to the components of getDofs().
  Eigen::VectorXd getPositions() const;

  /// Set the current joint positions of the Skeleton. This must only include
  /// the DOFs that have been assigned to this IK module, and the components of
  /// the vector must correspond to the components of getDofs().
  void setPositions(const Eigen::VectorXd& _q);

  /// Clear the caches of this IK module. It should generally not be necessary
  /// to call this function. However, if you have some non-standard external
  /// dependency for your error and/or gradient method computations, then you
  /// will need to tie this function to something that tracks changes in that
  /// dependency.
  void clearCaches();

protected:

  // For the definitions of these functions, see the bottom of this header
  class Objective;
  friend class Objective;
  class Constraint;
  friend class Constraint;

  /// Constructor that accepts a JacobianNode
  InverseKinematics(JacobianNode* _node);

  /// Gets called during construction
  void initialize();

  /// Reset the signal connection for this IK module's target
  void resetTargetConnection();

  /// Reset the signal connection for this IK module's Node
  void resetNodeConnection();

  /// Connection to the target update
  common::Connection mTargetConnection;

  /// Connection to the node update
  common::Connection mNodeConnection;

  /// True if this IK module should be active in its IK hierarcy
  bool mActive;

  /// Hierarchy level for this IK module
  std::size_t mHierarchyLevel;

  /// A list of the DegreeOfFreedom Skeleton indices that will be used by this
  /// IK module
  std::vector<std::size_t> mDofs;

  /// Map for the DOFs that are to be used by this IK module
  std::vector<int> mDofMap;

  /// Objective for the IK module
  std::shared_ptr<optimizer::Function> mObjective;

  /// Null space objective for the IK module
  std::shared_ptr<optimizer::Function> mNullSpaceObjective;

  /// The method that this IK module will use to compute errors
  std::unique_ptr<ErrorMethod> mErrorMethod;

  /// The method that this IK module will use to compute gradients
  std::unique_ptr<GradientMethod> mGradientMethod;

  /// If mGradientMethod is an Analytical extension, then this will have the
  /// same value is mGradientMethod. Otherwise, this will be a nullptr.
  ///
  /// Note that this pointer's memory does not need to be managed, because it is
  /// always either nullptr or a reference to mGradientMethod.
  Analytical* mAnalytical;

  /// The Problem that will be maintained by this IK module
  std::shared_ptr<optimizer::Problem> mProblem;

  /// The solver that this IK module will use for iterative methods
  std::shared_ptr<optimizer::Solver> mSolver;

  /// The offset that this IK module should use when computing IK
  Eigen::Vector3d mOffset;

  /// True if the offset is non-zero
  bool mHasOffset;

  /// Target that this IK module should use
  std::shared_ptr<SimpleFrame> mTarget;

  /// JacobianNode that this IK module is associated with
  sub_ptr<JacobianNode> mNode;

  /// Jacobian cache for the IK module
  mutable math::Jacobian mJacobian;
};

typedef InverseKinematics IK;

//==============================================================================
/// This class should be inherited by optimizer::Function classes that have a
/// dependency on the InverseKinematics module that they belong to. If you
/// pass an InverseKinematics::Function into the Problem of an
/// InverseKinematics module, then it will be properly cloned whenever the
/// InverseKinematics module that it belongs to gets cloned. Any Function
/// classes in the Problem that do not inherit InverseKinematics::Function
/// will just be copied over by reference.
class InverseKinematics::Function
{
public:

  /// Enable this function to be cloned to a new IK module.
  virtual optimizer::FunctionPtr clone(InverseKinematics* _newIK) const = 0;

  /// Virtual destructor
  virtual ~Function() = default;
};

//==============================================================================
/// ErrorMethod is a base class for different ways of computing the error of
/// an InverseKinematics module.
class InverseKinematics::ErrorMethod : public common::Subject
{
public:

  typedef std::pair<Eigen::Vector6d, Eigen::Vector6d> Bounds;

  /// The Properties struct contains settings that are commonly used by
  /// methods that compute error for inverse kinematics.
  struct Properties
  {
    /// Default constructor
    Properties(const Bounds& _bounds =
          Bounds(Eigen::Vector6d::Constant(-DefaultIKTolerance),
                 Eigen::Vector6d::Constant( DefaultIKTolerance)),

        double _errorClamp = DefaultIKErrorClamp,

        const Eigen::Vector6d& _errorWeights = Eigen::compose(
          Eigen::Vector3d::Constant(DefaultIKAngularWeight),
          Eigen::Vector3d::Constant(DefaultIKLinearWeight)));

    /// Bounds that define the acceptable range of the Node's transform
    /// relative to its target frame.
    std::pair<Eigen::Vector6d, Eigen::Vector6d> mBounds;

    /// The error vector will be clamped to this length with each iteration.
    /// This is used to enforce sane behavior, even when there are extremely
    /// large error vectors.
    double mErrorLengthClamp;

    /// These weights will be applied to the error vector component-wise. This
    /// allows you to set some components of error as more important than
    /// others, or to scale their coordinate spaces. For example, you will
    /// often want the first three components (orientation error) to have
    /// smaller weights than the last three components (translation error).
    Eigen::Vector6d mErrorWeights;

    // To get byte-aligned Eigen vectors
    EIGEN_MAKE_ALIGNED_OPERATOR_NEW
  };

  /// Constructor
  ErrorMethod(InverseKinematics* _ik,
              const std::string& _methodName,
              const Properties& _properties = Properties());

  /// Virtual destructor
  virtual ~ErrorMethod() = default;

  /// Enable this ErrorMethod to be cloned to a new IK module.
  virtual std::unique_ptr<ErrorMethod> clone(
      InverseKinematics* _newIK) const = 0;

  /// Override this function with your implementation of the error vector
  /// computation. The expectation is that the first three components of the
  /// vector will correspond to orientation error (in an angle-axis format)
  /// while the last three components correspond to translational error.
  ///
  /// When implementing this function, you should assume that the Skeleton's
  /// current joint positions corresponds to the positions that you
  /// must use to compute the error. This function will only get called when
  /// an update is needed.
  virtual Eigen::Vector6d computeError() = 0;

  /// Override this function with your implementation of computing the desired
  /// given the current transform and error vector. If you want the desired
  /// transform to always be equal to the Target's transform, you can simply
  /// call ErrorMethod::computeDesiredTransform to implement this function.
  virtual Eigen::Isometry3d computeDesiredTransform(
      const Eigen::Isometry3d& _currentTf, const Eigen::Vector6d& _error) = 0;

  /// This function is used to handle caching the error vector.
  const Eigen::Vector6d& evalError(const Eigen::VectorXd& _q);

  /// Get the name of this ErrorMethod.
  const std::string& getMethodName() const;

  /// Set all the error bounds.
  void setBounds(
      const Eigen::Vector6d& _lower =
          Eigen::Vector6d::Constant(-DefaultIKTolerance),
      const Eigen::Vector6d& _upper =
          Eigen::Vector6d::Constant( DefaultIKTolerance));

  /// Set all the error bounds.
  void setBounds(const std::pair<Eigen::Vector6d, Eigen::Vector6d>& _bounds);

  /// Get all the error bounds.
  const std::pair<Eigen::Vector6d, Eigen::Vector6d>& getBounds() const;

  /// Set the error bounds for orientation.
  void setAngularBounds(
      const Eigen::Vector3d& _lower =
          Eigen::Vector3d::Constant(-DefaultIKTolerance),
      const Eigen::Vector3d& _upper =
          Eigen::Vector3d::Constant( DefaultIKTolerance));

  /// Set the error bounds for orientation.
  void setAngularBounds(
      const std::pair<Eigen::Vector3d, Eigen::Vector3d>& _bounds);

  /// Get the error bounds for orientation.
  std::pair<Eigen::Vector3d, Eigen::Vector3d> getAngularBounds() const;

  /// Set the error bounds for translation.
  void setLinearBounds(
      const Eigen::Vector3d& _lower =
          Eigen::Vector3d::Constant(-DefaultIKTolerance),
      const Eigen::Vector3d& _upper =
          Eigen::Vector3d::Constant( DefaultIKTolerance));

  /// Set the error bounds for translation.
  void setLinearBounds(
      const std::pair<Eigen::Vector3d, Eigen::Vector3d>& _bounds);

  /// Get the error bounds for translation.
  std::pair<Eigen::Vector3d, Eigen::Vector3d> getLinearBounds() const;

  /// Set the clamp that will be applied to the length of the error vector
  /// each iteration.
  void setErrorLengthClamp(double _clampSize = DefaultIKErrorClamp);

  /// Set the clamp that will be applied to the length of the error vector
  /// each iteration.
  double getErrorLengthClamp() const;

  /// Set the weights that will be applied to each component of the error
  /// vector.
  void setErrorWeights(const Eigen::Vector6d& _weights);

  /// Get the weights that will be applied to each component of the error
  /// vector.
  const Eigen::Vector6d& getErrorWeights() const;

  /// Set the weights that will be applied to each angular component of the
  /// error vector.
  void setAngularErrorWeights(
      const Eigen::Vector3d& _weights =
        Eigen::Vector3d::Constant(DefaultIKAngularWeight));

  /// Get the weights that will be applied to each angular component of the
  /// error vector.
  Eigen::Vector3d getAngularErrorWeights() const;

  /// Set the weights that will be applied to each linear component of the
  /// error vector.
  void setLinearErrorWeights(
      const Eigen::Vector3d& _weights =
        Eigen::Vector3d::Constant(DefaultIKLinearWeight));

  /// Get the weights that will be applied to each linear component of the
  /// error vector.
  Eigen::Vector3d getLinearErrorWeights() const;

  /// Get the Properties of this ErrorMethod
  Properties getErrorMethodProperties() const;

  /// Clear the cache to force the error to be recomputed. It should generally
  /// not be necessary to call this function.
  void clearCache();

protected:

  /// Pointer to the IK module of this ErrorMethod
  common::sub_ptr<InverseKinematics> mIK;

  /// Name of this error method
  std::string mMethodName;

  /// The last joint positions passed into this ErrorMethod
  Eigen::VectorXd mLastPositions;

  /// The last error vector computed by this ErrorMethod
  Eigen::Vector6d mLastError;

  /// The properties of this ErrorMethod
  Properties mErrorP;

public:
  // To get byte-aligned Eigen vectors
  EIGEN_MAKE_ALIGNED_OPERATOR_NEW

};

//==============================================================================
/// The TaskSpaceRegion is a nicely generalized method for computing the error
/// of an IK Problem.
class InverseKinematics::TaskSpaceRegion : public ErrorMethod
{
public:

  struct UniqueProperties
  {
    /// Setting this to true (which is default) will tell it to compute the
    /// error based on the center of the Task Space Region instead of the edge
    /// of the Task Space Region. This often results in faster convergence, as
    /// the Node will enter the Task Space Region more aggressively.
    ///
    /// Once the Node is inside the Task Space Region, the error vector will
    /// drop to zero, regardless of whether this flag is true or false.
    bool mComputeErrorFromCenter;

    /// Default constructor
    UniqueProperties(bool computeErrorFromCenter = true);
  };

  struct Properties : ErrorMethod::Properties, UniqueProperties
  {
    /// Default constructor
    Properties(
        const ErrorMethod::Properties& errorProperties =
            ErrorMethod::Properties(),
        const UniqueProperties& taskSpaceProperties = UniqueProperties());
  };

  /// Default Constructor
  explicit TaskSpaceRegion(InverseKinematics* _ik,
                           const Properties& _properties = Properties());

  /// Virtual destructor
  virtual ~TaskSpaceRegion() = default;

  // Documentation inherited
  std::unique_ptr<ErrorMethod> clone(InverseKinematics* _newIK) const override;

  // Documentation inherited
  Eigen::Isometry3d computeDesiredTransform(
      const Eigen::Isometry3d& _currentTf,
      const Eigen::Vector6d& _error) override;

  // Documentation inherited
  Eigen::Vector6d computeError() override;

  /// Set whether this TaskSpaceRegion should compute its error vector from
  /// the center of the region.
  void setComputeFromCenter(bool computeFromCenter);

  /// Get whether this TaskSpaceRegion is set to compute its error vector from
  /// the center of the region.
  bool isComputingFromCenter() const;

  /// Get the Properties of this TaskSpaceRegion
  Properties getTaskSpaceRegionProperties() const;

protected:

  /// Properties of this TaskSpaceRegion
  UniqueProperties mTaskSpaceP;

};

//==============================================================================
/// GradientMethod is a base class for different ways of computing the
/// gradient of an InverseKinematics module.
class InverseKinematics::GradientMethod : public common::Subject
{
public:

  struct Properties
  {
    /// The component-wise clamp for this GradientMethod
    double mComponentWiseClamp;

    /// The weights for this GradientMethod
    Eigen::VectorXd mComponentWeights;

    /// Default constructor
    Properties(double clamp = DefaultIKGradientComponentClamp,
               const Eigen::VectorXd& weights = Eigen::VectorXd());
  };

  /// Constructor
  GradientMethod(InverseKinematics* _ik,
                 const std::string& _methodName,
                 const Properties& _properties);

  /// Virtual destructor
  virtual ~GradientMethod() = default;

  /// Enable this GradientMethod to be cloned to a new IK module
  virtual std::unique_ptr<GradientMethod> clone(
      InverseKinematics* _newIK) const = 0;

  /// Override this function with your implementation of the gradient
  /// computation. The direction that this gradient points in should make the
  /// error **worse** if applied to the joint positions, because the
  /// Problem is configured as a gradient **descent** error minimization
  /// Problem.
  ///
  /// The error vector that is passed in will be determined by the IK module's
  /// ErrorMethod. The expectation is that the first three components of the
  /// vector correspond to orientation error (in an angle-axis format) while
  /// the last three components correspond to translational error.
  ///
  /// When implementing this function, you should assume that the Skeleton's
  /// current joint positions corresponds to the positions that you
  /// must use to compute the error. This function will only get called when
  /// an update is needed.
  virtual void computeGradient(const Eigen::Vector6d& _error,
                               Eigen::VectorXd& _grad) = 0;

  /// This function is used to handle caching the gradient vector and
  /// interfacing with the solver.
  void evalGradient(const Eigen::VectorXd& _q,
                    Eigen::Map<Eigen::VectorXd> _grad);

  /// Get the name of this GradientMethod.
  const std::string& getMethodName() const;

  /// Clamp the gradient based on the clamp settings of this GradientMethod.
  void clampGradient(Eigen::VectorXd& _grad) const;

  /// Set the component-wise clamp for this GradientMethod. Each component
  /// of the gradient will be individually clamped to this size.
  void setComponentWiseClamp(double _clamp = DefaultIKGradientComponentClamp);

  /// Get the component-wise clamp for this GradientMethod.
  double getComponentWiseClamp() const;

  /// Apply weights to the gradient based on the weight settings of this
  /// GradientMethod.
  void applyWeights(Eigen::VectorXd& _grad) const;

  /// Set the weights that will be applied to each component of the gradient.
  /// If the number of components in _weights is smaller than the number of
  /// components in the gradient, then a weight of 1.0 will be applied to all
  /// components that are out of the range of _weights. Passing in an empty
  /// vector for _weights will effectively make all the gradient components
  /// unweighted.
  void setComponentWeights(const Eigen::VectorXd& _weights);

  /// Get the weights of this GradientMethod.
  const Eigen::VectorXd& getComponentWeights() const;

  /// Convert the gradient that gets generated by Jacobian methods into a
  /// gradient that can be used by a GradientDescentSolver.
  ///
  /// Not all Joint types can be integrated using standard addition (e.g.
  /// FreeJoint and BallJoint), therefore Jacobian-based differential methods
  /// will tend to generate gradients that cannot be correctly used by a
  /// simple addition-based GradientDescentSolver. Running your gradient
  /// through this function before returning it will make the gradient
  /// suitable for a standard solver.
  void convertJacobianMethodOutputToGradient(
      Eigen::VectorXd& grad, const std::vector<std::size_t>& dofs);

  /// Get the Properties of this GradientMethod
  Properties getGradientMethodProperties() const;

  /// Clear the cache to force the gradient to be recomputed. It should
  /// generally not be necessary to call this function.
  void clearCache();

protected:

  /// The IK module that this GradientMethod belongs to.
  common::sub_ptr<InverseKinematics> mIK;

  /// The name of this method
  std::string mMethodName;

  /// The last positions that was passed to this GradientMethod
  Eigen::VectorXd mLastPositions;

  /// The last gradient that was computed by this GradientMethod
  Eigen::VectorXd mLastGradient;

  /// Properties for this GradientMethod
  Properties mGradientP;

private:

  /// Cache used by convertJacobianMethodOutputToGradient to avoid
  /// reallocating this vector on each iteration.
  Eigen::VectorXd mInitialPositionsCache;
};

//==============================================================================
/// JacobianDLS refers to the Damped Least Squares Jacobian Pseudoinverse
/// (specifically, Moore-Penrose Pseudoinverse). This is a very precise method
/// for computing the gradient and is especially suitable for performing IK on
/// industrial manipulators that need to follow very exact workspace paths.
/// However, it is vulnerable to be jittery around singularities (though the
/// damping helps with this), and each cycle might take more time to compute
/// than the JacobianTranspose method (although the JacobianDLS method will
/// usually converge in fewer cycles than JacobianTranspose).
class InverseKinematics::JacobianDLS : public GradientMethod
{
public:

  struct UniqueProperties
  {
    /// Damping coefficient
    double mDamping;

    /// Default constructor
    UniqueProperties(double damping = DefaultIKDLSCoefficient);
  };

  struct Properties : GradientMethod::Properties, UniqueProperties
  {
    /// Default constructor
    Properties(
        const GradientMethod::Properties& gradientProperties =
            GradientMethod::Properties(),
        const UniqueProperties& dlsProperties = UniqueProperties());
  };

  /// Constructor
  explicit JacobianDLS(InverseKinematics* _ik,
                       const Properties& properties = Properties());

  /// Virtual destructor
  virtual ~JacobianDLS() = default;

  // Documentation inherited
  std::unique_ptr<GradientMethod> clone(
      InverseKinematics* _newIK) const override;

  // Documentation inherited
  void computeGradient(const Eigen::Vector6d& _error,
                       Eigen::VectorXd& _grad) override;

  /// Set the damping coefficient. A higher damping coefficient will smooth
  /// out behavior around singularities but will also result in less precision
  /// in general. The default value is appropriate for most use cases.
  void setDampingCoefficient(double _damping = DefaultIKDLSCoefficient);

  /// Get the damping coefficient.
  double getDampingCoefficient() const;

  /// Get the Properties of this JacobianDLS
  Properties getJacobianDLSProperties() const;

protected:

  /// Properties of this Damped Least Squares method
  UniqueProperties mDLSProperties;

};

//==============================================================================
/// JacobianTranspose will simply apply the transpose of the Jacobian to the
/// error vector in order to compute the gradient. This method tends to be
/// very smooth but imprecise, requiring more iterations before converging
/// and being less precise in general. This method is suitable for animations
/// where smoothness is prefered over precision.
class InverseKinematics::JacobianTranspose : public GradientMethod
{
public:

  /// Constructor
  explicit JacobianTranspose(InverseKinematics* _ik,
                             const Properties& properties = Properties());

  /// Virtual destructor
  virtual ~JacobianTranspose() = default;

  // Documentation inherited
  std::unique_ptr<GradientMethod> clone(
      InverseKinematics* _newIK) const override;

  // Documentation inherited
  void computeGradient(const Eigen::Vector6d& _error,
                       Eigen::VectorXd& _grad) override;
};

//==============================================================================
/// Analytical is a base class that should be inherited by methods that are
/// made to solve the IK analytically instead of iteratively. This provides an
/// extended API that is relevant to Analytical solvers but not iterative
/// solvers.
///
/// Creating an Analytical solver will have the side effect of removing the
/// error clamp and error weights from your ErrorMethod. If you still want
/// your error computations to be clamped and weighted, you should set it
/// again after creating the Analytical solver. Clamping and weighting the
/// error vector often helps iterative methods to converge smoothly, but it is
/// counter-productive for analytical methods which do not typically rely on
/// convergence; analytical methods can usually solve the entire error vector
/// directly.
class InverseKinematics::Analytical : public GradientMethod
{
public:

  /// Bitwise enumerations that are used to describe some properties of each
  /// solution produced by the analytical IK.
  enum Validity_t
  {
    VALID = 0,                ///< The solution is completely valid and reaches the target
    OUT_OF_REACH   = 1 << 0,  ///< The solution does not reach the target
    LIMIT_VIOLATED = 1 << 1   ///< The solution has one or more joint positions that violate the joint limits
  };

  /// If there are extra DOFs in the IK module which your Analytical solver
  /// implementation does not make use of, those DOFs can be used to
  /// supplement the analytical solver using Jacobian transpose iteration.
  /// This enumeration is used to indicate whether you want those DOFs to be
  /// used before applying the analytical solution, after applying the
  /// analytical solution, or not be used at all.
  ///
  /// Jacobian transpose is used for the extra DOFs because it is inexpensive
  /// and robust to degenerate Jacobians which are common in low dimensional
  /// joint spaces. The primary advantage of pseudoinverse methods over
  /// Jacobian transpose methods is their precision, but analytical methods
  /// are even more precise than pseudoinverse methods, so that precision is
  /// not needed in this case.
  ///
  /// If you want the extra DOFs to use a different method than Jacobian
  /// transpose, you can create two seperate IK modules (one which is
  /// analytical and one with the iterative method of your choice) and combine
  /// them in a HierarchicalIK.
  enum ExtraDofUtilization
  {
    UNUSED = 0,
    PRE_ANALYTICAL,
    POST_ANALYTICAL,
    PRE_AND_POST_ANALYTICAL
  };

  struct Solution
  {
    /// Default constructor
    Solution(const Eigen::VectorXd& _config = Eigen::VectorXd(),
             int _validity = VALID);

    /// Configuration computed by the Analytical solver
    Eigen::VectorXd mConfig;

    /// Bitmap for whether this configuration is valid. Bitwise-compare it to
    /// the enumerations in Validity_t to whether this configuration is valid.
    int mValidity;
  };

  // std::function template for comparing the quality of configurations
  typedef std::function<bool(
      const Eigen::VectorXd& _better,
      const Eigen::VectorXd& _worse,
      const InverseKinematics* _ik)> QualityComparison;

  struct UniqueProperties
  {
    /// Flag for how to use the extra DOFs in the IK module.
    ExtraDofUtilization mExtraDofUtilization;

    /// How much to clamp the extra error that gets applied to DOFs
    double mExtraErrorLengthClamp;

    /// Function for comparing the qualities of solutions
    QualityComparison mQualityComparator;

    /// Default constructor. Uses a default quality comparison function.
    UniqueProperties(ExtraDofUtilization extraDofUtilization = UNUSED,
               double extraErrorLengthClamp = DefaultIKErrorClamp);

    /// Constructor that allows you to set the quality comparison function.
    UniqueProperties(ExtraDofUtilization extraDofUtilization,
               double extraErrorLengthClamp,
               QualityComparison qualityComparator);

    /// Reset the quality comparison function to its default behavior.
    void resetQualityComparisonFunction();
  };

  struct Properties : GradientMethod::Properties, UniqueProperties
  {
    // Default constructor
    Properties(
        const GradientMethod::Properties& gradientProperties =
            GradientMethod::Properties(),
        const UniqueProperties& analyticalProperties = UniqueProperties());

    // Construct Properties by specifying the UniqueProperties. The
    // GradientMethod::Properties components will be set to defaults.
    Properties(const UniqueProperties& analyticalProperties);
  };

  /// Constructor
  Analytical(InverseKinematics* _ik, const std::string& _methodName,
             const Properties& _properties);

  /// Virtual destructor
  virtual ~Analytical() = default;

  /// Get the solutions for this IK module, along with a tag indicating
  /// whether each solution is valid. This function will assume that you want
  /// to use the desired transform given by the IK module's current
  /// ErrorMethod.
  const std::vector<Solution>& getSolutions();

  /// Get the solutions for this IK module, along with a tag indicating
  /// whether each solution is valid. This function will compute the
  /// configurations using the given desired transform instead of using the
  /// IK module's current ErrorMethod.
  const std::vector<Solution>& getSolutions(
      const Eigen::Isometry3d& _desiredTf);

  /// You should not need to override this function. Instead, you should
  /// override computeSolutions.
  void computeGradient(const Eigen::Vector6d& _error,
                       Eigen::VectorXd& _grad) override;

  /// Use this function to fill the entries of the mSolutions variable. Be
  /// sure to clear the mSolutions vector at the start, and to also return the
  /// mSolutions vector at the end. Note that you are not expected to evaluate
  /// any of the solutions for their quality. However, you should set the
  /// Solution::mValidity flag to OUT_OF_REACH for each solution that does not
  /// actually reach the desired transform, and you should call
  /// checkSolutionJointLimits() and the end of the function, which will set
  /// the LIMIT_VIOLATED flags of any configurations that are outside of the
  /// position limits.
  virtual const std::vector<Solution>& computeSolutions(
      const Eigen::Isometry3d& _desiredBodyTf) = 0;

  /// Get a list of the DOFs that will be included in the entries of the
  /// solutions returned by getSolutions(). Ideally, this should match up with
  /// the DOFs being used by the InverseKinematics module, but this might not
  /// always be possible, so this function ensures that solutions can be
  /// interpreted correctly.
  virtual const std::vector<std::size_t>& getDofs() const = 0;

  /// Set the configuration of the DOFs. The components of _config must
  /// correspond to the DOFs provided by getDofs().
  void setPositions(const Eigen::VectorXd& _config);

  /// Get the configuration of the DOFs. The components of this vector will
  /// correspond to the DOFs provided by getDofs().
  Eigen::VectorXd getPositions() const;

  /// Set how you want extra DOFs to be utilized by the IK module
  void setExtraDofUtilization(ExtraDofUtilization _utilization);

  /// Get how extra DOFs are being utilized by the IK module
  ExtraDofUtilization getExtraDofUtilization() const;

  /// Set how much to clamp the error vector that gets applied to extra DOFs
  void setExtraErrorLengthClamp(double _clamp);

  /// Get how much we will clamp the error vector that gets applied to extra
  /// DOFs
  double getExtraErrorLengthClamp() const;

  /// Set the function that will be used to compare the qualities of two
  /// solutions. This function should return true if the first argument is a
  /// better solution than the second argument.
  ///
  /// By default, it will prefer the solution which has the smallest size for
  /// its largest change in joint angle. In other words, for each
  /// configuration that it is given, it will compare the largest change in
  /// joint angle for each configuration and pick the one that is smallest.
  ///
  /// Note that outside of this comparison function, the Solutions will be
  /// split between which are valid, which are out-of-reach, and which are
  /// in violation of joint limits. Valid solutions will always be ranked
  /// above invalid solutions, and joint limit violations will always be
  /// ranked last.
  void setQualityComparisonFunction(const QualityComparison& _func);

  /// Reset the quality comparison function to the default method.
  void resetQualityComparisonFunction();

  /// Get the Properties for this Analytical class
  Properties getAnalyticalProperties() const;

  /// Construct a mapping from the DOFs of getDofs() to their indices within
  /// the Node's list of dependent DOFs. This will be called immediately after
  /// the Analytical is constructed; this one call is sufficient as long as
  /// the DOFs of Analytical::getDofs() is not changed. However, if your
  /// Analytical is able to change the DOFs that it operates on, then you will
  /// need to call this function each time the DOFs have changed.
  void constructDofMap();

protected:

  /// This function will compute a gradient which utilizes the extra DOFs
  /// that go unused by the Analytical solution and then it will add the
  /// components of that gradient to the output parameter: grad.
  ///
  /// You can override this function to customize how the extra DOFs are used.
  /// The default behavior is to use a simple Jacobian Transpose method.
  ///
  /// The utilization flag will be PRE_ANALYTICAL if the function is being
  /// called before the Analytical solution is computed; it will be
  /// POST_ANALYTICAL if the function is being called after the Analytical
  /// solution is computed.
  virtual void addExtraDofGradient(
      Eigen::VectorXd& grad,
      const Eigen::Vector6d& error,
      ExtraDofUtilization utilization);

  /// Go through the mSolutions vector and tag entries with LIMIT_VIOLATED if
  /// any components of their configuration are outside of their position
  /// limits. This will NOT clear the LIMIT_VIOLATED flag from entries of
  /// mSolutions which are already tagged with it, even if they do not violate
  /// any limits.
  void checkSolutionJointLimits();

  /// Vector of solutions
  std::vector<Solution> mSolutions;

  /// Properties for this Analytical IK solver
  UniqueProperties mAnalyticalP;

private:

  /// This maps the DOFs provided by getDofs() to their index in the Node's
  /// list of dependent DOFs. This map is constructed by constructDofMap().
  std::vector<int> mDofMap;

  /// List of extra DOFs in the module which are not covered by the Analytical
  /// IK implementation. The index of each DOF is its dependency index in the
  /// JacobianNode (i.e. the column it applies to in the Node's Jacobian).
  std::vector<std::size_t> mExtraDofs;

  /// A cache for the valid solutions. The valid and invalid solution caches
  /// are kept separate so that they can each be sorted by quality
  /// individually. Valid solutions will always be at the top of mFinalResults
  /// even if their quality is scored below the invalid solutions.
  std::vector<Solution> mValidSolutionsCache;

  /// A cache for the out of reach solutions.
  std::vector<Solution> mOutOfReachCache;

  /// A cache for solutions that violate joint limits
  std::vector<Solution> mLimitViolationCache;

  /// A cache for storing the current configuration
  Eigen::VectorXd mConfigCache;

  /// A cache for storing the current configuration so that it can be restored
  /// later. This is different from mConfigCache which will not be used to
  /// restore the configuration.
  Eigen::VectorXd mRestoreConfigCache;

  /// A cache for storing the gradient for the extra DOFs
  Eigen::VectorXd mExtraDofGradCache;
};

//==============================================================================
/// The InverseKinematics::Objective Function is simply used to merge the
/// objective and null space objective functions that are being held by an
/// InverseKinematics module. This class is not meant to be extended or
/// instantiated by a user. Call InverseKinematics::resetProblem() to set
/// the objective of the module's Problem to an InverseKinematics::Objective.
class InverseKinematics::Objective final :
    public Function, public optimizer::Function
{
public:

  /// Constructor
  Objective(InverseKinematics* _ik);

  /// Virtual destructor
  virtual ~Objective() = default;

  // Documentation inherited
  optimizer::FunctionPtr clone(InverseKinematics* _newIK) const override;

  // Documentation inherited
  double eval(const Eigen::VectorXd& _x) override;

  // Documentation inherited
  void evalGradient(const Eigen::VectorXd& _x,
                    Eigen::Map<Eigen::VectorXd> _grad) override;

protected:

  /// Pointer to this Objective's IK module
  sub_ptr<InverseKinematics> mIK;

  /// Cache for the gradient of the Objective
  Eigen::VectorXd mGradCache;

  /// Cache for the null space SVD
  Eigen::JacobiSVD<math::Jacobian> mSVDCache;

  /// Cache for the null space
  Eigen::MatrixXd mNullSpaceCache;

public:
  // To get byte-aligned Eigen vectors
  EIGEN_MAKE_ALIGNED_OPERATOR_NEW
};

//==============================================================================
/// The InverseKinematics::Constraint Function is simply meant to be used to
/// merge the ErrorMethod and GradientMethod that are being held by an
/// InverseKinematics module. This class is not meant to be extended or
/// instantiated by a user. Call InverseKinematics::resetProblem() to set the
/// first equality constraint of the module's Problem to an
/// InverseKinematics::Constraint.
class InverseKinematics::Constraint final :
    public Function, public optimizer::Function
{
public:

  /// Constructor
  Constraint(InverseKinematics* _ik);

  /// Virtual constructor
  virtual ~Constraint() = default;

  // Documentation inherited
  optimizer::FunctionPtr clone(InverseKinematics* _newIK) const override;

  // Documentation inherited
  double eval(const Eigen::VectorXd& _x) override;

  // Documentation inherited
  void evalGradient(const Eigen::VectorXd& _x,
                    Eigen::Map<Eigen::VectorXd> _grad) override;

protected:

  /// Pointer to this Constraint's IK module
  sub_ptr<InverseKinematics> mIK;
};

} // namespace dynamics
} // namespace dart

#include "dart/dynamics/detail/InverseKinematics.h"

#endif // DART_DYNAMICS_INVERSEKINEMATICS_H_<|MERGE_RESOLUTION|>--- conflicted
+++ resolved
@@ -146,736 +146,18 @@
   /// by pointer instead of being cloned.
   InverseKinematicsPtr clone(JacobianNode* _newNode) const;
 
-<<<<<<< HEAD
-  /// This class should be inherited by optimizer::Function classes that have a
-  /// dependency on the InverseKinematics module that they belong to. If you
-  /// pass an InverseKinematics::Function into the Problem of an
-  /// InverseKinematics module, then it will be properly cloned whenever the
-  /// InverseKinematics module that it belongs to gets cloned. Any Function
-  /// classes in the Problem that do not inherit InverseKinematics::Function
-  /// will just be copied over by reference.
-  class Function
-  {
-  public:
-
-    /// Enable this function to be cloned to a new IK module.
-    virtual optimizer::FunctionPtr clone(InverseKinematics* _newIK) const = 0;
-
-    /// Virtual destructor
-    virtual ~Function() = default;
-  };
-
-  /// ErrorMethod is a base class for different ways of computing the error of
-  /// an InverseKinematics module.
-  class ErrorMethod : public common::Subject
-  {
-  public:
-
-    typedef std::pair<Eigen::Vector6d, Eigen::Vector6d> Bounds;
-
-    /// The Properties struct contains settings that are commonly used by
-    /// methods that compute error for inverse kinematics.
-    struct Properties
-    {
-      /// Default constructor
-      Properties(const Bounds& _bounds =
-            Bounds(Eigen::Vector6d::Constant(-DefaultIKTolerance),
-                   Eigen::Vector6d::Constant( DefaultIKTolerance)),
-
-          double _errorClamp = DefaultIKErrorClamp,
-
-          const Eigen::Vector6d& _errorWeights = Eigen::compose(
-            Eigen::Vector3d::Constant(DefaultIKAngularWeight),
-            Eigen::Vector3d::Constant(DefaultIKLinearWeight)));
-
-      /// Bounds that define the acceptable range of the Node's transform
-      /// relative to its target frame.
-      std::pair<Eigen::Vector6d, Eigen::Vector6d> mBounds;
-
-      /// The error vector will be clamped to this length with each iteration.
-      /// This is used to enforce sane behavior, even when there are extremely
-      /// large error vectors.
-      double mErrorLengthClamp;
-
-      /// These weights will be applied to the error vector component-wise. This
-      /// allows you to set some components of error as more important than
-      /// others, or to scale their coordinate spaces. For example, you will
-      /// often want the first three components (orientation error) to have
-      /// smaller weights than the last three components (translation error).
-      Eigen::Vector6d mErrorWeights;
-
-      // To get byte-aligned Eigen vectors
-      EIGEN_MAKE_ALIGNED_OPERATOR_NEW
-    };
-
-    /// Constructor
-    ErrorMethod(InverseKinematics* _ik,
-                const std::string& _methodName,
-                const Properties& _properties = Properties());
-
-    /// Virtual destructor
-    virtual ~ErrorMethod() = default;
-
-    /// Enable this ErrorMethod to be cloned to a new IK module.
-    virtual std::unique_ptr<ErrorMethod> clone(
-        InverseKinematics* _newIK) const = 0;
-
-    /// Override this function with your implementation of the error vector
-    /// computation. The expectation is that the first three components of the
-    /// vector will correspond to orientation error (in an angle-axis format)
-    /// while the last three components correspond to translational error.
-    ///
-    /// When implementing this function, you should assume that the Skeleton's
-    /// current joint positions corresponds to the positions that you
-    /// must use to compute the error. This function will only get called when
-    /// an update is needed.
-    virtual Eigen::Vector6d computeError() = 0;
-
-    /// Override this function with your implementation of computing the desired
-    /// given the current transform and error vector. If you want the desired
-    /// transform to always be equal to the Target's transform, you can simply
-    /// call ErrorMethod::computeDesiredTransform to implement this function.
-    virtual Eigen::Isometry3d computeDesiredTransform(
-        const Eigen::Isometry3d& _currentTf, const Eigen::Vector6d& _error) = 0;
-
-    /// This function is used to handle caching the error vector.
-    const Eigen::Vector6d& evalError(const Eigen::VectorXd& _q);
-
-    /// Get the name of this ErrorMethod.
-    const std::string& getMethodName() const;
-
-    /// Set all the error bounds.
-    void setBounds(
-        const Eigen::Vector6d& _lower =
-            Eigen::Vector6d::Constant(-DefaultIKTolerance),
-        const Eigen::Vector6d& _upper =
-            Eigen::Vector6d::Constant( DefaultIKTolerance));
-
-    /// Set all the error bounds.
-    void setBounds(const std::pair<Eigen::Vector6d, Eigen::Vector6d>& _bounds);
-
-    /// Get all the error bounds.
-    const std::pair<Eigen::Vector6d, Eigen::Vector6d>& getBounds() const;
-
-    /// Set the error bounds for orientation.
-    void setAngularBounds(
-        const Eigen::Vector3d& _lower =
-            Eigen::Vector3d::Constant(-DefaultIKTolerance),
-        const Eigen::Vector3d& _upper =
-            Eigen::Vector3d::Constant( DefaultIKTolerance));
-
-    /// Set the error bounds for orientation.
-    void setAngularBounds(
-        const std::pair<Eigen::Vector3d, Eigen::Vector3d>& _bounds);
-
-    /// Get the error bounds for orientation.
-    std::pair<Eigen::Vector3d, Eigen::Vector3d> getAngularBounds() const;
-
-    /// Set the error bounds for translation.
-    void setLinearBounds(
-        const Eigen::Vector3d& _lower =
-            Eigen::Vector3d::Constant(-DefaultIKTolerance),
-        const Eigen::Vector3d& _upper =
-            Eigen::Vector3d::Constant( DefaultIKTolerance));
-
-    /// Set the error bounds for translation.
-    void setLinearBounds(
-        const std::pair<Eigen::Vector3d, Eigen::Vector3d>& _bounds);
-
-    /// Get the error bounds for translation.
-    std::pair<Eigen::Vector3d, Eigen::Vector3d> getLinearBounds() const;
-
-    /// Set the clamp that will be applied to the length of the error vector
-    /// each iteration.
-    void setErrorLengthClamp(double _clampSize = DefaultIKErrorClamp);
-
-    /// Set the clamp that will be applied to the length of the error vector
-    /// each iteration.
-    double getErrorLengthClamp() const;
-
-    /// Set the weights that will be applied to each component of the error
-    /// vector.
-    void setErrorWeights(const Eigen::Vector6d& _weights);
-
-    /// Get the weights that will be applied to each component of the error
-    /// vector.
-    const Eigen::Vector6d& getErrorWeights() const;
-
-    /// Set the weights that will be applied to each angular component of the
-    /// error vector.
-    void setAngularErrorWeights(
-        const Eigen::Vector3d& _weights =
-          Eigen::Vector3d::Constant(DefaultIKAngularWeight));
-
-    /// Get the weights that will be applied to each angular component of the
-    /// error vector.
-    Eigen::Vector3d getAngularErrorWeights() const;
-
-    /// Set the weights that will be applied to each linear component of the
-    /// error vector.
-    void setLinearErrorWeights(
-        const Eigen::Vector3d& _weights =
-          Eigen::Vector3d::Constant(DefaultIKLinearWeight));
-
-    /// Get the weights that will be applied to each linear component of the
-    /// error vector.
-    Eigen::Vector3d getLinearErrorWeights() const;
-
-    /// Get the Properties of this ErrorMethod
-    Properties getErrorMethodProperties() const;
-
-    /// Clear the cache to force the error to be recomputed. It should generally
-    /// not be necessary to call this function.
-    void clearCache();
-
-  protected:
-
-    /// Pointer to the IK module of this ErrorMethod
-    common::sub_ptr<InverseKinematics> mIK;
-
-    /// Name of this error method
-    std::string mMethodName;
-
-    /// The last joint positions passed into this ErrorMethod
-    Eigen::VectorXd mLastPositions;
-
-    /// The last error vector computed by this ErrorMethod
-    Eigen::Vector6d mLastError;
-
-    /// The properties of this ErrorMethod
-    Properties mErrorP;
-
-  public:
-    // To get byte-aligned Eigen vectors
-    EIGEN_MAKE_ALIGNED_OPERATOR_NEW
-
-  };
-
-  /// The TaskSpaceRegion is a nicely generalized method for computing the error
-  /// of an IK Problem.
-  class TaskSpaceRegion : public ErrorMethod
-  {
-  public:
-
-    struct UniqueProperties
-    {
-      /// Setting this to true (which is default) will tell it to compute the
-      /// error based on the center of the Task Space Region instead of the edge
-      /// of the Task Space Region. This often results in faster convergence, as
-      /// the Node will enter the Task Space Region more aggressively.
-      ///
-      /// Once the Node is inside the Task Space Region, the error vector will
-      /// drop to zero, regardless of whether this flag is true or false.
-      bool mComputeErrorFromCenter;
-
-      /// Default constructor
-      UniqueProperties(bool computeErrorFromCenter = true);
-    };
-
-    struct Properties : ErrorMethod::Properties, UniqueProperties
-    {
-      /// Default constructor
-      Properties(
-          const ErrorMethod::Properties& errorProperties =
-              ErrorMethod::Properties(),
-          const UniqueProperties& taskSpaceProperties = UniqueProperties());
-    };
-
-    /// Default Constructor
-    explicit TaskSpaceRegion(InverseKinematics* _ik,
-                             const Properties& _properties = Properties());
-
-    /// Virtual destructor
-    virtual ~TaskSpaceRegion() = default;
-
-    // Documentation inherited
-    std::unique_ptr<ErrorMethod> clone(InverseKinematics* _newIK) const override;
-
-    // Documentation inherited
-    Eigen::Isometry3d computeDesiredTransform(
-        const Eigen::Isometry3d& _currentTf,
-        const Eigen::Vector6d& _error) override;
-
-    // Documentation inherited
-    Eigen::Vector6d computeError() override;
-
-    /// Set whether this TaskSpaceRegion should compute its error vector from
-    /// the center of the region.
-    void setComputeFromCenter(bool computeFromCenter);
-
-    /// Get whether this TaskSpaceRegion is set to compute its error vector from
-    /// the center of the region.
-    bool isComputingFromCenter() const;
-
-    /// Get the Properties of this TaskSpaceRegion
-    Properties getTaskSpaceRegionProperties() const;
-
-  protected:
-
-    /// Properties of this TaskSpaceRegion
-    UniqueProperties mTaskSpaceP;
-
-  };
-
-  /// GradientMethod is a base class for different ways of computing the
-  /// gradient of an InverseKinematics module.
-  class GradientMethod : public common::Subject
-  {
-  public:
-
-    struct Properties
-    {
-      /// The component-wise clamp for this GradientMethod
-      double mComponentWiseClamp;
-
-      /// The weights for this GradientMethod
-      Eigen::VectorXd mComponentWeights;
-
-      /// Default constructor
-      Properties(double clamp = DefaultIKGradientComponentClamp,
-                 const Eigen::VectorXd& weights = Eigen::VectorXd());
-    };
-
-    /// Constructor
-    GradientMethod(InverseKinematics* _ik,
-                   const std::string& _methodName,
-                   const Properties& _properties);
-
-    /// Virtual destructor
-    virtual ~GradientMethod() = default;
-
-    /// Enable this GradientMethod to be cloned to a new IK module
-    virtual std::unique_ptr<GradientMethod> clone(
-        InverseKinematics* _newIK) const = 0;
-
-    /// Override this function with your implementation of the gradient
-    /// computation. The direction that this gradient points in should make the
-    /// error **worse** if applied to the joint positions, because the
-    /// Problem is configured as a gradient **descent** error minimization
-    /// Problem.
-    ///
-    /// The error vector that is passed in will be determined by the IK module's
-    /// ErrorMethod. The expectation is that the first three components of the
-    /// vector correspond to orientation error (in an angle-axis format) while
-    /// the last three components correspond to translational error.
-    ///
-    /// When implementing this function, you should assume that the Skeleton's
-    /// current joint positions corresponds to the positions that you
-    /// must use to compute the error. This function will only get called when
-    /// an update is needed.
-    virtual void computeGradient(const Eigen::Vector6d& _error,
-                                 Eigen::VectorXd& _grad) = 0;
-
-    /// This function is used to handle caching the gradient vector and
-    /// interfacing with the solver.
-    void evalGradient(const Eigen::VectorXd& _q,
-                      Eigen::Map<Eigen::VectorXd> _grad);
-
-    /// Get the name of this GradientMethod.
-    const std::string& getMethodName() const;
-
-    /// Clamp the gradient based on the clamp settings of this GradientMethod.
-    void clampGradient(Eigen::VectorXd& _grad) const;
-
-    /// Set the component-wise clamp for this GradientMethod. Each component
-    /// of the gradient will be individually clamped to this size.
-    void setComponentWiseClamp(double _clamp = DefaultIKGradientComponentClamp);
-
-    /// Get the component-wise clamp for this GradientMethod.
-    double getComponentWiseClamp() const;
-
-    /// Apply weights to the gradient based on the weight settings of this
-    /// GradientMethod.
-    void applyWeights(Eigen::VectorXd& _grad) const;
-
-    /// Set the weights that will be applied to each component of the gradient.
-    /// If the number of components in _weights is smaller than the number of
-    /// components in the gradient, then a weight of 1.0 will be applied to all
-    /// components that are out of the range of _weights. Passing in an empty
-    /// vector for _weights will effectively make all the gradient components
-    /// unweighted.
-    void setComponentWeights(const Eigen::VectorXd& _weights);
-
-    /// Get the weights of this GradientMethod.
-    const Eigen::VectorXd& getComponentWeights() const;
-
-    /// Get the Properties of this GradientMethod
-    Properties getGradientMethodProperties() const;
-
-    /// Clear the cache to force the gradient to be recomputed. It should
-    /// generally not be necessary to call this function.
-    void clearCache();
-
-  protected:
-
-    /// The IK module that this GradientMethod belongs to.
-    common::sub_ptr<InverseKinematics> mIK;
-
-    /// The name of this method
-    std::string mMethodName;
-
-    /// The last positions that was passed to this GradientMethod
-    Eigen::VectorXd mLastPositions;
-
-    /// The last gradient that was computed by this GradientMethod
-    Eigen::VectorXd mLastGradient;
-
-    /// Properties for this GradientMethod
-    Properties mGradientP;
-
-  };
-
-  /// JacobianDLS refers to the Damped Least Squares Jacobian Pseudoinverse
-  /// (specifically, Moore-Penrose Pseudoinverse). This is a very precise method
-  /// for computing the gradient and is especially suitable for performing IK on
-  /// industrial manipulators that need to follow very exact workspace paths.
-  /// However, it is vulnerable to be jittery around singularities (though the
-  /// damping helps with this), and each cycle might take more time to compute
-  /// than the JacobianTranspose method (although the JacobianDLS method will
-  /// usually converge in fewer cycles than JacobianTranspose).
-  class JacobianDLS : public GradientMethod
-  {
-  public:
-
-    struct UniqueProperties
-    {
-      /// Damping coefficient
-      double mDamping;
-
-      /// Default constructor
-      UniqueProperties(double damping = DefaultIKDLSCoefficient);
-    };
-
-    struct Properties : GradientMethod::Properties, UniqueProperties
-    {
-      /// Default constructor
-      Properties(
-          const GradientMethod::Properties& gradientProperties =
-              GradientMethod::Properties(),
-          const UniqueProperties& dlsProperties = UniqueProperties());
-    };
-
-    /// Constructor
-    explicit JacobianDLS(InverseKinematics* _ik,
-                         const Properties& properties = Properties());
-
-    /// Virtual destructor
-    virtual ~JacobianDLS() = default;
-
-    // Documentation inherited
-    std::unique_ptr<GradientMethod> clone(
-        InverseKinematics* _newIK) const override;
-
-    // Documentation inherited
-    void computeGradient(const Eigen::Vector6d& _error,
-                         Eigen::VectorXd& _grad) override;
-
-    /// Set the damping coefficient. A higher damping coefficient will smooth
-    /// out behavior around singularities but will also result in less precision
-    /// in general. The default value is appropriate for most use cases.
-    void setDampingCoefficient(double _damping = DefaultIKDLSCoefficient);
-
-    /// Get the damping coefficient.
-    double getDampingCoefficient() const;
-
-    /// Get the Properties of this JacobianDLS
-    Properties getJacobianDLSProperties() const;
-
-  protected:
-
-    /// Properties of this Damped Least Squares method
-    UniqueProperties mDLSProperties;
-
-  };
-
-  /// JacobianTranspose will simply apply the transpose of the Jacobian to the
-  /// error vector in order to compute the gradient. This method tends to be
-  /// very smooth but imprecise, requiring more iterations before converging
-  /// and being less precise in general. This method is suitable for animations
-  /// where smoothness is prefered over precision.
-  class JacobianTranspose : public GradientMethod
-  {
-  public:
-
-    /// Constructor
-    explicit JacobianTranspose(InverseKinematics* _ik,
-                               const Properties& properties = Properties());
-
-    /// Virtual destructor
-    virtual ~JacobianTranspose() = default;
-
-    // Documentation inherited
-    std::unique_ptr<GradientMethod> clone(
-        InverseKinematics* _newIK) const override;
-
-    // Documentation inherited
-    void computeGradient(const Eigen::Vector6d& _error,
-                         Eigen::VectorXd& _grad) override;
-  };
-
-  /// Analytical is a base class that should be inherited by methods that are
-  /// made to solve the IK analytically instead of iteratively. This provides an
-  /// extended API that is relevant to Analytical solvers but not iterative
-  /// solvers.
-  ///
-  /// Creating an Analytical solver will have the side effect of removing the
-  /// error clamp and error weights from your ErrorMethod. If you still want
-  /// your error computations to be clamped and weighted, you should set it
-  /// again after creating the Analytical solver. Clamping and weighting the
-  /// error vector often helps iterative methods to converge smoothly, but it is
-  /// counter-productive for analytical methods which do not typically rely on
-  /// convergence; analytical methods can usually solve the entire error vector
-  /// directly.
-  class Analytical : public GradientMethod
-  {
-  public:
-
-    /// Bitwise enumerations that are used to describe some properties of each
-    /// solution produced by the analytical IK.
-    enum Validity_t
-    {
-      VALID = 0,                ///< The solution is completely valid and reaches the target
-      OUT_OF_REACH   = 1 << 0,  ///< The solution does not reach the target
-      LIMIT_VIOLATED = 1 << 1   ///< The solution has one or more joint positions that violate the joint limits
-    };
-
-    /// If there are extra DOFs in the IK module which your Analytical solver
-    /// implementation does not make use of, those DOFs can be used to
-    /// supplement the analytical solver using Jacobian transpose iteration.
-    /// This enumeration is used to indicate whether you want those DOFs to be
-    /// used before applying the analytical solution, after applying the
-    /// analytical solution, or not be used at all.
-    ///
-    /// Jacobian transpose is used for the extra DOFs because it is inexpensive
-    /// and robust to degenerate Jacobians which are common in low dimensional
-    /// joint spaces. The primary advantage of pseudoinverse methods over
-    /// Jacobian transpose methods is their precision, but analytical methods
-    /// are even more precise than pseudoinverse methods, so that precision is
-    /// not needed in this case.
-    ///
-    /// If you want the extra DOFs to use a different method than Jacobian
-    /// transpose, you can create two seperate IK modules (one which is
-    /// analytical and one with the iterative method of your choice) and combine
-    /// them in a HierarchicalIK.
-    enum ExtraDofUtilization_t
-    {
-      UNUSED = 0,
-      PRE_ANALYTICAL,
-      POST_ANALYTICAL
-    };
-
-    struct Solution
-    {
-      /// Default constructor
-      Solution(const Eigen::VectorXd& _config = Eigen::VectorXd(),
-               int _validity = VALID);
-
-      /// Configuration computed by the Analytical solver
-      Eigen::VectorXd mConfig;
-
-      /// Bitmap for whether this configuration is valid. Bitwise-compare it to
-      /// the enumerations in Validity_t to whether this configuration is valid.
-      int mValidity;
-    };
-
-    // std::function template for comparing the quality of configurations
-    typedef std::function<bool(
-        const Eigen::VectorXd& _better,
-        const Eigen::VectorXd& _worse,
-        const InverseKinematics* _ik)> QualityComparison;
-
-    struct UniqueProperties
-    {
-      /// Flag for how to use the extra DOFs in the IK module.
-      ExtraDofUtilization_t mExtraDofUtilization;
-
-      /// How much to clamp the extra error that gets applied to DOFs
-      double mExtraErrorLengthClamp;
-
-      /// Function for comparing the qualities of solutions
-      QualityComparison mQualityComparator;
-
-      /// Default constructor. Uses a default quality comparison function.
-      UniqueProperties(ExtraDofUtilization_t extraDofUtilization = UNUSED,
-                 double extraErrorLengthClamp = DefaultIKErrorClamp);
-
-      /// Constructor that allows you to set the quality comparison function.
-      UniqueProperties(ExtraDofUtilization_t extraDofUtilization,
-                 double extraErrorLengthClamp,
-                 QualityComparison qualityComparator);
-
-      /// Reset the quality comparison function to its default behavior.
-      void resetQualityComparisonFunction();
-    };
-
-    struct Properties : GradientMethod::Properties, UniqueProperties
-    {
-      // Default constructor
-      Properties(
-          const GradientMethod::Properties& gradientProperties =
-              GradientMethod::Properties(),
-          const UniqueProperties& analyticalProperties = UniqueProperties());
-
-      // Construct Properties by specifying the UniqueProperties. The
-      // GradientMethod::Properties components will be set to defaults.
-      Properties(const UniqueProperties& analyticalProperties);
-    };
-
-    /// Constructor
-    Analytical(InverseKinematics* _ik, const std::string& _methodName,
-               const Properties& _properties);
-
-    /// Virtual destructor
-    virtual ~Analytical() = default;
-
-    /// Get the solutions for this IK module, along with a tag indicating
-    /// whether each solution is valid. This function will assume that you want
-    /// to use the desired transform given by the IK module's current
-    /// ErrorMethod.
-    const std::vector<Solution>& getSolutions();
-
-    /// Get the solutions for this IK module, along with a tag indicating
-    /// whether each solution is valid. This function will compute the
-    /// configurations using the given desired transform instead of using the
-    /// IK module's current ErrorMethod.
-    const std::vector<Solution>& getSolutions(
-        const Eigen::Isometry3d& _desiredTf);
-
-    /// You should not need to override this function. Instead, you should
-    /// override computeSolutions.
-    void computeGradient(const Eigen::Vector6d& _error,
-                         Eigen::VectorXd& _grad) override;
-
-    /// Use this function to fill the entries of the mSolutions variable. Be
-    /// sure to clear the mSolutions vector at the start, and to also return the
-    /// mSolutions vector at the end. Note that you are not expected to evaluate
-    /// any of the solutions for their quality. However, you should set the
-    /// Solution::mValidity flag to OUT_OF_REACH for each solution that does not
-    /// actually reach the desired transform, and you should call
-    /// checkSolutionJointLimits() and the end of the function, which will set
-    /// the LIMIT_VIOLATED flags of any configurations that are outside of the
-    /// position limits.
-    virtual const std::vector<Solution>& computeSolutions(
-        const Eigen::Isometry3d& _desiredBodyTf) = 0;
-
-    /// Get a list of the DOFs that will be included in the entries of the
-    /// solutions returned by getSolutions(). Ideally, this should match up with
-    /// the DOFs being used by the InverseKinematics module, but this might not
-    /// always be possible, so this function ensures that solutions can be
-    /// interpreted correctly.
-    virtual const std::vector<std::size_t>& getDofs() const = 0;
-
-    /// Set the configuration of the DOFs. The components of _config must
-    /// correspond to the DOFs provided by getDofs().
-    void setPositions(const Eigen::VectorXd& _config);
-
-    /// Get the configuration of the DOFs. The components of this vector will
-    /// correspond to the DOFs provided by getDofs().
-    Eigen::VectorXd getPositions() const;
-
-    /// Set how you want extra DOFs to be utilized by the IK module
-    void setExtraDofUtilization(ExtraDofUtilization_t _utilization);
-
-    /// Get how extra DOFs are being utilized by the IK module
-    ExtraDofUtilization_t getExtraDofUtilization() const;
-
-    /// Set how much to clamp the error vector that gets applied to extra DOFs
-    void setExtraErrorLengthClamp(double _clamp);
-
-    /// Get how much we will clamp the error vector that gets applied to extra
-    /// DOFs
-    double getExtraErrorLengthClamp() const;
-
-    /// Set the function that will be used to compare the qualities of two
-    /// solutions. This function should return true if the first argument is a
-    /// better solution than the second argument.
-    ///
-    /// By default, it will prefer the solution which has the smallest size for
-    /// its largest change in joint angle. In other words, for each
-    /// configuration that it is given, it will compare the largest change in
-    /// joint angle for each configuration and pick the one that is smallest.
-    ///
-    /// Note that outside of this comparison function, the Solutions will be
-    /// split between which are valid, which are out-of-reach, and which are
-    /// in violation of joint limits. Valid solutions will always be ranked
-    /// above invalid solutions, and joint limit violations will always be
-    /// ranked last.
-    void setQualityComparisonFunction(const QualityComparison& _func);
-
-    /// Reset the quality comparison function to the default method.
-    void resetQualityComparisonFunction();
-
-    /// Get the Properties for this Analytical class
-    Properties getAnalyticalProperties() const;
-
-    /// Construct a mapping from the DOFs of getDofs() to their indices within
-    /// the Node's list of dependent DOFs. This will be called immediately after
-    /// the Analytical is constructed; this one call is sufficient as long as
-    /// the DOFs of Analytical::getDofs() is not changed. However, if your
-    /// Analytical is able to change the DOFs that it operates on, then you will
-    /// need to call this function each time the DOFs have changed.
-    void constructDofMap();
-
-  protected:
-
-    /// Go through the mSolutions vector and tag entries with LIMIT_VIOLATED if
-    /// any components of their configuration are outside of their position
-    /// limits. This will NOT clear the LIMIT_VIOLATED flag from entries of
-    /// mSolutions which are already tagged with it, even if they do not violate
-    /// any limits.
-    void checkSolutionJointLimits();
-
-    /// Vector of solutions
-    std::vector<Solution> mSolutions;
-
-    /// Properties for this Analytical IK solver
-    UniqueProperties mAnalyticalP;
-=======
   // For the definitions of these classes, see the bottom of this header
   class Function;
->>>>>>> 297d2f68
 
   // Methods for computing IK error
   class ErrorMethod;
   class TaskSpaceRegion;
 
-<<<<<<< HEAD
-    /// This maps the DOFs provided by getDofs() to their index in the Node's
-    /// list of dependent DOFs. This map is constructed by constructDofMap().
-    std::vector<int> mDofMap;
-
-    /// List of extra DOFs in the module which are not covered by the Analytical
-    /// IK implementation. The index of each DOF is its dependency index in the
-    /// JacobianNode (i.e. the column it applies to in the Node's Jacobian).
-    std::vector<std::size_t> mExtraDofs;
-
-    /// A cache for the valid solutions. The valid and invalid solution caches
-    /// are kept separate so that they can each be sorted by quality
-    /// individually. Valid solutions will always be at the top of mFinalResults
-    /// even if their quality is scored below the invalid solutions.
-    std::vector<Solution> mValidSolutionsCache;
-
-    /// A cache for the out of reach solutions.
-    std::vector<Solution> mOutOfReachCache;
-
-    /// A cache for solutions that violate joint limits
-    std::vector<Solution> mLimitViolationCache;
-
-    /// A cache for storing the current configuration
-    Eigen::VectorXd mConfigCache;
-
-    /// A cache for storing the current configuration so that it can be restored
-    /// later. This is different from mConfigCache which will not be used to
-    /// restore the configuration.
-    Eigen::VectorXd mRestoreConfigCache;
-  };
-=======
   // Methods for computing IK gradient
   class GradientMethod;
   class JacobianDLS;
   class JacobianTranspose;
   class Analytical;
->>>>>>> 297d2f68
 
   /// If this IK module is set to active, then it will be utilized by any
   /// HierarchicalIK that has it in its list. If it is set to inactive, then it
