--- conflicted
+++ resolved
@@ -49,11 +49,7 @@
   /// short and char can be added at a later point.
   using HeightType = float;
 
-<<<<<<< HEAD
   using HeightField = Eigen::Matrix<HeightType, Eigen::Dynamic, Eigen::Dynamic, Eigen::RowMajor>;
-=======
-  typedef Eigen::Matrix<HeightType, Eigen::Dynamic, Eigen::Dynamic, Eigen::RowMajor> HeightField;
->>>>>>> 91e32ca5
 
   /// \brief Constructor.
   explicit HeightmapShape();
