/*
 * Copyright (c) 2011-2025, The DART development contributors
 * All rights reserved.
 *
 * The list of contributors can be found at:
 *   https://github.com/dartsim/dart/blob/main/LICENSE
 *
 * This file is provided under the following "BSD-style" License:
 *   Redistribution and use in source and binary forms, with or
 *   without modification, are permitted provided that the following
 *   conditions are met:
 *   * Redistributions of source code must retain the above copyright
 *     notice, this list of conditions and the following disclaimer.
 *   * Redistributions in binary form must reproduce the above
 *     copyright notice, this list of conditions and the following
 *     disclaimer in the documentation and/or other materials provided
 *     with the distribution.
 *   THIS SOFTWARE IS PROVIDED BY THE COPYRIGHT HOLDERS AND
 *   CONTRIBUTORS "AS IS" AND ANY EXPRESS OR IMPLIED WARRANTIES,
 *   INCLUDING, BUT NOT LIMITED TO, THE IMPLIED WARRANTIES OF
 *   MERCHANTABILITY AND FITNESS FOR A PARTICULAR PURPOSE ARE
 *   DISCLAIMED. IN NO EVENT SHALL THE COPYRIGHT HOLDER OR
 *   CONTRIBUTORS BE LIABLE FOR ANY DIRECT, INDIRECT, INCIDENTAL,
 *   SPECIAL, EXEMPLARY, OR CONSEQUENTIAL DAMAGES (INCLUDING, BUT NOT
 *   LIMITED TO, PROCUREMENT OF SUBSTITUTE GOODS OR SERVICES; LOSS OF
 *   USE, DATA, OR PROFITS; OR BUSINESS INTERRUPTION) HOWEVER CAUSED
 *   AND ON ANY THEORY OF LIABILITY, WHETHER IN CONTRACT, STRICT
 *   LIABILITY, OR TORT (INCLUDING NEGLIGENCE OR OTHERWISE) ARISING IN
 *   ANY WAY OUT OF THE USE OF THIS SOFTWARE, EVEN IF ADVISED OF THE
 *   POSSIBILITY OF SUCH DAMAGE.
 */

#ifndef DART_DYNAMICS_MESHSHAPE_HPP_
#define DART_DYNAMICS_MESHSHAPE_HPP_

#include <dart/dynamics/Shape.hpp>

#include <dart/common/ResourceRetriever.hpp>

#include <assimp/cimport.h>
#include <assimp/scene.h>

#include <memory>
#include <string>

namespace dart {
namespace dynamics {

class DART_API MeshShape : public Shape
{
public:
  enum class MeshOwnership
  {
    None,
    Imported, // from aiImportFile* family; free with aiReleaseImport
    Copied,   // from aiCopyScene; free with aiFreeScene
    Manual,   // from manual new aiScene; free with delete
    Custom    // managed externally via shared_ptr deleter
  };

  enum ColorMode
  {
    MATERIAL_COLOR = 0, ///< Use the colors specified by the Mesh's material
    COLOR_INDEX,        ///< Use the colors specified by aiMesh::mColor
    SHAPE_COLOR,        ///< Use the color specified by the visual aspect
  };

  /// Alpha mode to specify how the alpha of this mesh should be determined. The
  /// final alpha value is affected by ColorMode and visual aspect that holds
  /// this mesh.
  enum AlphaMode
  {
    /// Blend alphas of visual aspect and mesh. This is the default.
    /// - MATERIAL_COLOR: Blend the alpha of visual aspect and the alpha values
    ///                   of the mesh materials.
    /// - COLOR_INDEX: Blend the alpha of visual aspect and the alpha value of
    ///                mesh color
    /// - SHAPE_COLOR: Use the alpha of visual aspect.
    BLEND = 0,

    /// Use the alpha of mesh or visual aspect.
    /// - MATERIAL_COLOR: Use the alpha values of mesh materials.
    /// - COLOR_INDEX: Use the alpha value of mesh color.
    /// - SHAPE_COLOR: Use the alpha of visual aspect.
    AUTO,

    /// Always use the alpha of visual aspect.
    SHAPE_ALPHA
  };

  /// Constructor.
  MeshShape(
      const Eigen::Vector3d& scale,
      const aiScene* mesh,
      const common::Uri& uri = "",
      common::ResourceRetrieverPtr resourceRetriever = nullptr,
      MeshOwnership ownership = MeshOwnership::Imported);

  /// Constructor that accepts a shared_ptr so callers can supply a custom
  /// deleter for aiScene.
  MeshShape(
      const Eigen::Vector3d& scale,
      std::shared_ptr<const aiScene> mesh,
      const common::Uri& uri = "",
      common::ResourceRetrieverPtr resourceRetriever = nullptr);

  /// Destructor.
  ~MeshShape() override;

  // Documentation inherited.
  const std::string& getType() const override;

  /// Returns shape type for this class
  static const std::string& getStaticType();

  const aiScene* getMesh() const;

  /// Updates positions of the vertices or the elements. By default, this does
  /// nothing; you must extend the MeshShape class and implement your own
  /// version of this function if you want the mesh data to get updated before
  /// rendering
  virtual void update();

  void setMesh(
      const aiScene* mesh,
      const std::string& path = "",
      common::ResourceRetrieverPtr resourceRetriever = nullptr);

  /// Sets the mesh pointer with explicit ownership semantics.
  void setMesh(
      const aiScene* mesh,
      MeshOwnership ownership,
      const common::Uri& path,
      common::ResourceRetrieverPtr resourceRetriever = nullptr);

  void setMesh(
      const aiScene* mesh,
      const common::Uri& path,
      common::ResourceRetrieverPtr resourceRetriever = nullptr);

  /// Sets the mesh using a shared_ptr so callers can provide a custom deleter.
  void setMesh(
      std::shared_ptr<const aiScene> mesh,
      const common::Uri& path = "",
      common::ResourceRetrieverPtr resourceRetriever = nullptr);

  /// Returns URI to the mesh as std::string; an empty string if unavailable.
  std::string getMeshUri() const;
  // TODO(DART 7): Replace with getMeshUri2().

  /// Returns URI to the mesh; an empty string if unavailable.
  const common::Uri& getMeshUri2() const;
  // TODO(DART 7): Remove.

  /// Returns path to the mesh on disk; an empty string if unavailable.
  const std::string& getMeshPath() const;

  common::ResourceRetrieverPtr getResourceRetriever();

  /// Sets the scale of the object using a 3D vector.
  ///
  /// The scale is applied independently along each axis (x, y, z). Negative
  /// values will mirror the object along the corresponding axis, potentially
  /// flipping normals and causing inside-out geometry.
  ///
  /// Use caution when applying negative scales as it may affect rendering and
  /// physics calculations.
  void setScale(const Eigen::Vector3d& scale);

  /// Sets a uniform scale for the object across all axes.
  void setScale(double scale);

  /// Returns the current scale of the object as a 3D vector.
  ///
  /// Each component of the vector represents the scale factor along the
  /// corresponding axis (x, y, z). Negative values indicate that the object has
  /// been mirrored along that axis.
  const Eigen::Vector3d& getScale() const;

  /// Set how the color of this mesh should be determined
  void setColorMode(ColorMode mode);

  /// Get the coloring mode that this mesh is using
  ColorMode getColorMode() const;

  /// Sets how the alpha of this mesh should be determined
  void setAlphaMode(AlphaMode mode);

  /// Returns the alpha mode that this mesh is using
  AlphaMode getAlphaMode() const;

  /// Set which entry in aiMesh::mColor should be used when the color mode is
  /// COLOR_INDEX. This value must be smaller than AI_MAX_NUMBER_OF_COLOR_SETS.
  /// If the color index is higher than what the mesh has available, then we
  /// will use the highest index possible.
  void setColorIndex(int index);

  /// Get the index that will be used when the ColorMode is set to COLOR_INDEX
  int getColorIndex() const;

  int getDisplayList() const;

  void setDisplayList(int index);

  static const aiScene* loadMesh(const std::string& filePath);

  static const aiScene* loadMesh(
      const std::string& _uri, const common::ResourceRetrieverPtr& retriever);

  static const aiScene* loadMesh(
      const common::Uri& uri, const common::ResourceRetrieverPtr& retriever);

  // Documentation inherited.
  Eigen::Matrix3d computeInertia(double mass) const override;

  // Documentation inherited.
  virtual ShapePtr clone() const override;

protected:
  // Documentation inherited.
  void updateBoundingBox() const override;

  // Documentation inherited.
  void updateVolume() const override;

  aiScene* cloneMesh() const;

  void releaseMesh();

<<<<<<< HEAD
  /// Raw mesh pointer for backward compatibility with derived classes.
  ///
  /// Prefer using the public setters (e.g., setMesh()) so that ownership,
  /// versioning, and associated metadata are updated consistently.
  const aiScene* mMesh{nullptr};

  /// Managed handle that owns the mesh when set via setMesh().
  std::shared_ptr<const aiScene> mMeshHandle;
=======
  struct MeshPtr : public std::shared_ptr<const aiScene>
  {
    // Backward-compatibility shim for downstream code (e.g., Gazebo) that
    // assigns raw aiScene pointers directly to MeshShape::mMesh.
    //
    // Prefer using MeshShape::setMesh(..., MeshOwnership, ...) instead.
    // TODO(DART 8): Remove this shim and require setMesh().
    using std::shared_ptr<const aiScene>::shared_ptr;
    using std::shared_ptr<const aiScene>::operator=;

    MeshPtr& operator=(aiScene* scene)
    {
      if (!scene) {
        this->reset();
        return *this;
      }

      this->reset(scene, [](const aiScene* ownedScene) {
        delete const_cast<aiScene*>(ownedScene);
      });
      return *this;
    }

    MeshPtr& operator=(const aiScene* scene)
    {
      if (!scene) {
        this->reset();
        return *this;
      }

      this->reset(scene, [](const aiScene* importedScene) {
        aiReleaseImport(importedScene);
      });
      return *this;
    }
  };

  MeshPtr mMesh;
>>>>>>> 5e9d0ae7
  MeshOwnership mMeshOwnership{MeshOwnership::None};

  /// URI the mesh, if available).
  common::Uri mMeshUri;

  /// Path the mesh on disk, if available.
  std::string mMeshPath;

  /// Optional method of loading resources by URI.
  common::ResourceRetrieverPtr mResourceRetriever;

  /// OpenGL DisplayList id for rendering
  int mDisplayList;

  /// Scale
  Eigen::Vector3d mScale;

  /// Specifies how the color of this mesh should be determined
  ColorMode mColorMode;

  /// Specifies how the alpha of this mesh should be determined
  AlphaMode mAlphaMode;

  /// Specifies which color index should be used when mColorMode is COLOR_INDEX
  int mColorIndex;
};

} // namespace dynamics
} // namespace dart

#endif // DART_DYNAMICS_MESHSHAPE_HPP_<|MERGE_RESOLUTION|>--- conflicted
+++ resolved
@@ -227,16 +227,6 @@
 
   void releaseMesh();
 
-<<<<<<< HEAD
-  /// Raw mesh pointer for backward compatibility with derived classes.
-  ///
-  /// Prefer using the public setters (e.g., setMesh()) so that ownership,
-  /// versioning, and associated metadata are updated consistently.
-  const aiScene* mMesh{nullptr};
-
-  /// Managed handle that owns the mesh when set via setMesh().
-  std::shared_ptr<const aiScene> mMeshHandle;
-=======
   struct MeshPtr : public std::shared_ptr<const aiScene>
   {
     // Backward-compatibility shim for downstream code (e.g., Gazebo) that
@@ -275,7 +265,6 @@
   };
 
   MeshPtr mMesh;
->>>>>>> 5e9d0ae7
   MeshOwnership mMeshOwnership{MeshOwnership::None};
 
   /// URI the mesh, if available).
