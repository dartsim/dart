/*
 * Copyright (c) 2011-2025, The DART development contributors
 * All rights reserved.
 *
 * The list of contributors can be found at:
 *   https://github.com/dartsim/dart/blob/main/LICENSE
 *
 * This file is provided under the following "BSD-style" License:
 *   Redistribution and use in source and binary forms, with or
 *   without modification, are permitted provided that the following
 *   conditions are met:
 *   * Redistributions of source code must retain the above copyright
 *     notice, this list of conditions and the following disclaimer.
 *   * Redistributions in binary form must reproduce the above
 *     copyright notice, this list of conditions and the following
 *     disclaimer in the documentation and/or other materials provided
 *     with the distribution.
 *   THIS SOFTWARE IS PROVIDED BY THE COPYRIGHT HOLDERS AND
 *   CONTRIBUTORS "AS IS" AND ANY EXPRESS OR IMPLIED WARRANTIES,
 *   INCLUDING, BUT NOT LIMITED TO, THE IMPLIED WARRANTIES OF
 *   MERCHANTABILITY AND FITNESS FOR A PARTICULAR PURPOSE ARE
 *   DISCLAIMED. IN NO EVENT SHALL THE COPYRIGHT HOLDER OR
 *   CONTRIBUTORS BE LIABLE FOR ANY DIRECT, INDIRECT, INCIDENTAL,
 *   SPECIAL, EXEMPLARY, OR CONSEQUENTIAL DAMAGES (INCLUDING, BUT NOT
 *   LIMITED TO, PROCUREMENT OF SUBSTITUTE GOODS OR SERVICES; LOSS OF
 *   USE, DATA, OR PROFITS; OR BUSINESS INTERRUPTION) HOWEVER CAUSED
 *   AND ON ANY THEORY OF LIABILITY, WHETHER IN CONTRACT, STRICT
 *   LIABILITY, OR TORT (INCLUDING NEGLIGENCE OR OTHERWISE) ARISING IN
 *   ANY WAY OUT OF THE USE OF THIS SOFTWARE, EVEN IF ADVISED OF THE
 *   POSSIBILITY OF SUCH DAMAGE.
 */

#ifndef DART_DYNAMICS_PLANARRJOINT_HPP_
#define DART_DYNAMICS_PLANARRJOINT_HPP_

#include <dart/dynamics/detail/PlanarJointAspect.hpp>

#include <dart/Export.hpp>

namespace dart {
namespace dynamics {

/// PlanarJoint represents a 3-dof joint, which has two orthogonal translational
/// axes and one rotational axis.
///
/// First and second coordiantes represent translation along first and second
/// translational axes, respectively. Third coordinate represents rotation
/// along rotational axis.
class DART_API PlanarJoint : public detail::PlanarJointBase
{
public:
  friend class Skeleton;
  using PlaneType = detail::PlaneType;
  using UniqueProperties = detail::PlanarJointUniqueProperties;
  using Properties = detail::PlanarJointProperties;
  using Base = GenericJoint<math::R3Space>;

  DART_BAKE_SPECIALIZED_ASPECT_IRREGULAR(Aspect, PlanarJointAspect)

  PlanarJoint(const PlanarJoint&) = delete;

  /// Destructor
  virtual ~PlanarJoint();

  /// Set the Properties of this PlanarJoint
  void setProperties(const Properties& _properties);

  /// Set the Properties of this PlanarJoint
  void setProperties(const UniqueProperties& _properties);

  /// Set the AspectProperties of this PlanarJoint
  void setAspectProperties(const AspectProperties& properties);

  /// Get the Properties of this PlanarJoint
  Properties getPlanarJointProperties() const;

  /// Copy the Properties of another PlanarJoint
  void copy(const PlanarJoint& _otherJoint);

  /// Copy the Properties of another PlanarJoint
  void copy(const PlanarJoint* _otherJoint);

  /// Same as copy(const PlanarJoint&)
  PlanarJoint& operator=(const PlanarJoint& _otherJoint);

  // Documentation inherited
  const std::string& getType() const override;

  /// Get joint type for this class
  static const std::string& getStaticType();

  // Documentation inherited
  bool isCyclic(std::size_t _index) const override;

<<<<<<< HEAD
  /// Convert a planar transform into a 3D position vector usable by the joint
  static Eigen::Vector3d convertToPositions(const Eigen::Isometry2d& tf)
  {
    Eigen::Vector3d positions;
    positions.head<2>() = tf.translation();
    positions[2] = Eigen::Rotation2Dd(tf.linear()).angle();
    return positions;
  }

  /// Convert a PlanarJoint-style position vector into a planar transform
  static Eigen::Isometry2d convertToTransform(const Eigen::Vector3d& positions)
  {
    Eigen::Isometry2d tf(Eigen::Isometry2d::Identity());
    tf.translation() = positions.head<2>();
    tf.linear() = Eigen::Rotation2Dd(positions[2]).toRotationMatrix();
    return tf;
  }

  /// \brief Set plane type as XY-plane
  /// \param[in] _renameDofs If true, the names of dofs in this joint will be
=======
  /// @brief Set plane type as XY-plane
  /// @param[in] _renameDofs If true, the names of dofs in this joint will be
>>>>>>> c3e4d2c6
  /// renmaed according to the plane type.
  void setXYPlane(bool _renameDofs = true);

  /// @brief Set plane type as YZ-plane
  /// @param[in] _renameDofs If true, the names of dofs in this joint will be
  /// renmaed according to the plane type.
  void setYZPlane(bool _renameDofs = true);

  /// @brief Set plane type as ZX-plane
  /// @param[in] _renameDofs If true, the names of dofs in this joint will be
  /// renmaed according to the plane type.
  void setZXPlane(bool _renameDofs = true);

  /// @brief Set plane type as arbitrary plane with two orthogonal translational
  /// axes
  /// @param[in] _transAxis1 An orthogonal translational axis
  /// @param[in] _transAxis2 Another orthogonal translation axis
  /// @param[in] _renameDofs If true, the names of dofs in this joint will be
  /// renmaed according to the plane type.
  void setArbitraryPlane(
      const Eigen::Vector3d& _transAxis1,
      const Eigen::Vector3d& _transAxis2,
      bool _renameDofs = true);

  /// Return plane type
  PlaneType getPlaneType() const;

  /// Return rotational axis
  const Eigen::Vector3d& getRotationalAxis() const;

  /// Return first translational axis
  const Eigen::Vector3d& getTranslationalAxis1() const;

  /// Return second translational axis
  const Eigen::Vector3d& getTranslationalAxis2() const;

  // Documentation inherited
  Eigen::Matrix<double, 6, 3> getRelativeJacobianStatic(
      const Eigen::Vector3d& _positions) const override;

protected:
  /// Constructor called by Skeleton class
  PlanarJoint(const Properties& properties);

  // Documentation inherited
  Joint* clone() const override;

  using Base::getRelativeJacobianStatic;

  /// Set the names of this joint's DegreesOfFreedom. Used during construction
  /// and when the Plane type is changed.
  void updateDegreeOfFreedomNames() override;

  // Documentation inherited
  void updateRelativeTransform() const override;

  // Documentation inherited
  void updateRelativeJacobian(bool = true) const override;

  // Documentation inherited
  void updateRelativeJacobianTimeDeriv() const override;
};

} // namespace dynamics
} // namespace dart

#endif // DART_DYNAMICS_PLANARRJOINT_HPP_<|MERGE_RESOLUTION|>--- conflicted
+++ resolved
@@ -92,7 +92,6 @@
   // Documentation inherited
   bool isCyclic(std::size_t _index) const override;
 
-<<<<<<< HEAD
   /// Convert a planar transform into a 3D position vector usable by the joint
   static Eigen::Vector3d convertToPositions(const Eigen::Isometry2d& tf)
   {
@@ -111,12 +110,8 @@
     return tf;
   }
 
-  /// \brief Set plane type as XY-plane
-  /// \param[in] _renameDofs If true, the names of dofs in this joint will be
-=======
   /// @brief Set plane type as XY-plane
   /// @param[in] _renameDofs If true, the names of dofs in this joint will be
->>>>>>> c3e4d2c6
   /// renmaed according to the plane type.
   void setXYPlane(bool _renameDofs = true);
 
