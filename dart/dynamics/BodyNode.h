--- conflicted
+++ resolved
@@ -51,13 +51,13 @@
 #include "dart/common/Signal.h"
 #include "dart/math/Geometry.h"
 #include "dart/dynamics/Node.h"
-#include "dart/dynamics/EndEffector.h"
 #include "dart/dynamics/Frame.h"
 #include "dart/dynamics/Inertia.h"
 #include "dart/dynamics/Skeleton.h"
 #include "dart/dynamics/Marker.h"
 #include "dart/dynamics/SmartPointer.h"
 #include "dart/dynamics/TemplatedJacobianNode.h"
+#include "dart/dynamics/EndEffector.h"
 
 const double DART_DEFAULT_FRICTION_COEFF = 1.0;
 const double DART_DEFAULT_RESTITUTION_COEFF = 0.0;
@@ -101,7 +101,7 @@
 
   using NodeMap = std::map<std::type_index, std::vector<Node*> >;
 
-  using NodeCleanerSet = std::unordered_set<NodeCleanerPtr>;
+  using NodeDestructorSet = std::unordered_set<NodeDestructorPtr>;
 
   struct UniqueProperties
   {
@@ -1101,19 +1101,17 @@
   /// allows some performance optimizations.
   std::set<Entity*> mNonBodyNodeEntities;
 
+  /// List of EndEffectors that are attached to this BodyNode
+  std::vector<EndEffector*> mEndEffectors;
+
   /// List of markers associated
   std::vector<Marker*> mMarkers;
 
-<<<<<<< HEAD
   /// Map that retrieves the Nodes of a specified type
   NodeMap mNodeMap;
 
-  /// A set for storing the Node cleaners
-  NodeCleanerSet mNodeCleaners;
-=======
-  /// Map that retrieves the destructors for a given Node
-  std::unordered_map<const Node*, std::shared_ptr<NodeDestructor>> mNodeMap;
->>>>>>> 00816ec7
+  /// A set for storing the Node destructors
+  NodeDestructorSet mNodeDestructors;
 
   /// A increasingly sorted list of dependent dof indices.
   std::vector<size_t> mDependentGenCoordIndices;
