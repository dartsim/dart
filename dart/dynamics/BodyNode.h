--- conflicted
+++ resolved
@@ -557,18 +557,6 @@
   /// Create an ShapeNode with the specified name
   ShapeNode* createShapeNode(const ShapePtr& shape, const char* name);
 
-<<<<<<< HEAD
-  /// Return the number of all the ShapeNodes in this BodyNode
-  std::size_t getNumShapeNodes() const;
-
-  /// Return the index-th ShapeNode
-  ShapeNode* getShapeNode(std::size_t index);
-
-  /// Return the index-th (const) ShapeNode
-  const ShapeNode* getShapeNode(std::size_t index) const;
-
-=======
->>>>>>> 297d2f68
   /// Return the list of ShapeNodes
   const std::vector<ShapeNode*> getShapeNodes();
 
@@ -617,19 +605,6 @@
   /// Create an EndEffector with the specified name
   EndEffector* createEndEffector(const char* _name);
 
-<<<<<<< HEAD
-  /// Add a marker into the bodynode
-  void addMarker(Marker* _marker);
-
-  /// Return the number of markers of the bodynode
-  std::size_t getNumMarkers() const;
-
-  /// Return _index-th marker of the bodynode
-  Marker* getMarker(std::size_t _index);
-
-  /// Return (const) _index-th marker of the bodynode
-  const Marker* getMarker(std::size_t _index) const;
-=======
   DART_BAKE_SPECIALIZED_NODE_DECLARATIONS( Marker )
 
   /// Create a Marker with the given fields
@@ -640,7 +615,6 @@
 
   /// Create a Marker given its basic properties
   Marker* createMarker(const Marker::BasicProperties& properties);
->>>>>>> 297d2f68
 
   // Documentation inherited
   bool dependsOn(std::size_t _genCoordIndex) const override;
