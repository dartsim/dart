/*
 * Copyright (c) 2011-2015, Georgia Tech Research Corporation
 * All rights reserved.
 *
 * Author(s): Sehoon Ha <sehoon.ha@gmail.com>,
 *            Jeongseok Lee <jslee02@gmail.com>
 *
 * Georgia Tech Graphics Lab and Humanoid Robotics Lab
 *
 * Directed by Prof. C. Karen Liu and Prof. Mike Stilman
 * <karenliu@cc.gatech.edu> <mstilman@cc.gatech.edu>
 *
 * This file is provided under the following "BSD-style" License:
 *   Redistribution and use in source and binary forms, with or
 *   without modification, are permitted provided that the following
 *   conditions are met:
 *   * Redistributions of source code must retain the above copyright
 *     notice, this list of conditions and the following disclaimer.
 *   * Redistributions in binary form must reproduce the above
 *     copyright notice, this list of conditions and the following
 *     disclaimer in the documentation and/or other materials provided
 *     with the distribution.
 *   THIS SOFTWARE IS PROVIDED BY THE COPYRIGHT HOLDERS AND
 *   CONTRIBUTORS "AS IS" AND ANY EXPRESS OR IMPLIED WARRANTIES,
 *   INCLUDING, BUT NOT LIMITED TO, THE IMPLIED WARRANTIES OF
 *   MERCHANTABILITY AND FITNESS FOR A PARTICULAR PURPOSE ARE
 *   DISCLAIMED. IN NO EVENT SHALL THE COPYRIGHT HOLDER OR
 *   CONTRIBUTORS BE LIABLE FOR ANY DIRECT, INDIRECT, INCIDENTAL,
 *   SPECIAL, EXEMPLARY, OR CONSEQUENTIAL DAMAGES (INCLUDING, BUT NOT
 *   LIMITED TO, PROCUREMENT OF SUBSTITUTE GOODS OR SERVICES; LOSS OF
 *   USE, DATA, OR PROFITS; OR BUSINESS INTERRUPTION) HOWEVER CAUSED
 *   AND ON ANY THEORY OF LIABILITY, WHETHER IN CONTRACT, STRICT
 *   LIABILITY, OR TORT (INCLUDING NEGLIGENCE OR OTHERWISE) ARISING IN
 *   ANY WAY OUT OF THE USE OF THIS SOFTWARE, EVEN IF ADVISED OF THE
 *   POSSIBILITY OF SUCH DAMAGE.
 */

#ifndef DART_DYNAMICS_BODYNODE_H_
#define DART_DYNAMICS_BODYNODE_H_

#include <string>
#include <vector>

#include <Eigen/Dense>
#include <Eigen/StdVector>

#include "dart/config.h"
#include "dart/common/Deprecated.h"
#include "dart/common/Signal.h"
#include "dart/math/Geometry.h"

#include "dart/dynamics/Frame.h"
#include "dart/dynamics/Inertia.h"
#include "dart/dynamics/Skeleton.h"
<<<<<<< HEAD
#include "dart/dynamics/InverseKinematics.h"
=======
#include "dart/dynamics/TemplatedJacobianEntity.impl"
>>>>>>> af5eaf97
#include "dart/dynamics/Marker.h"
#include "dart/dynamics/Ptr.h"

const double DART_DEFAULT_FRICTION_COEFF = 1.0;
const double DART_DEFAULT_RESTITUTION_COEFF = 0.0;

namespace dart {
namespace renderer {
class RenderInterface;
}  // namespace renderer
}  // namespace dart

namespace dart {
namespace dynamics {

class GenCoord;
class Skeleton;
class Joint;
class DegreeOfFreedom;
class Shape;
class Marker;

/// BodyNode class represents a single node of the skeleton.
///
/// BodyNode is a basic element of the skeleton. BodyNodes are hierarchically
/// connected and have a set of core functions for calculating derivatives.
///
/// BodyNode inherits Frame, and a parent Frame of a BodyNode is the parent
/// BodyNode of the BodyNode.
class BodyNode :
    public SkeletonRefCountingBase,
    public TemplatedJacobianEntity<BodyNode>
{
public:

  using ColShapeAddedSignal
      = common::Signal<void(const BodyNode*, ConstShapePtr _newColShape)>;

  using ColShapeRemovedSignal = ColShapeAddedSignal;

  using StructuralChangeSignal
      = common::Signal<void(const BodyNode*)>;

  struct UniqueProperties
  {
    /// Inertia information for the BodyNode
    Inertia mInertia;

    /// Array of collision shapes
    std::vector<ShapePtr> mColShapes;

    /// Indicates whether this node is collidable;
    bool mIsCollidable;

    /// Coefficient of friction
    double mFrictionCoeff;

    /// Coefficient of restitution
    double mRestitutionCoeff;

    /// Gravity will be applied if true
    bool mGravityMode;

    /// Properties of the Markers belonging to this BodyNode
    std::vector<Marker::Properties> mMarkerProperties;

    /// Constructor
    UniqueProperties(
        const Inertia& _inertia = Inertia(),
        const std::vector<ShapePtr>& _collisionShapes = std::vector<ShapePtr>(),
        bool _isCollidable = true,
        double _frictionCoeff = DART_DEFAULT_FRICTION_COEFF,
        double _restitutionCoeff = DART_DEFAULT_RESTITUTION_COEFF,
        bool _gravityMode = true);
  };

  /// Composition of Entity and BodyNode properties
  struct Properties : Entity::Properties, UniqueProperties
  {
    /// Composed constructor
    Properties(
        const Entity::Properties& _entityProperties = Entity::Properties("BodyNode"),
        const UniqueProperties& _bodyNodeProperties = UniqueProperties());
  };

  /// Destructor
  virtual ~BodyNode();

  /// Set the Properties of this BodyNode
  void setProperties(const Properties& _properties);

  /// Set the Properties of this BodyNode
  void setProperties(const UniqueProperties& _properties);

  /// Get the Properties of this BodyNode
  Properties getBodyNodeProperties() const;

  /// Copy the Properties of another BodyNode
  void copy(const BodyNode& _otherBodyNode);

  /// Copy the Properties of another BodyNode
  void copy(const BodyNode* _otherBodyNode);

  /// Same as copy(const BodyNode&)
  BodyNode& operator=(const BodyNode& _otherBodyNode);

  /// Set name. If the name is already taken, this will return an altered
  /// version which will be used by the Skeleton
  const std::string& setName(const std::string& _name);

  /// Set whether gravity affects this body
  /// \param[in] _gravityMode True to enable gravity
  void setGravityMode(bool _gravityMode);

  /// Return true if gravity mode is enabled
  bool getGravityMode() const;

  /// Return true if this body can collide with others bodies
  bool isCollidable() const;

  /// Set whether this body node will collide with others in the world
  /// \param[in] _isCollidable True to enable collisions
  void setCollidable(bool _isCollidable);

  /// Set the mass of the bodynode
  void setMass(double _mass);

  /// Return the mass of the bodynode
  double getMass() const;

  /// Set moment of inertia defined around the center of mass
  ///
  /// Principal moments of inertia (_Ixx, _Iyy, _Izz) must be positive or zero
  /// values.
  void setMomentOfInertia(
      double _Ixx, double _Iyy, double _Izz,
      double _Ixy = 0.0, double _Ixz = 0.0, double _Iyz = 0.0);

  /// Return moment of inertia defined around the center of mass
  void getMomentOfInertia(
      double& _Ixx, double& _Iyy, double& _Izz,
      double& _Ixy, double& _Ixz, double& _Iyz);

  /// Return spatial inertia
  const Eigen::Matrix6d& getSpatialInertia() const;

  /// Set the inertia data for this BodyNode
  void setInertia(const Inertia& _inertia);

  /// Get the inertia data for this BodyNode
  const Inertia& getInertia() const;

  /// Return the articulated body inertia
  const math::Inertia& getArticulatedInertia() const;

  /// Return the articulated body inertia for implicit joint damping and spring
  /// forces
  const math::Inertia& getArticulatedInertiaImplicit() const;

  /// Set center of mass expressed in body frame
  void setLocalCOM(const Eigen::Vector3d& _com);

  /// Return center of mass expressed in body frame
  const Eigen::Vector3d& getLocalCOM() const;

  /// Return center of mass expressed in world frame
  ///
  /// Deprecated in 4.4. Please use getCOM()
  DEPRECATED(4.4)
  Eigen::Vector3d getWorldCOM() const;

  /// Return velocity of center of mass expressed in world frame
  ///
  /// Deprecated in 4.4. Please use getCOMLinearVelocity() or
  /// getCOMSpatialVelocity()
  DEPRECATED(4.4)
  Eigen::Vector3d getWorldCOMVelocity() const;

  /// Return acceleration of center of mass expressed in world frame
  ///
  /// Deprecated in 4.4. Please use getCOMLinearAcceleration() or
  /// getCOMSpatialAcceleration()
  DEPRECATED(4.4)
  Eigen::Vector3d getWorldCOMAcceleration() const;

  /// Return the center of mass with respect to an arbitrary Frame
  Eigen::Vector3d getCOM(const Frame* _withRespectTo = Frame::World()) const;

  /// Return the linear velocity of the center of mass, expressed in terms of
  /// arbitrary Frames
  Eigen::Vector3d getCOMLinearVelocity(
                          const Frame* _relativeTo = Frame::World(),
                          const Frame* _inCoordinatesOf = Frame::World()) const;

  /// Return the spatial velocity of the center of mass, expressed in
  /// coordinates of this Frame and relative to the World Frame
  Eigen::Vector6d getCOMSpatialVelocity() const;

  /// Return the spatial velocity of the center of mass, expressed in terms of
  /// arbitrary Frames
  Eigen::Vector6d getCOMSpatialVelocity(const Frame* _relativeTo,
                                        const Frame* _inCoordinatesOf) const;

  /// Return the linear acceleration of the center of mass, expressed in terms
  /// of arbitary Frames
  Eigen::Vector3d getCOMLinearAcceleration(
                          const Frame* _relativeTo = Frame::World(),
                          const Frame* _inCoordinatesOf = Frame::World()) const;

  /// Return the acceleration of the center of mass expressed in coordinates of
  /// this BodyNode Frame and relative to the World Frame
  Eigen::Vector6d getCOMSpatialAcceleration() const;

  /// Return the spatial acceleration of the center of mass, expressed in terms
  /// of arbitrary Frames
  Eigen::Vector6d getCOMSpatialAcceleration(const Frame* _relativeTo,
                                            const Frame* _inCoordinatesOf) const;

  /// Set coefficient of friction in range of [0, ~]
  void setFrictionCoeff(double _coeff);

  /// Return frictional coefficient.
  double getFrictionCoeff() const;

  /// Set coefficient of restitution in range of [0, 1]
  void setRestitutionCoeff(double _coeff);

  /// Return coefficient of restitution
  double getRestitutionCoeff() const;

  //--------------------------------------------------------------------------
  // Structural Properties
  //--------------------------------------------------------------------------

  /// Add a collision Shape into the BodyNode
  void addCollisionShape(ShapePtr _shape);

  /// Remove a collision Shape from this BodyNode
  void removeCollisionShape(ShapePtr _shape);

  /// Remove all collision Shapes from this BodyNode
  void removeAllCollisionShapes();

  /// Return the number of collision shapes
  size_t getNumCollisionShapes() const;

  /// Return _index-th collision shape
  ShapePtr getCollisionShape(size_t _index);

  /// Return (const) _index-th collision shape
  ConstShapePtr getCollisionShape(size_t _index) const;

  /// Return the index of this BodyNode within its Skeleton
  size_t getIndexInSkeleton() const;

  /// Return the index of this BodyNode within its tree
  size_t getIndexInTree() const;

  /// Return the index of the tree that this BodyNode belongs to
  size_t getTreeIndex() const;

  /// Remove this BodyNode and all of its children (recursively) from their
  /// Skeleton. If a BodyNodePtr that references this BodyNode (or any of its
  /// children) still exists, the subtree will be moved into a new Skeleton
  /// with the given name. If the returned SkeletonPtr goes unused and no
  /// relevant BodyNodePtrs are held anywhere, then this BodyNode and all its
  /// children will be deleted.
  ///
  /// Note that this function is actually the same as split(), but given a
  /// different name for semantic reasons.
  SkeletonPtr remove(const std::string& _name = "temporary");

  /// Remove this BodyNode and all of its children (recursively) from their
  /// current parent BodyNode, and move them to another parent BodyNode. The new
  /// parent BodyNode can either be in a new Skeleton or the current one. If you
  /// pass in a nullptr, this BodyNode will become a new root BodyNode for its
  /// current Skeleton.
  ///
  /// Using this function will result in changes to the indexing of
  /// (potentially) all BodyNodes and Joints in the current Skeleton, even if
  /// the BodyNodes are kept within the same Skeleton.
  bool moveTo(BodyNode* _newParent);

  /// This is a version of moveTo(BodyNode*) that allows you to explicitly move
  /// this BodyNode into a different Skeleton. The key difference for this
  /// version of the function is that you can make this BodyNode a root node in
  /// a different Skeleton, which is not something that can be done by the other
  /// version.
  bool moveTo(const SkeletonPtr& _newSkeleton, BodyNode* _newParent);

  /// A version of moveTo(BodyNode*) that also changes the Joint type of the
  /// parent Joint of this BodyNode. This function returns the pointer to the
  /// newly created Joint. The original parent Joint will be deleted.
  ///
  /// This function can be used to change the Joint type of the parent Joint of
  /// this BodyNode, but note that the indexing of the BodyNodes and Joints in
  /// this Skeleton will still be changed, even if only the Joint type is
  /// changed.
  template <class JointType>
  JointType* moveTo(BodyNode* _newParent,
      const typename JointType::Properties& _joint =
      typename JointType::Properties());

  /// A version of moveTo(SkeletonPtr, BodyNode*) that also changes the Joint
  /// type of the parent Joint of this BodyNode. This function returns the
  /// pointer to the newly created Joint. The original Joint will be deleted.
  template <class JointType>
  JointType* moveTo(const SkeletonPtr& _newSkeleton, BodyNode* _newParent,
      const typename JointType::Properties& _joint =
          typename JointType::Properties());

  /// Remove this BodyNode and all of its children (recursively) from their
  /// current Skeleton and move them into a newly created Skeleton. The newly
  /// created Skeleton will have the same Skeleton::Properties as the current
  /// Skeleton, except it will use the specified name. The return value is a
  /// shared_ptr to the newly created Skeleton.
  ///
  /// Note that the parent Joint of this BodyNode will remain the same. If you
  /// want to change the Joint type of this BodyNode's parent Joint (for
  /// example, make it a FreeJoint), then use the templated split<JointType>()
  /// function.
  SkeletonPtr split(const std::string& _skeletonName);

  /// A version of split(const std::string&) that also changes the Joint type of
  /// the parent Joint of this BodyNode.
  template <class JointType>
  SkeletonPtr split(const std::string& _skeletonName,
      const typename JointType::Properties& _joint =
      typename JointType::Properties());

  /// Change the Joint type of this BodyNode's parent Joint.
  ///
  /// Note that this function will change the indexing of (potentially) all
  /// BodyNodes and Joints in the Skeleton.
  template <class JointType>
  JointType* changeParentJointType(
      const typename JointType::Properties& _joint =
      typename JointType::Properties());

  /// Create clones of this BodyNode and all of its children recursively (unless
  /// _recursive is set to false) and attach the clones to the specified
  /// BodyNode. The specified BodyNode can be in this Skeleton or a different
  /// Skeleton. Passing in nullptr will set the copy as a root node of the
  /// current Skeleton.
  ///
  /// The return value is a pair of pointers to the root of the newly created
  /// BodyNode tree.
  std::pair<Joint*, BodyNode*> copyTo(BodyNode* _newParent,
                                      bool _recursive=true);

  /// Create clones of this BodyNode and all of its children recursively (unless
  /// recursive is set to false) and attach the clones to the specified BodyNode
  /// of the specified Skeleton.
  ///
  /// The key differences between this function and the copyTo(BodyNode*)
  /// version is that this one allows the copied BodyNode to be const and allows
  /// you to copy it as a root node of another Skeleton.
  ///
  /// The return value is a pair of pointers to the root of the newly created
  /// BodyNode tree.
  std::pair<Joint*, BodyNode*> copyTo(const SkeletonPtr& _newSkeleton,
                                      BodyNode* _newParent,
                                      bool _recursive=true) const;

  /// A version of copyTo(BodyNode*) that also changes the Joint type of the
  /// parent Joint of this BodyNode.
  template <class JointType>
  std::pair<JointType*, BodyNode*> copyTo(
      BodyNode* _newParent,
      const typename JointType::Properties& _joint =
          typename JointType::Properties(),
      bool _recursive=true);

  /// A version of copyTo(Skeleton*,BodyNode*) that also changes the Joint type
  /// of the parent Joint of this BodyNode.
  template <class JointType>
  std::pair<JointType*, BodyNode*> copyTo(
      const SkeletonPtr& _newSkeleton, BodyNode* _newParent,
      const typename JointType::Properties& _joint =
          typename JointType::Properties(),
      bool _recursive=true) const;

  /// Create clones of this BodyNode and all of its children (recursively) and
  /// create a new Skeleton with the specified name to attach them to.
  SkeletonPtr copyAs(const std::string& _skeletonName,
                     bool _recursive=true) const;

  /// A version of copyAs(const std::string&) that also changes the Joint type
  /// of the root BodyNode.
  template <class JointType>
  SkeletonPtr copyAs(
      const std::string& _skeletonName,
      const typename JointType::Properties& _joint =
          typename JointType::Properties(),
      bool _recursive=true) const;

<<<<<<< HEAD
  /// Create clones of this BodyNode and all of its children (recursively) from
  /// and attach the clones to the specified BodyNode of the specified Skeleton.
  std::pair<Joint*,BodyNode*> copyTo(Skeleton* _newSkeleton,
                                     BodyNode* _newParent);
=======
  // Documentation inherited
  SkeletonPtr getSkeleton() override;
>>>>>>> af5eaf97

  // Documentation inherited
  ConstSkeletonPtr getSkeleton() const override;

  /// Return the parent Joint of this BodyNode
  Joint* getParentJoint();

  /// Return the (const) parent Joint of this BodyNode
  const Joint* getParentJoint() const;

  /// Return the parent BodyNdoe of this BodyNode
  BodyNode* getParentBodyNode();

  /// Return the (const) parent BodyNode of this BodyNode
  const BodyNode* getParentBodyNode() const;

  /// Create a Joint and BodyNode pair as a child of this BodyNode
  template <class JointType, class NodeType = BodyNode>
  std::pair<JointType*, NodeType*> createChildJointAndBodyNodePair(
      const typename JointType::Properties& _jointProperties =
          typename JointType::Properties(),
      const typename NodeType::Properties& _bodyProperties =
          typename NodeType::Properties())
  {
    return getSkeleton()->createJointAndBodyNodePair<JointType, NodeType>(
          this, _jointProperties, _bodyProperties);
  }

  /// Return the number of child BodyNodes
  size_t getNumChildBodyNodes() const;

  /// Return the _index-th child BodyNode of this BodyNode
  BodyNode* getChildBodyNode(size_t _index);

  /// Return the (const) _index-th child BodyNode of this BodyNode
  const BodyNode* getChildBodyNode(size_t _index) const;

  /// Return the number of child Joints
  size_t getNumChildJoints() const;

  /// Return the _index-th child Joint of this BodyNode
  Joint* getChildJoint(size_t _index);

  /// Return the (const) _index-th child Joint of this BodyNode
  const Joint* getChildJoint(size_t _index) const;

  /// Return the number of EndEffectors attached to this BodyNode
  size_t getNumEndEffectors() const;

  /// Return an EndEffector attached to this BodyNode
  EndEffector* getEndEffector(size_t _index);

  /// Return an EndEffector attached to this BodyNode
  const EndEffector* getEndEffector(size_t _index) const;

  /// Create an EndEffector attached to this BodyNode
  template <class EndEffectorT=EndEffector>
  EndEffectorT* createEndEffector(
      const typename EndEffectorT::Properties& _properties =
          typename EndEffectorT::Properties());

  /// Add a marker into the bodynode
  void addMarker(Marker* _marker);

  /// Return the number of markers of the bodynode
  size_t getNumMarkers() const;

  /// Return _index-th marker of the bodynode
  Marker* getMarker(size_t _index);

  /// Return (const) _index-th marker of the bodynode
  const Marker* getMarker(size_t _index) const;

  /// Return true if _genCoordIndex-th generalized coordinate
  bool dependsOn(size_t _genCoordIndex) const;

  /// The number of the generalized coordinates by which this node is affected
  size_t getNumDependentGenCoords() const override;

  /// Return a generalized coordinate index from the array index
  /// (< getNumDependentDofs)
  size_t getDependentGenCoordIndex(size_t _arrayIndex) const;

  /// Return a std::vector of generalized coordinate indices that this BodyNode
  /// depends on.
  const std::vector<size_t>& getDependentGenCoordIndices() const override;

  /// Same as getNumDependentGenCoords()
  size_t getNumDependentDofs() const override;

  /// Get a pointer to the _indexth dependent DegreeOfFreedom for this BodyNode
  DegreeOfFreedom* getDependentDof(size_t _index);

  /// Get a pointer to the _indexth dependent DegreeOfFreedom for this BodyNode
  const DegreeOfFreedom* getDependentDof(size_t _index) const;

  /// Return a std::vector of DegreeOfFreedom pointers that this BodyNode
  /// depends on.
  const std::vector<DegreeOfFreedom*>& getDependentDofs();

  /// Return a std::vector of DegreeOfFreedom pointers that this BodyNode
  /// depends on.
  const std::vector<const DegreeOfFreedom*>& getDependentDofs() const;

  /// Returns a DegreeOfFreedom vector containing the dofs that form a Chain
  /// leading up to this BodyNode from the root of the Skeleton.
  const std::vector<const DegreeOfFreedom*> getChainDofs() const override;

  /// Returns a std::vector of generalized coordinate indices of the linkage
  /// that leads up to this BodyNode. In this context, a linkage refers to the
  /// longest unbranching chain of BodyNodes that leads up to this BodyNode.
  ///
  /// Note that we will always attempt to get at least one degree of freedom in
  /// this linkage vector, even if we have to ignore some branching.
  std::vector<size_t> getLinkageGenCoordIndices() const;

  /// A version of getLinkageGenCoordIndices() that returns DegreeOfFreedom
  /// pointers instead of index values.
  std::vector<DegreeOfFreedom*> getLinkageDofs();

  /// const version of getLinkageDofs()
  std::vector<const DegreeOfFreedom*> getLinkageDofs() const;

  //--------------------------------------------------------------------------
  // Properties updated by dynamics (kinematics)
  //--------------------------------------------------------------------------

  /// Get the transform of this BodyNode with respect to its parent BodyNode,
  /// which is also its parent Frame.
  const Eigen::Isometry3d& getRelativeTransform() const;

  // Documentation inherited
  const Eigen::Vector6d& getRelativeSpatialVelocity() const;

  // Documentation inherited
  const Eigen::Vector6d& getRelativeSpatialAcceleration() const override;

  // Documentation inherited
  const Eigen::Vector6d& getPrimaryRelativeAcceleration() const override;

  /// Return the partial acceleration of this body
  const Eigen::Vector6d& getPartialAcceleration() const override;

  /// Return the generalized Jacobian targeting the origin of this BodyNode. The
  /// Jacobian is expressed in the Frame of this BodyNode.
  const math::Jacobian& getJacobian() const override;

  // Prevent the inherited getJacobian functions from being shadowed
  using TemplatedJacobianEntity<BodyNode>::getJacobian;

  /// Return the generalized Jacobian targeting the origin of this BodyNode. The
  /// Jacobian is expressed in the World Frame.
  const math::Jacobian& getWorldJacobian() const;

  // Prevent the inherited getWorldJacobian functions from being shadowed
  using TemplatedJacobianEntity<BodyNode>::getWorldJacobian;

  /// Return the spatial time derivative of the generalized Jacobian targeting
  /// the origin of this BodyNode. The Jacobian is expressed in this BodyNode's
  /// coordinate Frame.
  ///
  /// NOTE: Since this is a spatial time derivative, it should be used with
  /// spatial vectors. If you are using classical linear and angular
  /// acceleration vectors, then use getJacobianClassicDeriv(),
  /// getLinearJacobianDeriv(), or getAngularJacobianDeriv() instead.
  const math::Jacobian& getJacobianSpatialDeriv() const override;

  // Prevent the inherited getJacobianSpatialDeriv functions from being shadowed
  using TemplatedJacobianEntity<BodyNode>::getJacobianSpatialDeriv;

  /// Return the classical time derivative of the generalized Jacobian targeting
  /// the origin of this BodyNode. The Jacobian is expressed in the World
  /// coordinate Frame.
  ///
  /// NOTE: Since this is a classical time derivative, it should be used with
  /// classical linear and angular vectors. If you are using spatial vectors,
  /// use getJacobianSpatialDeriv() instead.
  const math::Jacobian& getJacobianClassicDeriv() const override;

  // Prevent the inherited getJacobianClassicDeriv functions from being shadowed
  using TemplatedJacobianEntity<BodyNode>::getJacobianClassicDeriv;

  //----------------------------------------------------------------------------
  // Deprecated velocity, acceleration, and Jacobian functions
  //----------------------------------------------------------------------------

  /// Return the spatial velocity at the origin of the bodynode expressed in
  /// the body-fixed frame
  ///
  /// Deprecated in 4.4. Please use getSpatialVelocity() instead.
  DEPRECATED(4.4)
  const Eigen::Vector6d& getBodyVelocity() const;

  /// Return the linear velocity of the origin of the bodynode expressed in
  /// body-fixed frame
  ///
  /// Deprecated as of 4.4
  /// \sa getSpatialVelocity(), getLinearVelocity()
  DEPRECATED(4.4)
  Eigen::Vector3d getBodyLinearVelocity() const;

  /// Return the linear velocity of a point on the bodynode expressed in
  /// body-fixed frame
  /// \param[in] _offset Offset of the point from the origin of the bodynode
  /// frame. The offset is expressed in the body-fixed frame
  ///
  /// Deprecated as of 4.4
  /// \sa getSpatialVelocity(), getLinearVelocity()
  DEPRECATED(4.4)
  Eigen::Vector3d getBodyLinearVelocity(const Eigen::Vector3d& _offset) const;

  /// Return the angular velocity expressed in body-fixed frame
  ///
  /// Deprecated as of 4.4
  /// \sa getSpatialVelocity(), getAngularVelocity()
  DEPRECATED(4.4)
  Eigen::Vector3d getBodyAngularVelocity() const;

  /// Return the linear velocity of the origin of the bodynode expressed in
  /// world frame
  ///
  /// Deprecated as of 4.4
  /// \sa getSpatialVelocity(), getLinearVelocity()
  DEPRECATED(4.4)
  Eigen::Vector3d getWorldLinearVelocity() const;

  /// Return the linear velocity of a point on the bodynode expressed in world
  /// frame
  /// \param[in] _offset Offset of the point from the origin of the bodynode
  /// frame. The offset is expressed in the body-fixed frame
  ///
  /// Deprecated as of 4.4
  /// \sa getSpatialVelocity(), getLinearVelocity()
  DEPRECATED(4.4)
  Eigen::Vector3d getWorldLinearVelocity(const Eigen::Vector3d& _offset) const;

  /// Return the angular velocity expressed in world frame
  ///
  /// Deprecated as of 4.4
  /// \sa getSpatialVelocity(), getAngularVelocity()
  DEPRECATED(4.4)
  Eigen::Vector3d getWorldAngularVelocity() const;

  /// Return generalized acceleration at the origin of this body node where the
  /// acceleration is expressed in this body node frame
  ///
  /// Deprecated as of 4.4
  /// \sa getSpatialAcceleration()
  DEPRECATED(4.4)
  const Eigen::Vector6d& getBodyAcceleration() const;

  /// Return the linear acceleration of the origin of the bodynode expressed in
  /// body-fixed frame
  ///
  /// Deprecated as of 4.4
  /// \sa getSpatialAcceleration(), getLinearAcceleration()
  DEPRECATED(4.4)
  Eigen::Vector3d getBodyLinearAcceleration() const;

  /// Return the linear acceleration of a point on the bodynode expressed in
  /// body-fixed frame
  /// \param[in] _offset Offset of the point from the origin of the bodynode
  /// frame. The offset is expressed in the body-fixed frame
  ///
  /// Deprecated as of 4.4
  /// \sa getSpatialAcceleration(), getLinearAcceleration()
  DEPRECATED(4.4)
  Eigen::Vector3d getBodyLinearAcceleration(
      const Eigen::Vector3d& _offset) const;

  /// Return the angular acceleration expressed in body-fixed frame
  ///
  /// Deprecated as of 4.4
  /// \sa getSpatialAcceleration(), getAngularAcceleration()
  DEPRECATED(4.4)
  Eigen::Vector3d getBodyAngularAcceleration() const;

  /// Return the linear acceleration of the origin of the bodynode expressed in
  /// world frame
  ///
  /// Deprecated as of 4.4
  /// \sa getSpatialAcceleration(), getLinearAcceleration()
  DEPRECATED(4.4)
  Eigen::Vector3d getWorldLinearAcceleration() const;

  /// Return the linear acceleration of a point on the bodynode expressed in
  /// world frame
  /// \param[in] _offset Offset of the point from the origin of the bodynode
  /// frame. The offset is expressed in the body-fixed frame
  ///
  /// Deprecated as of 4.4
  /// \sa getSpatialAcceleration(), getLinearAcceleration()
  DEPRECATED(4.4)
  Eigen::Vector3d getWorldLinearAcceleration(
      const Eigen::Vector3d& _offset) const;

  /// Return the angular acceleration expressed in world frame
  ///
  /// Deprecated as of 4.4
  /// \sa getSpatialAcceleration(), getAngularAcceleration()
  DEPRECATED(4.4)
  Eigen::Vector3d getWorldAngularAcceleration() const;

  /// Return generalized Jacobian at the origin of this body node where the
  /// Jacobian is expressed in this body node frame
  ///
  /// Deprecated as of 4.4
  /// \sa getJacobian()
  DEPRECATED(4.4)
  const math::Jacobian& getBodyJacobian();

  /// Return the linear Jacobian of the origin of the bodynode expressed in
  /// body-fixed frame
  ///
  /// Deprecated as of 4.4
  /// \sa getJacobian(), getLinearJacobian()
  DEPRECATED(4.4)
  math::LinearJacobian getBodyLinearJacobian();

  /// Return the linear Jacobian of a point on the bodynode expressed in
  /// body-fixed frame
  /// \param[in] _offset Offset of the point from the origin of the bodynode
  /// frame. The offset is expressed in the body-fixed frame
  ///
  /// Deprecated as of 4.4
  /// \sa getJacobian(), getLinearJacobian()
  DEPRECATED(4.4)
  math::LinearJacobian getBodyLinearJacobian(const Eigen::Vector3d& _offset);

  /// Return the angular Jacobian expressed in body-fixed frame
  ///
  /// Deprecated as of 4.4
  /// \sa getJacobian(), getAngularJacobian()
  DEPRECATED(4.4)
  math::AngularJacobian getBodyAngularJacobian();

  /// Return the linear Jacobian of the origin of the bodynode expressed in
  /// world frame
  ///
  /// Deprecated as of 4.4
  /// \sa getJacobian(), getLinearJacobian()
  DEPRECATED(4.4)
  math::LinearJacobian getWorldLinearJacobian();

  /// Return the linear Jacobian of a point on the bodynode expressed in world
  /// frame
  /// \param[in] _offset Offset of the point from the origin of the bodynode
  /// frame. The offset is expressed in the body-fixed frame
  ///
  /// Deprecated as of 4.4
  /// \sa getJacobian(), getLinearJacobian()
  DEPRECATED(4.4)
  math::LinearJacobian getWorldLinearJacobian(const Eigen::Vector3d& _offset);

  /// Return the angular Jacobian expressed in world frame
  ///
  /// Deprecated as of 4.4
  /// \sa getJacobian(), getAngularJacobian()
  DEPRECATED(4.4)
  math::AngularJacobian getWorldAngularJacobian();

  /// Return time derivative of generalized Jacobian at the origin of this body
  /// node where the Jacobian is expressed in this body node frame
  ///
  /// Deprecated as of 4.4. Replaced by getJacobianSpatialDeriv()
  /// \sa getJacobianSpatialDeriv(), getJacobianClassicDeriv()
  DEPRECATED(4.4)
  const math::Jacobian& getBodyJacobianDeriv();

  /// Return the time derivative of the linear Jacobian of the origin of the
  /// bodynode expressed in body-fixed frame
  ///
  /// Deprecated as of 4.4
  /// \sa getJacobianSpatialDeriv(), getLinearJacobianClassicDeriv()
  DEPRECATED(4.4)
  math::LinearJacobian getBodyLinearJacobianDeriv();

  /// Return the time derivative of the linear Jacobian of a point on the
  /// bodynode expressed in body-fixed frame
  /// \param[in] _offset Offset of the point from the origin of the bodynode
  /// frame. The offset is expressed in the body-fixed frame
  ///
  /// Deprecated as of 4.4
  /// \sa getJacobianSpatialDeriv(), getLinearJacobianClassicDeriv()
  DEPRECATED(4.4)
  math::LinearJacobian getBodyLinearJacobianDeriv(
      const Eigen::Vector3d& _offset);

  /// Return the time derivative of the angular Jacobian expressed in body-fixed
  /// frame
  ///
  /// Deprecated as of 4.4
  /// \sa getJacobianSpatialDeriv(), getAngularJacobianClassicDeriv()
  DEPRECATED(4.4)
  math::AngularJacobian getBodyAngularJacobianDeriv();

  /// Return the time derivative of the linear Jacobian of the origin of the
  /// bodynode expressed in world frame
  ///
  /// Deprecated as of 4.4
  /// \sa getJacobianSpatialDeriv(), getLinearJacobianClassicDeriv()
  DEPRECATED(4.4)
  math::LinearJacobian getWorldLinearJacobianDeriv();

  /// Return the time derivative of the linear Jacobian of a point on the
  /// bodynode expressed in world frame
  /// \param[in] _offset Offset of the point from the origin of the bodynode
  /// frame. The offset is expressed in the body-fixed frame
  ///
  /// Deprecated as of 4.4
  /// \sa getJacobianSpatialDeriv(), getLinearJacobianClassicDeriv()
  DEPRECATED(4.4)
  math::LinearJacobian getWorldLinearJacobianDeriv(
      const Eigen::Vector3d& _offset);

  /// Return the angular Jacobian expressed in world frame
  ///
  /// Deprecated as of 4.4
  /// \sa getJacobianSpatialDeriv(), getAngularJacobianClassicDeriv()
  DEPRECATED(4.4)
  math::AngularJacobian getWorldAngularJacobianDeriv();

  // --- End of Deprecated functions -------------------------------------------

  /// Return the velocity change due to the constraint impulse
  const Eigen::Vector6d& getBodyVelocityChange() const;

  /// Set whether this body node is colliding with others. This is called by
  /// collision detector.
  /// \param[in] True if this body node is colliding.
  void setColliding(bool _isColliding);

  /// Return whether this body node is colliding with others
  /// \return True if this body node is colliding.
  bool isColliding();

  /// Add applying linear Cartesian forces to this node
  ///
  /// A force is defined by a point of application and a force vector. The
  /// last two parameters specify frames of the first two parameters.
  /// Coordinate transformations are applied when needed. The point of
  /// application and the force in local coordinates are stored in mContacts.
  /// When conversion is needed, make sure the transformations are avaialble.
  void addExtForce(const Eigen::Vector3d& _force,
                   const Eigen::Vector3d& _offset = Eigen::Vector3d::Zero(),
                   bool _isForceLocal = false,
                   bool _isOffsetLocal = true);

  /// Set Applying linear Cartesian forces to this node.
  void setExtForce(const Eigen::Vector3d& _force,
                   const Eigen::Vector3d& _offset = Eigen::Vector3d::Zero(),
                   bool _isForceLocal = false,
                   bool _isOffsetLocal = true);

  /// Add applying Cartesian torque to the node.
  ///
  /// The torque in local coordinates is accumulated in mExtTorqueBody.
  void addExtTorque(const Eigen::Vector3d& _torque, bool _isLocal = false);

  /// Set applying Cartesian torque to the node.
  ///
  /// The torque in local coordinates is accumulated in mExtTorqueBody.
  void setExtTorque(const Eigen::Vector3d& _torque, bool _isLocal = false);

  /// Clean up structures that store external forces: mContacts, mFext,
  /// mExtForceBody and mExtTorqueBody.
  ///
  /// Called by Skeleton::clearExternalForces.
  virtual void clearExternalForces();

  /// Clear out the generalized forces of the parent Joint and any other forces
  /// related to this BodyNode that are internal to the Skeleton. For example,
  /// the point mass forces for SoftBodyNodes.
  virtual void clearInternalForces();

  ///
  const Eigen::Vector6d& getExternalForceLocal() const;

  ///
  Eigen::Vector6d getExternalForceGlobal() const;

  /// Get spatial body force transmitted from the parent joint.
  ///
  /// The spatial body force is transmitted to this BodyNode from the parent
  /// body through the connecting joint. It is expressed in this BodyNode's
  /// frame.
  const Eigen::Vector6d& getBodyForce() const;

  //----------------------------------------------------------------------------
  // Constraints
  //   - Following functions are managed by constraint solver.
  //----------------------------------------------------------------------------

  /// Deprecated in 4.2. Please use isReactive().
  DEPRECATED(4.2)
  bool isImpulseReponsible() const;

  /// Return true if the body can react to force or constraint impulse.
  ///
  /// A body node is reactive if the skeleton is mobile and the number of
  /// dependent generalized coordinates is non zero.
  bool isReactive() const;

  /// Set constraint impulse
  /// \param[in] _constImp Spatial constraint impulse w.r.t. body frame
  void setConstraintImpulse(const Eigen::Vector6d& _constImp);

  /// Add constraint impulse
  /// \param[in] _constImp Spatial constraint impulse w.r.t. body frame
  void addConstraintImpulse(const Eigen::Vector6d& _constImp);

  /// Add constraint impulse
  void addConstraintImpulse(const Eigen::Vector3d& _constImp,
                            const Eigen::Vector3d& _offset,
                            bool _isImpulseLocal = false,
                            bool _isOffsetLocal = true);

  /// Clear constraint impulse
  virtual void clearConstraintImpulse();

  /// Return constraint impulse
  const Eigen::Vector6d& getConstraintImpulse() const;

  //----------------------------------------------------------------------------
  // Energies
  //----------------------------------------------------------------------------

  /// Return kinetic energy.
  virtual double getKineticEnergy() const;

  /// Return potential energy.
  virtual double getPotentialEnergy(const Eigen::Vector3d& _gravity) const;

  /// Return linear momentum.
  Eigen::Vector3d getLinearMomentum() const;

  /// Return angular momentum.
  Eigen::Vector3d getAngularMomentum(
      const Eigen::Vector3d& _pivot = Eigen::Vector3d::Zero());

  //----------------------------------------------------------------------------
  // Rendering
  //----------------------------------------------------------------------------

  /// Render the markers
  void drawMarkers(renderer::RenderInterface* _ri = NULL,
                   const Eigen::Vector4d& _color = Eigen::Vector4d::Ones(),
                   bool _useDefaultColor = true) const;

  //----------------------------------------------------------------------------
  // Notifications
  //----------------------------------------------------------------------------

  // Documentation inherited
  void notifyTransformUpdate() override;

  // Documentation inherited
  void notifyVelocityUpdate() override;

  // Documentation inherited
  void notifyAccelerationUpdate() override;

  /// Notify the Skeleton that the tree of this BodyNode needs an articulated
  /// inertia update
  void notifyArticulatedInertiaUpdate();

  /// Tell the Skeleton that the external forces need to be updated
  void notifyExternalForcesUpdate();

  /// Tell the Skeleton that the coriolis forces need to be update
  void notifyCoriolisUpdate();

  //----------------------------------------------------------------------------
  // Friendship
  //----------------------------------------------------------------------------

  friend class Skeleton;
  friend class Joint;
  friend class EndEffector;
  friend class SoftBodyNode;
  friend class PointMass;

protected:

  /// Constructor called by Skeleton class
  BodyNode(BodyNode* _parentBodyNode, Joint* _parentJoint,
           const Properties& _properties);

  /// Create a clone of this BodyNode. This may only be called by the Skeleton
  /// class.
  virtual BodyNode* clone(BodyNode* _parentBodyNode, Joint* _parentJoint) const;

  /// Initialize the vector members with proper sizes.
  virtual void init(const SkeletonPtr& _skeleton);

  /// Add a child bodynode into the bodynode
  void addChildBodyNode(BodyNode* _body);

  //----------------------------------------------------------------------------
  /// \{ \name Recursive dynamics routines
  //----------------------------------------------------------------------------

  /// Separate generic child Entities from child BodyNodes for more efficient
  /// update notices
  void processNewEntity(Entity* _newChildEntity);

  /// Remove this Entity from mChildBodyNodes or mNonBodyNodeEntities
  void processRemovedEntity(Entity* _oldChildEntity);

  /// Update transformation
  virtual void updateTransform();

  /// Update spatial body velocity.
  virtual void updateVelocity();

  /// Update partial spatial body acceleration due to parent joint's velocity.
  virtual void updatePartialAcceleration() const;

  /// Update articulated body inertia for forward dynamics.
  /// \param[in] _timeStep Rquired for implicit joint stiffness and damping.
  virtual void updateArtInertia(double _timeStep) const;

  /// Update bias force associated with the articulated body inertia for forward
  /// dynamics.
  /// \param[in] _gravity Vector of gravitational acceleration
  /// \param[in] _timeStep Rquired for implicit joint stiffness and damping.
  virtual void updateBiasForce(const Eigen::Vector3d& _gravity,
                               double _timeStep);

  /// Update bias impulse associated with the articulated body inertia for
  /// impulse-based forward dynamics.
  virtual void updateBiasImpulse();

  /// Update spatial body acceleration with the partial spatial body
  /// acceleration for inverse dynamics.
  virtual void updateAccelerationID();

  /// Update spatial body acceleration for forward dynamics.
  virtual void updateAccelerationFD();

  /// Update spatical body velocity change for impluse-based forward dynamics.
  virtual void updateVelocityChangeFD();

  /// Update spatial body force for inverse dynamics.
  ///
  /// The spatial body force is transmitted to this BodyNode from the parent
  /// body through the connecting joint. It is expressed in this BodyNode's
  /// frame.
  virtual void updateTransmittedForceID(const Eigen::Vector3d& _gravity,
                                        bool _withExternalForces = false);

  /// Update spatial body force for forward dynamics.
  ///
  /// The spatial body force is transmitted to this BodyNode from the parent
  /// body through the connecting joint. It is expressed in this BodyNode's
  /// frame.
  virtual void updateTransmittedForceFD();

  /// Update spatial body force for impulse-based forward dynamics.
  ///
  /// The spatial body impulse is transmitted to this BodyNode from the parent
  /// body through the connecting joint. It is expressed in this BodyNode's
  /// frame.
  virtual void updateTransmittedImpulse();
  // TODO: Rename to updateTransmittedImpulseFD if impulse-based inverse
  // dynamics is implemented.

  /// Update the joint force for inverse dynamics.
  virtual void updateJointForceID(double _timeStep,
                                  double _withDampingForces,
                                  double _withSpringForces);

  /// Update the joint force for forward dynamics.
  virtual void updateJointForceFD(double _timeStep,
                                  double _withDampingForces,
                                  double _withSpringForces);

  /// Update the joint impulse for forward dynamics.
  virtual void updateJointImpulseFD();

  /// Update constrained terms due to the constraint impulses for foward
  /// dynamics.
  virtual void updateConstrainedTerms(double _timeStep);

  //- DEPRECATED ---------------------------------------------------------------

  /// Update spatial body acceleration with the partial spatial body
  /// acceleration.
  /// \warning Please use updateAccelerationID().
  DEPRECATED(4.3)
  virtual void updateAcceleration();

  /// Update the joint acceleration and body acceleration
  /// \warning Please use updateAccelerationFD().
  DEPRECATED(4.3)
  virtual void updateJointAndBodyAcceleration();

  /// Update joint velocity change for impulse-based forward dynamics algorithm
  /// \warning Please use updateVelocityChangeFD().
  DEPRECATED(4.3)
  virtual void updateJointVelocityChange();

  /// Update the spatial body force transmitted to this BodyNode from the
  /// parent body through the connecting joint. The spatial body force is
  /// expressed in this BodyNode's frame.
  /// \warning Please use updateTransmittedForceFD().
  DEPRECATED(4.3)
  virtual void updateTransmittedWrench();

  /// Update spatial body force. Inverse dynamics routine.
  ///
  /// The spatial body force is transmitted to this BodyNode from the parent
  /// body through the connecting joint. It is expressed in this BodyNode's
  /// frame.
  ///
  /// \warning Please use updateTransmittedForceID().
  DEPRECATED(4.3)
  virtual void updateBodyWrench(const Eigen::Vector3d& _gravity,
                                bool _withExternalForces = false);

  /// updateBodyImpForceFwdDyn
  /// \warning Please use updateTransmittedImpulse().
  DEPRECATED(4.3)
  virtual void updateBodyImpForceFwdDyn();

  /// Update the joint force
  /// \warning Please use updateJointForceID().
  DEPRECATED(4.3)
  virtual void updateGeneralizedForce(bool _withDampingForces = false);

  /// updateConstrainedJointAndBodyAcceleration
  /// \warning Deprecated. Please do not use.
  DEPRECATED(4.3)
  virtual void updateConstrainedJointAndBodyAcceleration(double _timeStep);

  /// updateConstrainedTransmittedForce
  /// \warning Deprecated. Please do not use.
  DEPRECATED(4.3)
  virtual void updateConstrainedTransmittedForce(double _timeStep);

  /// \}

  //----------------------------------------------------------------------------
  /// \{ \name Equations of motion related routines
  //----------------------------------------------------------------------------

  ///
  virtual void updateMassMatrix();
  virtual void aggregateMassMatrix(Eigen::MatrixXd& _MCol, size_t _col);
  virtual void aggregateAugMassMatrix(Eigen::MatrixXd& _MCol, size_t _col,
                                      double _timeStep);

  ///
  virtual void updateInvMassMatrix();
  virtual void updateInvAugMassMatrix();
  virtual void aggregateInvMassMatrix(Eigen::MatrixXd& _InvMCol, size_t _col);
  virtual void aggregateInvAugMassMatrix(Eigen::MatrixXd& _InvMCol, size_t _col,
                                         double _timeStep);

  ///
  virtual void aggregateCoriolisForceVector(Eigen::VectorXd& _C);

  ///
  virtual void aggregateGravityForceVector(Eigen::VectorXd& _g,
                                           const Eigen::Vector3d& _gravity);

  ///
  virtual void updateCombinedVector();
  virtual void aggregateCombinedVector(Eigen::VectorXd& _Cg,
                                       const Eigen::Vector3d& _gravity);

  /// Aggregate the external forces mFext in the generalized coordinates
  /// recursively
  virtual void aggregateExternalForces(Eigen::VectorXd& _Fext);

  ///
  virtual void aggregateSpatialToGeneralized(Eigen::VectorXd& _generalized,
                                             const Eigen::Vector6d& _spatial);

  /// Update body Jacobian. getJacobian() calls this function if
  /// mIsBodyJacobianDirty is true.
  void updateBodyJacobian() const;

  /// Update the World Jacobian. The commonality of using the World Jacobian
  /// makes it worth caching.
  void updateWorldJacobian() const;

  /// Update spatial time derivative of body Jacobian.
  /// getJacobianSpatialTimeDeriv() calls this function if
  /// mIsBodyJacobianSpatialDerivDirty is true.
  void updateBodyJacobianSpatialDeriv() const;

  /// Update classic time derivative of body Jacobian.
  /// getJacobianClassicDeriv() calls this function if
  /// mIsWorldJacobianClassicDerivDirty is true.
  void updateWorldJacobianClassicDeriv() const;

  /// \}

protected:

  //--------------------------------------------------------------------------
  // General properties
  //--------------------------------------------------------------------------

  /// A unique ID of this node globally.
  int mID;

  /// Counts the number of nodes globally.
  static size_t msBodyNodeCount;

  /// BodyNode-specific properties
  UniqueProperties mBodyP;

  /// InverseKinematics module for this BodyNode
  InverseKinematics<BodyNode> mIK;

  /// Whether the node is currently in collision with another node.
  bool mIsColliding;

  //--------------------------------------------------------------------------
  // Structural Properties
  //--------------------------------------------------------------------------

  /// Index of this BodyNode in its Skeleton
  size_t mIndexInSkeleton;

  /// Index of this BodyNode in its Tree
  size_t mIndexInTree;

  /// Index of this BodyNode's tree
  size_t mTreeIndex;

  /// Parent joint
  Joint* mParentJoint;

  /// Parent body node
  BodyNode* mParentBodyNode;

  /// Array of child body nodes
  std::vector<BodyNode*> mChildBodyNodes;

  /// Array of child Entities that are not BodyNodes. Organizing them separately
  /// allows some performance optimizations.
  std::set<Entity*> mNonBodyNodeEntities;

  /// List of EndEffectors that are attached to this BodyNode
  std::vector<EndEffector*> mEndEffectors;

  /// List of markers associated
  std::vector<Marker*> mMarkers;

  /// A increasingly sorted list of dependent dof indices.
  std::vector<size_t> mDependentGenCoordIndices;

  /// A version of mDependentGenCoordIndices that holds DegreeOfFreedom pointers
  /// instead of indices
  std::vector<DegreeOfFreedom*> mDependentDofs;

  /// Same as mDependentDofs, but holds const pointers
  std::vector<const DegreeOfFreedom*> mConstDependentDofs;

  //--------------------------------------------------------------------------
  // Dynamical Properties
  //--------------------------------------------------------------------------

  /// Body Jacobian
  ///
  /// Do not use directly! Use getJacobian() to access this quantity
  mutable math::Jacobian mBodyJacobian;

  /// Dirty flag for body Jacobian.
  mutable bool mIsBodyJacobianDirty;

  /// Cached World Jacobian
  ///
  /// Do not use directly! Use getJacobian() to access this quantity
  mutable math::Jacobian mWorldJacobian;

  /// Dirty flag for world Jacobian
  mutable bool mIsWorldJacobianDirty;

  /// Spatial time derivative of body Jacobian.
  ///
  /// Do not use directly! Use getJacobianSpatialDeriv() to access this quantity
  mutable math::Jacobian mBodyJacobianSpatialDeriv;

  /// Dirty flag for spatial time derivative of body Jacobian.
  mutable bool mIsBodyJacobianSpatialDerivDirty;

  /// Classic time derivative of Body Jacobian
  ///
  /// Do not use directly! Use getJacobianClassicDeriv() to access this quantity
  mutable math::Jacobian mWorldJacobianClassicDeriv;

  /// Dirty flag for the classic time derivative of the Jacobian
  mutable bool mIsWorldJacobianClassicDerivDirty;

  /// Partial spatial body acceleration due to parent joint's velocity
  ///
  /// Do not use directly! Use getPartialAcceleration() to access this quantity
  mutable Eigen::Vector6d mPartialAcceleration;
  // TODO(JS): Rename with more informative name

  /// Is the partial acceleration vector dirty
  mutable bool mIsPartialAccelerationDirty;

  /// Transmitted wrench from parent to the bodynode expressed in body-fixed
  /// frame
  Eigen::Vector6d mF;

  /// External spatial force
  Eigen::Vector6d mFext;

  /// Spatial gravity force
  Eigen::Vector6d mFgravity;

  /// Articulated body inertia
  ///
  /// Do not use directly! Use getArticulatedInertia() to access this quantity
  mutable math::Inertia mArtInertia;

  /// Articulated body inertia for implicit joint damping and spring forces
  ///
  /// DO not use directly! Use getArticulatedInertiaImplicit() to access this
  mutable math::Inertia mArtInertiaImplicit;

  /// Bias force
  Eigen::Vector6d mBiasForce;

  /// Cache data for combined vector of the system.
  Eigen::Vector6d mCg_dV;
  Eigen::Vector6d mCg_F;

  /// Cache data for gravity force vector of the system.
  Eigen::Vector6d mG_F;

  /// Cache data for external force vector of the system.
  Eigen::Vector6d mFext_F;

  /// Cache data for mass matrix of the system.
  Eigen::Vector6d mM_dV;
  Eigen::Vector6d mM_F;

  /// Cache data for inverse mass matrix of the system.
  Eigen::Vector6d mInvM_c;
  Eigen::Vector6d mInvM_U;

  /// Cache data for arbitrary spatial value
  Eigen::Vector6d mArbitrarySpatial;

  //------------------------- Impulse-based Dyanmics ---------------------------
  /// Velocity change due to to external impulsive force exerted on
  ///        bodies of the parent skeleton.
  Eigen::Vector6d mDelV;

  /// Impulsive bias force due to external impulsive force exerted on
  ///        bodies of the parent skeleton.
  Eigen::Vector6d mBiasImpulse;

  /// Constraint impulse: contact impulse, dynamic joint impulse
  Eigen::Vector6d mConstraintImpulse;

  // TODO(JS): rename with more informative one
  /// Generalized impulsive body force w.r.t. body frame.
  Eigen::Vector6d mImpF;

  /// Collision shape added signal
  ColShapeAddedSignal mColShapeAddedSignal;

  /// Collision shape removed signal
  ColShapeRemovedSignal mColShapeRemovedSignal;

  /// Structural change signal
  StructuralChangeSignal mStructuralChangeSignal;

public:
  // To get byte-aligned Eigen vectors
  EIGEN_MAKE_ALIGNED_OPERATOR_NEW

  //----------------------------------------------------------------------------
  /// \{ \name Slot registers
  //----------------------------------------------------------------------------

  /// Slot register for collision shape added signal
  common::SlotRegister<ColShapeAddedSignal> onColShapeAdded;

  /// Slot register for collision shape removed signal
  common::SlotRegister<ColShapeRemovedSignal> onColShapeRemoved;

  /// Raised when (1) parent BodyNode is changed, (2) moved between Skeletons,
  /// (3) parent Joint is changed
  mutable common::SlotRegister<StructuralChangeSignal> onStructuralChange;

  /// \}
};

//==============================================================================
template <class JointType>
JointType* BodyNode::moveTo(BodyNode* _newParent,
    const typename JointType::Properties& _joint)
{
  if(nullptr == _newParent)
    return getSkeleton()->moveBodyNodeTree<JointType>(
          this, getSkeleton(), nullptr, _joint);
  else
    return getSkeleton()->moveBodyNodeTree<JointType>(
          this, _newParent->getSkeleton(), _newParent, _joint);
}

//==============================================================================
template <class JointType>
JointType* BodyNode::moveTo(
    const SkeletonPtr& _newSkeleton, BodyNode* _newParent,
    const typename JointType::Properties& _joint)
{
  return getSkeleton()->moveBodyNodeTree<JointType>(
        this, _newSkeleton, _newParent, _joint);
}

//==============================================================================
template <class JointType>
SkeletonPtr BodyNode::split(const std::string& _skeletonName,
      const typename JointType::Properties& _joint)
{
  SkeletonPtr skel = Skeleton::create(getSkeleton()->getSkeletonProperties());
  skel->setName(_skeletonName);
  moveTo<JointType>(skel, nullptr, _joint);
  return skel;
}

//==============================================================================
template <class JointType>
JointType* BodyNode::changeParentJointType(
    const typename JointType::Properties& _joint)
{
  return moveTo<JointType>(getParentBodyNode(), _joint);
}

//==============================================================================
template <class JointType>
std::pair<JointType*, BodyNode*> BodyNode::copyTo(
    BodyNode* _newParent,
    const typename JointType::Properties& _joint,
    bool _recursive)
{
  if(nullptr == _newParent)
    return getSkeleton()->cloneBodyNodeTree<JointType>(
          this, getSkeleton(), nullptr, _joint, _recursive);
  else
    return getSkeleton()->cloneBodyNodeTree<JointType>(
          this, _newParent->getSkeleton(), _newParent, _joint, _recursive);
}

//==============================================================================
template <class JointType>
std::pair<JointType*, BodyNode*> BodyNode::copyTo(
    const SkeletonPtr& _newSkeleton, BodyNode* _newParent,
    const typename JointType::Properties& _joint,
    bool _recursive) const
{
  return getSkeleton()->cloneBodyNodeTree<JointType>(
        this, _newSkeleton, _newParent, _joint, _recursive);
}

//==============================================================================
template <class JointType>
SkeletonPtr BodyNode::copyAs(const std::string& _skeletonName,
    const typename JointType::Properties& _joint, bool _recursive) const
{
  SkeletonPtr skel = Skeleton::create(getSkeleton()->getSkeletonProperties());
  skel->setName(_skeletonName);
  copyTo<JointType>(skel, nullptr, _joint, _recursive);
  return skel;
}

//==============================================================================
template <class EndEffectorT>
EndEffectorT* BodyNode::createEndEffector(
    const typename EndEffectorT::Properties& _properties)
{
  EndEffectorT* ee = new EndEffectorT(this, _properties);
  getSkeleton()->registerEndEffector(ee);
}

}  // namespace dynamics
}  // namespace dart

#endif  // DART_DYNAMICS_BODYNODE_H_<|MERGE_RESOLUTION|>--- conflicted
+++ resolved
@@ -52,11 +52,7 @@
 #include "dart/dynamics/Frame.h"
 #include "dart/dynamics/Inertia.h"
 #include "dart/dynamics/Skeleton.h"
-<<<<<<< HEAD
-#include "dart/dynamics/InverseKinematics.h"
-=======
 #include "dart/dynamics/TemplatedJacobianEntity.impl"
->>>>>>> af5eaf97
 #include "dart/dynamics/Marker.h"
 #include "dart/dynamics/Ptr.h"
 
@@ -453,15 +449,8 @@
           typename JointType::Properties(),
       bool _recursive=true) const;
 
-<<<<<<< HEAD
-  /// Create clones of this BodyNode and all of its children (recursively) from
-  /// and attach the clones to the specified BodyNode of the specified Skeleton.
-  std::pair<Joint*,BodyNode*> copyTo(Skeleton* _newSkeleton,
-                                     BodyNode* _newParent);
-=======
   // Documentation inherited
   SkeletonPtr getSkeleton() override;
->>>>>>> af5eaf97
 
   // Documentation inherited
   ConstSkeletonPtr getSkeleton() const override;
@@ -570,21 +559,6 @@
   /// leading up to this BodyNode from the root of the Skeleton.
   const std::vector<const DegreeOfFreedom*> getChainDofs() const override;
 
-  /// Returns a std::vector of generalized coordinate indices of the linkage
-  /// that leads up to this BodyNode. In this context, a linkage refers to the
-  /// longest unbranching chain of BodyNodes that leads up to this BodyNode.
-  ///
-  /// Note that we will always attempt to get at least one degree of freedom in
-  /// this linkage vector, even if we have to ignore some branching.
-  std::vector<size_t> getLinkageGenCoordIndices() const;
-
-  /// A version of getLinkageGenCoordIndices() that returns DegreeOfFreedom
-  /// pointers instead of index values.
-  std::vector<DegreeOfFreedom*> getLinkageDofs();
-
-  /// const version of getLinkageDofs()
-  std::vector<const DegreeOfFreedom*> getLinkageDofs() const;
-
   //--------------------------------------------------------------------------
   // Properties updated by dynamics (kinematics)
   //--------------------------------------------------------------------------
@@ -1275,9 +1249,6 @@
 
   /// BodyNode-specific properties
   UniqueProperties mBodyP;
-
-  /// InverseKinematics module for this BodyNode
-  InverseKinematics<BodyNode> mIK;
 
   /// Whether the node is currently in collision with another node.
   bool mIsColliding;
