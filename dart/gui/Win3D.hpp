/*
 * Copyright (c) 2011-2018, The DART development contributors
 * All rights reserved.
 *
 * The list of contributors can be found at:
 *   https://github.com/dartsim/dart/blob/master/LICENSE
 *
 * This file is provided under the following "BSD-style" License:
 *   Redistribution and use in source and binary forms, with or
 *   without modification, are permitted provided that the following
 *   conditions are met:
 *   * Redistributions of source code must retain the above copyright
 *     notice, this list of conditions and the following disclaimer.
 *   * Redistributions in binary form must reproduce the above
 *     copyright notice, this list of conditions and the following
 *     disclaimer in the documentation and/or other materials provided
 *     with the distribution.
 *   THIS SOFTWARE IS PROVIDED BY THE COPYRIGHT HOLDERS AND
 *   CONTRIBUTORS "AS IS" AND ANY EXPRESS OR IMPLIED WARRANTIES,
 *   INCLUDING, BUT NOT LIMITED TO, THE IMPLIED WARRANTIES OF
 *   MERCHANTABILITY AND FITNESS FOR A PARTICULAR PURPOSE ARE
 *   DISCLAIMED. IN NO EVENT SHALL THE COPYRIGHT HOLDER OR
 *   CONTRIBUTORS BE LIABLE FOR ANY DIRECT, INDIRECT, INCIDENTAL,
 *   SPECIAL, EXEMPLARY, OR CONSEQUENTIAL DAMAGES (INCLUDING, BUT NOT
 *   LIMITED TO, PROCUREMENT OF SUBSTITUTE GOODS OR SERVICES; LOSS OF
 *   USE, DATA, OR PROFITS; OR BUSINESS INTERRUPTION) HOWEVER CAUSED
 *   AND ON ANY THEORY OF LIABILITY, WHETHER IN CONTRACT, STRICT
 *   LIABILITY, OR TORT (INCLUDING NEGLIGENCE OR OTHERWISE) ARISING IN
 *   ANY WAY OUT OF THE USE OF THIS SOFTWARE, EVEN IF ADVISED OF THE
 *   POSSIBILITY OF SUCH DAMAGE.
 */

#ifndef DART_GUI_WIN3D_HPP_
#define DART_GUI_WIN3D_HPP_

<<<<<<< HEAD
#warning "This file is deprecated in DART 6.1. "\
=======
#warning "This file is deprecated in DART 6.6. "\
>>>>>>> 30964d48
         "Please use dart/gui/glut/Win3D.hpp instead."

#include "dart/gui/glut/Win3D.hpp"

namespace dart {
namespace gui {

using Win3D = ::dart::gui::glut::Win3D;

}  // namespace gui
}  // namespace dart

#endif  // DART_GUI_WIN3D_HPP_<|MERGE_RESOLUTION|>--- conflicted
+++ resolved
@@ -33,11 +33,7 @@
 #ifndef DART_GUI_WIN3D_HPP_
 #define DART_GUI_WIN3D_HPP_
 
-<<<<<<< HEAD
-#warning "This file is deprecated in DART 6.1. "\
-=======
 #warning "This file is deprecated in DART 6.6. "\
->>>>>>> 30964d48
          "Please use dart/gui/glut/Win3D.hpp instead."
 
 #include "dart/gui/glut/Win3D.hpp"
