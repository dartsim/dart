/*
 * Copyright (c) 2011-2019, The DART development contributors
 * All rights reserved.
 *
 * The list of contributors can be found at:
 *   https://github.com/dartsim/dart/blob/master/LICENSE
 *
 * This file is provided under the following "BSD-style" License:
 *   Redistribution and use in source and binary forms, with or
 *   without modification, are permitted provided that the following
 *   conditions are met:
 *   * Redistributions of source code must retain the above copyright
 *     notice, this list of conditions and the following disclaimer.
 *   * Redistributions in binary form must reproduce the above
 *     copyright notice, this list of conditions and the following
 *     disclaimer in the documentation and/or other materials provided
 *     with the distribution.
 *   THIS SOFTWARE IS PROVIDED BY THE COPYRIGHT HOLDERS AND
 *   CONTRIBUTORS "AS IS" AND ANY EXPRESS OR IMPLIED WARRANTIES,
 *   INCLUDING, BUT NOT LIMITED TO, THE IMPLIED WARRANTIES OF
 *   MERCHANTABILITY AND FITNESS FOR A PARTICULAR PURPOSE ARE
 *   DISCLAIMED. IN NO EVENT SHALL THE COPYRIGHT HOLDER OR
 *   CONTRIBUTORS BE LIABLE FOR ANY DIRECT, INDIRECT, INCIDENTAL,
 *   SPECIAL, EXEMPLARY, OR CONSEQUENTIAL DAMAGES (INCLUDING, BUT NOT
 *   LIMITED TO, PROCUREMENT OF SUBSTITUTE GOODS OR SERVICES; LOSS OF
 *   USE, DATA, OR PROFITS; OR BUSINESS INTERRUPTION) HOWEVER CAUSED
 *   AND ON ANY THEORY OF LIABILITY, WHETHER IN CONTRACT, STRICT
 *   LIABILITY, OR TORT (INCLUDING NEGLIGENCE OR OTHERWISE) ARISING IN
 *   ANY WAY OUT OF THE USE OF THIS SOFTWARE, EVEN IF ADVISED OF THE
 *   POSSIBILITY OF SUCH DAMAGE.
 */

<<<<<<< HEAD
#include "dart/gui/osg/render/BoxShapeNode.hpp"

#include <osg/BlendFunc>
=======
>>>>>>> 69b4fd44
#include <osg/CullFace>
#include <osg/Geode>
#include <osg/Material>
#include <osg/ShapeDrawable>

#include "dart/dynamics/BoxShape.hpp"
#include "dart/dynamics/SimpleFrame.hpp"
#include "dart/gui/osg/Utils.hpp"

namespace dart {
namespace gui {
namespace osg {
namespace render {

class BoxShapeGeode : public ShapeNode, public ::osg::Geode
{
public:
  BoxShapeGeode(
      const std::shared_ptr<dart::dynamics::BoxShape>& shape,
      ShapeFrameNode* parentShapeFrame);

  void refresh();
  void extractData();

protected:
  virtual ~BoxShapeGeode();

  std::shared_ptr<dart::dynamics::BoxShape> mBoxShape;
  BoxShapeDrawable* mDrawable;
};

//==============================================================================
class BoxShapeDrawable : public ::osg::ShapeDrawable
{
public:
  BoxShapeDrawable(
      dart::dynamics::BoxShape* shape,
      dart::dynamics::VisualAspect* visualAspect);

  void refresh(bool firstTime);

protected:
  virtual ~BoxShapeDrawable();

  dart::dynamics::BoxShape* mBoxShape;
  dart::dynamics::VisualAspect* mVisualAspect;
};

//==============================================================================
BoxShapeNode::BoxShapeNode(
    std::shared_ptr<dart::dynamics::BoxShape> shape, ShapeFrameNode* parent)
  : ShapeNode(shape, parent, this), mBoxShape(shape), mGeode(nullptr)
{
  extractData(true);
  setNodeMask(mVisualAspect->isHidden() ? 0x0 : ~0x0);
}

//==============================================================================
void BoxShapeNode::refresh()
{
  mUtilized = true;

  setNodeMask(mVisualAspect->isHidden() ? 0x0 : ~0x0);

  if (mShape->getDataVariance() == dart::dynamics::Shape::STATIC)
    return;

  extractData(false);
}

//==============================================================================
void BoxShapeNode::extractData(bool /*firstTime*/)
{
  if (nullptr == mGeode)
  {
    mGeode = new BoxShapeGeode(mBoxShape, mParentShapeFrameNode);
    addChild(mGeode);
    return;
  }

  mGeode->refresh();
}

//==============================================================================
BoxShapeNode::~BoxShapeNode()
{
  // Do nothing
}

//==============================================================================
BoxShapeGeode::BoxShapeGeode(
    const std::shared_ptr<dart::dynamics::BoxShape>& shape,
    ShapeFrameNode* parentShapeFrame)
  : ShapeNode(shape, parentShapeFrame, this),
    mBoxShape(shape),
    mDrawable(nullptr)
{
  getOrCreateStateSet()->setMode(GL_BLEND, ::osg::StateAttribute::ON);
  getOrCreateStateSet()->setRenderingHint(::osg::StateSet::TRANSPARENT_BIN);
<<<<<<< HEAD
=======
  getOrCreateStateSet()->setAttributeAndModes(
      new ::osg::CullFace(::osg::CullFace::BACK));
>>>>>>> 69b4fd44
  extractData();
}

//==============================================================================
void BoxShapeGeode::refresh()
{
  mUtilized = true;

  extractData();
}

//==============================================================================
void BoxShapeGeode::extractData()
{
  if (nullptr == mDrawable)
  {
    mDrawable = new BoxShapeDrawable(mBoxShape.get(), mVisualAspect);
    addDrawable(mDrawable);
    return;
  }

  mDrawable->refresh(false);
}

//==============================================================================
BoxShapeGeode::~BoxShapeGeode()
{
  // Do nothing
}

//==============================================================================
BoxShapeDrawable::BoxShapeDrawable(
    dart::dynamics::BoxShape* shape, dart::dynamics::VisualAspect* visualAspect)
  : mBoxShape(shape), mVisualAspect(visualAspect)
{
  refresh(true);
}

//==============================================================================
void BoxShapeDrawable::refresh(bool firstTime)
{
  if (mBoxShape->getDataVariance() == dart::dynamics::Shape::STATIC)
    setDataVariance(::osg::Object::STATIC);
  else
    setDataVariance(::osg::Object::DYNAMIC);

  if (mBoxShape->checkDataVariance(dart::dynamics::Shape::DYNAMIC_PRIMITIVE)
      || firstTime)
  {
    const Eigen::Vector3d& d = mBoxShape->getSize();
    ::osg::ref_ptr<::osg::Box> osg_shape
        = new ::osg::Box(::osg::Vec3(0, 0, 0), d[0], d[1], d[2]);
    setShape(osg_shape);
    dirtyDisplayList();
  }

  if (mBoxShape->checkDataVariance(dart::dynamics::Shape::DYNAMIC_COLOR)
      || firstTime)
  {
    setColor(eigToOsgVec4d(mVisualAspect->getRGBA()));
  }
}

//==============================================================================
BoxShapeDrawable::~BoxShapeDrawable()
{
  // Do nothing
}

} // namespace render
} // namespace osg
} // namespace gui
} // namespace dart<|MERGE_RESOLUTION|>--- conflicted
+++ resolved
@@ -30,15 +30,10 @@
  *   POSSIBILITY OF SUCH DAMAGE.
  */
 
-<<<<<<< HEAD
 #include "dart/gui/osg/render/BoxShapeNode.hpp"
 
-#include <osg/BlendFunc>
-=======
->>>>>>> 69b4fd44
 #include <osg/CullFace>
 #include <osg/Geode>
-#include <osg/Material>
 #include <osg/ShapeDrawable>
 
 #include "dart/dynamics/BoxShape.hpp"
@@ -135,11 +130,8 @@
 {
   getOrCreateStateSet()->setMode(GL_BLEND, ::osg::StateAttribute::ON);
   getOrCreateStateSet()->setRenderingHint(::osg::StateSet::TRANSPARENT_BIN);
-<<<<<<< HEAD
-=======
   getOrCreateStateSet()->setAttributeAndModes(
       new ::osg::CullFace(::osg::CullFace::BACK));
->>>>>>> 69b4fd44
   extractData();
 }
 
