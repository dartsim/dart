//
//  MotionBlurSimWindow.hpp
//  dart
//
//  Created by Dong Xu on 1/22/17.
//
//

#ifndef DART_GUI_MOTIONBLURSIMWINDOW_HPP_
#define DART_GUI_MOTIONBLURSIMWINDOW_HPP_

<<<<<<< HEAD
#warning "This file is deprecated in DART 6.1. "\
=======
#warning "This file is deprecated in DART 6.6. "\
>>>>>>> 30964d48
         "Please use dart/gui/glut/MotionBlurSimWindow.hpp instead."

#include "dart/gui/glut/MotionBlurSimWindow.hpp"

namespace dart {
namespace gui {

using MotionBlurSimWindow = ::dart::gui::glut::MotionBlurSimWindow;

}  // namespace gui
}  // namespace dart

#endif // DART_GUI_MOTIONBLURSIMWINDOW_HPP_<|MERGE_RESOLUTION|>--- conflicted
+++ resolved
@@ -9,11 +9,7 @@
 #ifndef DART_GUI_MOTIONBLURSIMWINDOW_HPP_
 #define DART_GUI_MOTIONBLURSIMWINDOW_HPP_
 
-<<<<<<< HEAD
-#warning "This file is deprecated in DART 6.1. "\
-=======
 #warning "This file is deprecated in DART 6.6. "\
->>>>>>> 30964d48
          "Please use dart/gui/glut/MotionBlurSimWindow.hpp instead."
 
 #include "dart/gui/glut/MotionBlurSimWindow.hpp"
