--- conflicted
+++ resolved
@@ -630,11 +630,7 @@
 
 void OpenGLRenderInterface::drawLineSegments(
     const std::vector<Eigen::Vector3d>& _vertices,
-<<<<<<< HEAD
-    const dart::aligned_vector<Eigen::Vector2i>& _connections)
-=======
     const common::aligned_vector<Eigen::Vector2i>& _connections)
->>>>>>> cbf82772
 {
   glBegin(GL_LINES);
   for(const Eigen::Vector2i& c : _connections)
