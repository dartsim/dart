--- conflicted
+++ resolved
@@ -36,6 +36,7 @@
 #include <dart/config.hpp>
 
 #include <dart/constraint/Fwd.hpp>
+#include <dart/Export.hpp>
 
 #include <Eigen/Dense>
 
@@ -56,13 +57,8 @@
 
 /// ConstrainedGroup is a group of skeletons that interact each other with
 /// constraints
-<<<<<<< HEAD
-/// \sa class ConstraintSolver
+/// @sa class ConstraintSolver
 class DART_API ConstrainedGroup
-=======
-/// @sa class ConstraintSolver
-class ConstrainedGroup
->>>>>>> 41038064
 {
 public:
   //----------------------------------------------------------------------------
