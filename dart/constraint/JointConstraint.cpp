--- conflicted
+++ resolved
@@ -373,14 +373,9 @@
     if (!mActive[i])
       continue;
 
-<<<<<<< HEAD
-#ifndef NDEBUG // debug
-    if (std::abs(lcp->w[index]) > 1e-6) {
-=======
 #if DART_BUILD_MODE_DEBUG
     if (std::abs(lcp->w[index]) > 1e-6)
     {
->>>>>>> ce0fca33
       dterr << "Invalid " << index
             << "-th slack variable. Expected: 0.0. Actual: " << lcp->w[index]
             << ".\n";
@@ -393,14 +388,9 @@
     lcp->lo[index] = mImpulseLowerBound[i];
     lcp->hi[index] = mImpulseUpperBound[i];
 
-<<<<<<< HEAD
-#ifndef NDEBUG // debug
-    if (lcp->findex[index] != -1) {
-=======
 #if DART_BUILD_MODE_DEBUG
     if (lcp->findex[index] != -1)
     {
->>>>>>> ce0fca33
       dterr << "Invalid " << index
             << "-th friction index. Expected: -1. Actual: "
             << lcp->findex[index] << ".\n";
