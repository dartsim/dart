--- conflicted
+++ resolved
@@ -205,17 +205,10 @@
   double mRestitutionCoeff;
 
   /// Local body jacobians for mBodyNode1
-<<<<<<< HEAD
-  dart::aligned_vector<Eigen::Vector6d> mJacobians1;
-
-  /// Local body jacobians for mBodyNode2
-  dart::aligned_vector<Eigen::Vector6d> mJacobians2;
-=======
   common::aligned_vector<Eigen::Vector6d> mJacobians1;
 
   /// Local body jacobians for mBodyNode2
   common::aligned_vector<Eigen::Vector6d> mJacobians2;
->>>>>>> cbf82772
 
   /// Contact normal expressed in body frame of the first body node
   Eigen::Vector3d mBodyDirection1;
