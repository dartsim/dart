--- conflicted
+++ resolved
@@ -168,17 +168,10 @@
   double mRestitutionCoeff;
 
   /// Local body jacobians for mBodyNode1
-<<<<<<< HEAD
-  dart::aligned_vector<Eigen::Vector6d> mJacobians1;
-
-  /// Local body jacobians for mBodyNode2
-  dart::aligned_vector<Eigen::Vector6d> mJacobians2;
-=======
   common::aligned_vector<Eigen::Vector6d> mJacobians1;
 
   /// Local body jacobians for mBodyNode2
   common::aligned_vector<Eigen::Vector6d> mJacobians2;
->>>>>>> cbf82772
 
   ///
   bool mIsFrictionOn;
