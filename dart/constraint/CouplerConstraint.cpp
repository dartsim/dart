--- conflicted
+++ resolved
@@ -38,11 +38,7 @@
 #include "dart/dynamics/Joint.hpp"
 #include "dart/dynamics/Skeleton.hpp"
 
-<<<<<<< HEAD
 #include <algorithm>
-
-#define DART_CFM 1e-9
-=======
 #include <cmath>
 
 namespace {
@@ -53,7 +49,6 @@
 constexpr inline double kDefaultErp = 0.4;
 
 } // namespace
->>>>>>> 9b392859
 
 namespace dart {
 namespace constraint {
