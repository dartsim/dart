/*
 * Copyright (c) 2015-2016, Graphics Lab, Georgia Tech Research Corporation
 * Copyright (c) 2015-2016, Humanoid Lab, Georgia Tech Research Corporation
 * Copyright (c) 2016, Personal Robotics Lab, Carnegie Mellon University
 * All rights reserved.
 *
 * This file is provided under the following "BSD-style" License:
 *   Redistribution and use in source and binary forms, with or
 *   without modification, are permitted provided that the following
 *   conditions are met:
 *   * Redistributions of source code must retain the above copyright
 *     notice, this list of conditions and the following disclaimer.
 *   * Redistributions in binary form must reproduce the above
 *     copyright notice, this list of conditions and the following
 *     disclaimer in the documentation and/or other materials provided
 *     with the distribution.
 *   THIS SOFTWARE IS PROVIDED BY THE COPYRIGHT HOLDERS AND
 *   CONTRIBUTORS "AS IS" AND ANY EXPRESS OR IMPLIED WARRANTIES,
 *   INCLUDING, BUT NOT LIMITED TO, THE IMPLIED WARRANTIES OF
 *   MERCHANTABILITY AND FITNESS FOR A PARTICULAR PURPOSE ARE
 *   DISCLAIMED. IN NO EVENT SHALL THE COPYRIGHT HOLDER OR
 *   CONTRIBUTORS BE LIABLE FOR ANY DIRECT, INDIRECT, INCIDENTAL,
 *   SPECIAL, EXEMPLARY, OR CONSEQUENTIAL DAMAGES (INCLUDING, BUT NOT
 *   LIMITED TO, PROCUREMENT OF SUBSTITUTE GOODS OR SERVICES; LOSS OF
 *   USE, DATA, OR PROFITS; OR BUSINESS INTERRUPTION) HOWEVER CAUSED
 *   AND ON ANY THEORY OF LIABILITY, WHETHER IN CONTRACT, STRICT
 *   LIABILITY, OR TORT (INCLUDING NEGLIGENCE OR OTHERWISE) ARISING IN
 *   ANY WAY OUT OF THE USE OF THIS SOFTWARE, EVEN IF ADVISED OF THE
 *   POSSIBILITY OF SUCH DAMAGE.
 */

#ifndef DART_COMMON_DETAIL_COMPOSITE_HPP_
#define DART_COMMON_DETAIL_COMPOSITE_HPP_

#include "dart/common/Composite.hpp"

#define DART_COMMON_CHECK_ILLEGAL_ASPECT_ERASE(Func, T, ReturnType)            \
  if (requiresAspect<T>())                                                     \
  {                                                                            \
    dterr << "[Composite::" #Func << "] Illegal request to remove required "   \
          << "Aspect [" << typeid(T).name() << "]!\n";                         \
    assert(false);                                                             \
    return ReturnType;                                                         \
  }

namespace dart {
namespace common {

//==============================================================================
template <class T>
bool Composite::has() const
{
  return (get<T>() != nullptr);
}

//==============================================================================
template <class T>
T* Composite::get()
{
  AspectMap::iterator it = mAspectMap.find(typeid(T));
  if (mAspectMap.end() == it)
    return nullptr;

  return static_cast<T*>(it->second.get());
}

//==============================================================================
template <class T>
const T* Composite::get() const
{
  return const_cast<Composite*>(this)->get<T>();
}

//==============================================================================
template <class T>
void Composite::set(const T* aspect)
{
  _set(typeid(T), aspect);
}

//==============================================================================
template <class T>
void Composite::set(std::unique_ptr<T>&& aspect)
{
  _set(typeid(T), std::move(aspect));
}

//==============================================================================
template <class T, typename... Args>
T* Composite::createAspect(Args&&... args)
{
  T* aspect             = new T(std::forward<Args>(args)...);
  mAspectMap[typeid(T)] = std::unique_ptr<T>(aspect);
  addToComposite(aspect);

  return aspect;
}

//==============================================================================
template <class T>
void Composite::removeAspect()
{
  AspectMap::iterator it = mAspectMap.find(typeid(T));
  DART_COMMON_CHECK_ILLEGAL_ASPECT_ERASE(removeAspect, T, DART_BLANK)
  if (mAspectMap.end() != it)
  {
    removeFromComposite(it->second.get());
    it->second = nullptr;
  }
}

//==============================================================================
template <class T>
std::unique_ptr<T> Composite::releaseAspect()
{
  std::unique_ptr<T>  extraction = nullptr;
  AspectMap::iterator it         = mAspectMap.find(typeid(T));
  DART_COMMON_CHECK_ILLEGAL_ASPECT_ERASE(releaseAspect, T, nullptr)
  if (mAspectMap.end() != it)
  {
    removeFromComposite(it->second.get());
    extraction = std::unique_ptr<T>(static_cast<T*>(it->second.release()));
  }

  return extraction;
}

//==============================================================================
template <class T>
constexpr bool Composite::isSpecializedFor()
{
  return false;
}

//==============================================================================
template <class T>
bool Composite::requiresAspect() const
{
  return (mRequiredAspects.find(typeid(T)) != mRequiredAspects.end());
}

//==============================================================================
template <class T>
void createAspects(T* /*comp*/)
{
  // Do nothing
}

//==============================================================================
template <class T, class NextAspect, class... Aspects>
void createAspects(T* comp)
{
  comp->template createAspect<NextAspect>();

  createAspects<T, Aspects...>(comp);
}

} // namespace common
} // namespace dart

//==============================================================================
// Create non-template alternatives to Composite functions
<<<<<<< HEAD
#define DART_BAKE_SPECIALIZED_ASPECT_IRREGULAR(TypeName, AspectName)           \
  inline bool has##AspectName() const                                          \
  {                                                                            \
    return this->template has<TypeName>();                                     \
  }                                                                            \
                                                                               \
  inline TypeName* get##AspectName()                                           \
  {                                                                            \
    return this->template get<TypeName>();                                     \
  }                                                                            \
                                                                               \
  inline const TypeName* get##AspectName() const                               \
  {                                                                            \
    return this->template get<TypeName>();                                     \
  }                                                                            \
                                                                               \
  inline TypeName* get##AspectName(const bool createIfNull)                    \
  {                                                                            \
    TypeName* aspect = get##AspectName();                                      \
                                                                               \
    if (createIfNull && nullptr == aspect)                                     \
      return create##AspectName();                                             \
                                                                               \
    return aspect;                                                             \
  }                                                                            \
                                                                               \
  inline void set##AspectName(const TypeName* aspect)                          \
  {                                                                            \
    this->template set<TypeName>(aspect);                                      \
  }                                                                            \
                                                                               \
  inline void set##AspectName(std::unique_ptr<TypeName>&& aspect)              \
  {                                                                            \
    this->template set<TypeName>(std::move(aspect));                           \
  }                                                                            \
                                                                               \
  template <typename... Args>                                                  \
  inline TypeName* create##AspectName(Args&&... args)                          \
  {                                                                            \
    return this->template createAspect<TypeName>(std::forward<Args>(args)...); \
  }                                                                            \
                                                                               \
  inline void remove##AspectName()                                             \
  {                                                                            \
    this->template removeAspect<TypeName>();                                   \
  }                                                                            \
                                                                               \
  inline std::unique_ptr<TypeName> release##AspectName()                       \
  {                                                                            \
    return this->template releaseAspect<TypeName>();                           \
=======
#define DART_BAKE_SPECIALIZED_ASPECT_IRREGULAR( TypeName, AspectName )\
  /** Check if this Composite currently has AspectName. */\
  inline bool has ## AspectName () const\
  {\
    return this->template has<TypeName>();\
  }\
\
  /** Get a(an) AspectName from this Composite. */\
  inline TypeName * get ## AspectName ()\
  {\
    return this->template get<TypeName>();\
  }\
\
  /** Get a(an) AspectName from this Composite. */\
  inline const TypeName* get ## AspectName () const\
  {\
    return this->template get<TypeName>();\
  }\
\
  /**
    Get a(an) AspectName from this Composite. If _createIfNull is true, then
    a(an) AspectName will be generated if one does not already exist.
   */\
  inline TypeName * get ## AspectName (const bool createIfNull)\
  {\
    TypeName* aspect = get ## AspectName();\
\
    if (createIfNull && nullptr == aspect)\
      return create ## AspectName();\
\
    return aspect;\
  }\
\
  /**
    Make a clone of AspectName and place the clone into this Composite. If
    a(an) AspectName already exists in this Composite, the existing AspectName
    will be destroyed.
   */\
  inline void set ## AspectName (const TypeName * aspect)\
  {\
    this->template set<TypeName>(aspect);\
  }\
\
  /**
    Use move semantics to place AspectName into this Composite. If a(an)
    AspectName already exists in this Composite, the existing AspectName will be
    destroyed.
   */\
  inline void set ## AspectName (std::unique_ptr< TypeName >&& aspect)\
  {\
    this->template set<TypeName>(std::move(aspect));\
  }\
\
  /** Construct a(an) AspectName inside of this Composite. */\
  template <typename ...Args>\
  inline TypeName * create ## AspectName (Args&&... args)\
  {\
    return this->template createAspect<TypeName>(std::forward<Args>(args)...);\
  }\
\
  /** Remove a(an) AspectName from this Composite. */\
  inline void remove ## AspectName ()\
  {\
    this->template removeAspect<TypeName>();\
  }\
\
  /**
    Remove a(an) AspectName from this Composite, but return its unique_ptr
    instead of letting it be deleted. This allows you to safely use move
    semantics to transfer a(an) AspectName between two Composites.
   */\
  inline std::unique_ptr< TypeName > release ## AspectName ()\
  {\
    return this->template releaseAspect<TypeName>();\
>>>>>>> fb5d8f7b
  }

//==============================================================================
#define DART_BAKE_SPECIALIZED_ASPECT(AspectName)                               \
  DART_BAKE_SPECIALIZED_ASPECT_IRREGULAR(AspectName, AspectName);

#endif // DART_COMMON_DETAIL_COMPOSITE_HPP_<|MERGE_RESOLUTION|>--- conflicted
+++ resolved
@@ -34,13 +34,13 @@
 
 #include "dart/common/Composite.hpp"
 
-#define DART_COMMON_CHECK_ILLEGAL_ASPECT_ERASE(Func, T, ReturnType)            \
-  if (requiresAspect<T>())                                                     \
-  {                                                                            \
-    dterr << "[Composite::" #Func << "] Illegal request to remove required "   \
-          << "Aspect [" << typeid(T).name() << "]!\n";                         \
-    assert(false);                                                             \
-    return ReturnType;                                                         \
+#define DART_COMMON_CHECK_ILLEGAL_ASPECT_ERASE( Func, T, ReturnType )\
+  if(requiresAspect< T >())\
+  {\
+    dterr << "[Composite::" #Func << "] Illegal request to remove required "\
+          << "Aspect [" << typeid(T).name() << "]!\n";\
+    assert(false);\
+    return ReturnType ;\
   }
 
 namespace dart {
@@ -57,8 +57,8 @@
 template <class T>
 T* Composite::get()
 {
-  AspectMap::iterator it = mAspectMap.find(typeid(T));
-  if (mAspectMap.end() == it)
+  AspectMap::iterator it = mAspectMap.find( typeid(T) );
+  if(mAspectMap.end() == it)
     return nullptr;
 
   return static_cast<T*>(it->second.get());
@@ -86,10 +86,10 @@
 }
 
 //==============================================================================
-template <class T, typename... Args>
+template <class T, typename ...Args>
 T* Composite::createAspect(Args&&... args)
 {
-  T* aspect             = new T(std::forward<Args>(args)...);
+  T* aspect = new T(std::forward<Args>(args)...);
   mAspectMap[typeid(T)] = std::unique_ptr<T>(aspect);
   addToComposite(aspect);
 
@@ -100,9 +100,9 @@
 template <class T>
 void Composite::removeAspect()
 {
-  AspectMap::iterator it = mAspectMap.find(typeid(T));
+  AspectMap::iterator it = mAspectMap.find( typeid(T) );
   DART_COMMON_CHECK_ILLEGAL_ASPECT_ERASE(removeAspect, T, DART_BLANK)
-  if (mAspectMap.end() != it)
+  if(mAspectMap.end() != it)
   {
     removeFromComposite(it->second.get());
     it->second = nullptr;
@@ -113,10 +113,10 @@
 template <class T>
 std::unique_ptr<T> Composite::releaseAspect()
 {
-  std::unique_ptr<T>  extraction = nullptr;
-  AspectMap::iterator it         = mAspectMap.find(typeid(T));
+  std::unique_ptr<T> extraction = nullptr;
+  AspectMap::iterator it = mAspectMap.find( typeid(T) );
   DART_COMMON_CHECK_ILLEGAL_ASPECT_ERASE(releaseAspect, T, nullptr)
-  if (mAspectMap.end() != it)
+  if(mAspectMap.end() != it)
   {
     removeFromComposite(it->second.get());
     extraction = std::unique_ptr<T>(static_cast<T*>(it->second.release()));
@@ -160,58 +160,6 @@
 
 //==============================================================================
 // Create non-template alternatives to Composite functions
-<<<<<<< HEAD
-#define DART_BAKE_SPECIALIZED_ASPECT_IRREGULAR(TypeName, AspectName)           \
-  inline bool has##AspectName() const                                          \
-  {                                                                            \
-    return this->template has<TypeName>();                                     \
-  }                                                                            \
-                                                                               \
-  inline TypeName* get##AspectName()                                           \
-  {                                                                            \
-    return this->template get<TypeName>();                                     \
-  }                                                                            \
-                                                                               \
-  inline const TypeName* get##AspectName() const                               \
-  {                                                                            \
-    return this->template get<TypeName>();                                     \
-  }                                                                            \
-                                                                               \
-  inline TypeName* get##AspectName(const bool createIfNull)                    \
-  {                                                                            \
-    TypeName* aspect = get##AspectName();                                      \
-                                                                               \
-    if (createIfNull && nullptr == aspect)                                     \
-      return create##AspectName();                                             \
-                                                                               \
-    return aspect;                                                             \
-  }                                                                            \
-                                                                               \
-  inline void set##AspectName(const TypeName* aspect)                          \
-  {                                                                            \
-    this->template set<TypeName>(aspect);                                      \
-  }                                                                            \
-                                                                               \
-  inline void set##AspectName(std::unique_ptr<TypeName>&& aspect)              \
-  {                                                                            \
-    this->template set<TypeName>(std::move(aspect));                           \
-  }                                                                            \
-                                                                               \
-  template <typename... Args>                                                  \
-  inline TypeName* create##AspectName(Args&&... args)                          \
-  {                                                                            \
-    return this->template createAspect<TypeName>(std::forward<Args>(args)...); \
-  }                                                                            \
-                                                                               \
-  inline void remove##AspectName()                                             \
-  {                                                                            \
-    this->template removeAspect<TypeName>();                                   \
-  }                                                                            \
-                                                                               \
-  inline std::unique_ptr<TypeName> release##AspectName()                       \
-  {                                                                            \
-    return this->template releaseAspect<TypeName>();                           \
-=======
 #define DART_BAKE_SPECIALIZED_ASPECT_IRREGULAR( TypeName, AspectName )\
   /** Check if this Composite currently has AspectName. */\
   inline bool has ## AspectName () const\
@@ -286,11 +234,10 @@
   inline std::unique_ptr< TypeName > release ## AspectName ()\
   {\
     return this->template releaseAspect<TypeName>();\
->>>>>>> fb5d8f7b
-  }
-
-//==============================================================================
-#define DART_BAKE_SPECIALIZED_ASPECT(AspectName)                               \
+  }
+
+//==============================================================================
+#define DART_BAKE_SPECIALIZED_ASPECT(AspectName)\
   DART_BAKE_SPECIALIZED_ASPECT_IRREGULAR(AspectName, AspectName);
 
 #endif // DART_COMMON_DETAIL_COMPOSITE_HPP_