--- conflicted
+++ resolved
@@ -42,29 +42,22 @@
 //==============================================================================
 /// AspectWithProtectedState generates implementations of the State managing
 /// functions for an Aspect class.
-<<<<<<< HEAD
-template <class BaseT,
-          class DerivedT,
-          typename StateDataT,
-          class CompositeT               = Composite,
-          void (*updateState)(DerivedT*) = &detail::NoOp<DerivedT*>>
-=======
 template <class BaseT, class DerivedT, typename StateDataT,
           class CompositeT = Composite,
           void (*updateState)(DerivedT*) = &NoOp<DerivedT*> >
->>>>>>> fb5d8f7b
 class AspectWithState : public BaseT
 {
 public:
-  using Base                                     = BaseT;
-  using Derived                                  = DerivedT;
-  using StateData                                = StateDataT;
-  using CompositeType                            = CompositeT;
-  using State                                    = Aspect::MakeState<StateData>;
+
+  using Base = BaseT;
+  using Derived = DerivedT;
+  using StateData = StateDataT;
+  using CompositeType = CompositeT;
+  using State = Aspect::MakeState<StateData>;
   constexpr static void (*UpdateState)(Derived*) = updateState;
 
-  using AspectImplementation =
-      AspectWithState<Base, Derived, StateData, CompositeT, updateState>;
+  using AspectImplementation = AspectWithState<
+      Base, Derived, StateData, CompositeT, updateState>;
 
   AspectWithState(const AspectWithState&) = delete;
 
@@ -73,8 +66,10 @@
 
   /// Construct this Aspect and pass args into the constructor of the Base class
   template <typename... BaseArgs>
-  AspectWithState(const StateData& state, BaseArgs&&... args)
-    : Base(std::forward<BaseArgs>(args)...), mState(state)
+  AspectWithState(const StateData& state,
+                 BaseArgs&&... args)
+    : Base(std::forward<BaseArgs>(args)...),
+      mState(state)
   {
     // Do nothing
   }
@@ -95,6 +90,7 @@
   std::unique_ptr<Aspect> cloneAspect() const override;
 
 protected:
+
   /// State of this Aspect
   State mState;
 };
@@ -102,34 +98,24 @@
 //==============================================================================
 /// AspectWithProtectedProperties generates implementations of the Property
 /// managing functions for an Aspect class.
-<<<<<<< HEAD
-template <class BaseT,
-          class DerivedT,
-          typename PropertiesDataT,
-          class CompositeT                    = Composite,
-          void (*updateProperties)(DerivedT*) = &detail::NoOp<DerivedT*>>
-=======
 template <class BaseT, class DerivedT, typename PropertiesDataT,
           class CompositeT = Composite,
           void (*updateProperties)(DerivedT*) = &NoOp<DerivedT*> >
->>>>>>> fb5d8f7b
 class AspectWithVersionedProperties : public BaseT
 {
 public:
-  using Base           = BaseT;
-  using Derived        = DerivedT;
+
+  using Base = BaseT;
+  using Derived = DerivedT;
   using PropertiesData = PropertiesDataT;
-  using CompositeType  = CompositeT;
-  using Properties     = Aspect::MakeProperties<PropertiesData>;
+  using CompositeType = CompositeT;
+  using Properties = Aspect::MakeProperties<PropertiesData>;
   constexpr static void (*UpdateProperties)(Derived*) = updateProperties;
 
-  using AspectImplementation = AspectWithVersionedProperties<Base,
-                                                             Derived,
-                                                             PropertiesData,
-                                                             CompositeT,
-                                                             updateProperties>;
-
-  AspectWithVersionedProperties()                                     = delete;
+  using AspectImplementation = AspectWithVersionedProperties<
+      Base, Derived, PropertiesData, CompositeT, updateProperties>;
+
+  AspectWithVersionedProperties() = delete;
   AspectWithVersionedProperties(const AspectWithVersionedProperties&) = delete;
 
   /// Construct using a PropertiesData instance
@@ -138,16 +124,16 @@
 
   /// Construct this Aspect and pass args into the constructor of the Base class
   template <typename... BaseArgs>
-  AspectWithVersionedProperties(const PropertiesData& properties,
-                                BaseArgs&&... args)
-    : Base(std::forward<BaseArgs>(args)...), mProperties(properties)
+  AspectWithVersionedProperties(
+      const PropertiesData& properties, BaseArgs&&... args)
+    : Base(std::forward<BaseArgs>(args)...),
+      mProperties(properties)
   {
     // Do nothing
   }
 
   // Documentation inherited
-  void
-  setAspectProperties(const Aspect::Properties& someProperties) override final;
+  void setAspectProperties(const Aspect::Properties& someProperties) override final;
 
   // Documentation inherited
   const Aspect::Properties* getAspectProperties() const override final;
@@ -168,8 +154,10 @@
   void notifyPropertiesUpdate();
 
 protected:
+
   /// Properties of this Aspect
   Properties mProperties;
+
 };
 
 //==============================================================================
@@ -179,84 +167,64 @@
 //
 // See this StackOverflow answer: http://stackoverflow.com/a/14396189/111426
 //
-template <class BaseT,
-          class DerivedT,
-          typename StateDataT,
-          class CompositeT,
-          void (*updateState)(DerivedT*)>
-constexpr void (
-    *AspectWithState<BaseT, DerivedT, StateDataT, CompositeT, updateState>::
-        UpdateState)(DerivedT*);
-
-//==============================================================================
-template <class BaseT,
-          class DerivedT,
-          typename StateDataT,
-          class CompositeT,
-          void (*updateState)(DerivedT*)>
+template <class BaseT, class DerivedT, typename StateDataT,
+          class CompositeT, void (*updateState)(DerivedT*)>
+constexpr void (*AspectWithState<
+    BaseT, DerivedT, StateDataT, CompositeT, updateState>::UpdateState)(
+    DerivedT*);
+
+//==============================================================================
+template <class BaseT, class DerivedT, typename StateDataT,
+          class CompositeT, void (*updateState)(DerivedT*)>
 AspectWithState<BaseT, DerivedT, StateDataT, CompositeT, updateState>::
-    AspectWithState(const StateDataT& state)
-  : BaseT(), mState(state)
+AspectWithState(const StateDataT& state)
+  : BaseT(),
+    mState(state)
 {
   // Do nothing
 }
 
 //==============================================================================
-template <class BaseT,
-          class DerivedT,
-          typename StateData,
-          class CompositeT,
-          void (*updateState)(DerivedT*)>
+template <class BaseT, class DerivedT, typename StateData,
+          class CompositeT, void (*updateState)(DerivedT*)>
 void AspectWithState<BaseT, DerivedT, StateData, CompositeT, updateState>::
-    setAspectState(const Aspect::State& otherState)
+setAspectState(const Aspect::State& otherState)
 {
   setState(static_cast<const State&>(otherState));
 }
 
 //==============================================================================
-template <class BaseT,
-          class DerivedT,
-          typename StateData,
-          class CompositeT,
-          void (*updateState)(DerivedT*)>
+template <class BaseT, class DerivedT, typename StateData,
+          class CompositeT, void (*updateState)(DerivedT*)>
 const Aspect::State*
 AspectWithState<BaseT, DerivedT, StateData, CompositeT, updateState>::
-    getAspectState() const
+getAspectState() const
 {
   return &mState;
 }
 
 //==============================================================================
-template <class BaseT,
-          class DerivedT,
-          typename StateData,
-          class CompositeT,
-          void (*updateState)(DerivedT*)>
+template <class BaseT, class DerivedT, typename StateData,
+          class CompositeT, void (*updateState)(DerivedT*)>
 void AspectWithState<BaseT, DerivedT, StateData, CompositeT, updateState>::
-    setState(const StateData& state)
+setState(const StateData& state)
 {
   static_cast<StateData&>(mState) = state;
   UpdateState(static_cast<Derived*>(this));
 }
 
 //==============================================================================
-template <class BaseT,
-          class DerivedT,
-          typename StateDataT,
-          class CompositeT,
-          void (*updateState)(DerivedT*)>
+template <class BaseT, class DerivedT, typename StateDataT,
+          class CompositeT, void (*updateState)(DerivedT*)>
 auto AspectWithState<BaseT, DerivedT, StateDataT, CompositeT, updateState>::
-    getState() const -> const State&
+getState() const -> const State&
 {
   return mState;
 }
 
 //==============================================================================
-template <class BaseT,
-          class DerivedT,
-          typename StateData,
-          class CompositeT,
-          void (*updateState)(DerivedT*)>
+template <class BaseT, class DerivedT, typename StateData,
+          class CompositeT, void (*updateState)(DerivedT*)>
 std::unique_ptr<Aspect>
 AspectWithState<BaseT, DerivedT, StateData, CompositeT, updateState>::
     cloneAspect() const
@@ -271,146 +239,95 @@
 //
 // See this StackOverflow answer: http://stackoverflow.com/a/14396189/111426
 //
-template <class BaseT,
-          class DerivedT,
-          typename PropertiesDataT,
-          class CompositeT,
-          void (*updateProperties)(DerivedT*)>
-constexpr void (
-    *AspectWithVersionedProperties<BaseT,
-                                   DerivedT,
-                                   PropertiesDataT,
-                                   CompositeT,
-                                   updateProperties>::UpdateProperties)(
-    DerivedT*);
-
-//==============================================================================
-template <class BaseT,
-          class DerivedT,
-          typename PropertiesDataT,
-          class CompositeT,
-          void (*updateProperties)(DerivedT*)>
-AspectWithVersionedProperties<BaseT,
-                              DerivedT,
-                              PropertiesDataT,
-                              CompositeT,
-                              updateProperties>::
-    AspectWithVersionedProperties(const PropertiesData& properties)
-  : BaseT(), mProperties(properties)
+template <class BaseT, class DerivedT, typename PropertiesDataT,
+          class CompositeT, void (*updateProperties)(DerivedT*)>
+constexpr void (*AspectWithVersionedProperties<BaseT, DerivedT, PropertiesDataT,
+                                              CompositeT, updateProperties>::
+UpdateProperties)(DerivedT*);
+
+//==============================================================================
+template <class BaseT, class DerivedT, typename PropertiesDataT,
+          class CompositeT, void (*updateProperties)(DerivedT*)>
+AspectWithVersionedProperties<BaseT, DerivedT, PropertiesDataT,
+                             CompositeT, updateProperties>::
+AspectWithVersionedProperties(const PropertiesData& properties)
+  : BaseT(),
+    mProperties(properties)
 {
   // Do nothing
 }
 
 //==============================================================================
-template <class BaseT,
-          class DerivedT,
-          typename PropertiesData,
-          class CompositeT,
-          void (*updateProperties)(DerivedT*)>
-void AspectWithVersionedProperties<BaseT,
-                                   DerivedT,
-                                   PropertiesData,
-                                   CompositeT,
-                                   updateProperties>::
-    setAspectProperties(const Aspect::Properties& someProperties)
+template <class BaseT, class DerivedT, typename PropertiesData,
+          class CompositeT, void (*updateProperties)(DerivedT*)>
+void AspectWithVersionedProperties<BaseT, DerivedT, PropertiesData,
+                                  CompositeT, updateProperties>::
+setAspectProperties(const Aspect::Properties& someProperties)
 {
   setProperties(static_cast<const Properties&>(someProperties));
 }
 
 //==============================================================================
-template <class BaseT,
-          class DerivedT,
-          typename PropertiesData,
-          class CompositeT,
-          void (*updateProperties)(DerivedT*)>
+template <class BaseT, class DerivedT, typename PropertiesData,
+          class CompositeT, void (*updateProperties)(DerivedT*)>
 const Aspect::Properties*
-AspectWithVersionedProperties<BaseT,
-                              DerivedT,
-                              PropertiesData,
-                              CompositeT,
-                              updateProperties>::getAspectProperties() const
+AspectWithVersionedProperties<BaseT, DerivedT, PropertiesData,
+                             CompositeT, updateProperties>::
+getAspectProperties() const
 {
   return &mProperties;
 }
 
 //==============================================================================
-template <class BaseT,
-          class DerivedT,
-          typename PropertiesData,
-          class CompositeT,
-          void (*updateProperties)(DerivedT*)>
-void AspectWithVersionedProperties<
-    BaseT,
-    DerivedT,
-    PropertiesData,
-    CompositeT,
-    updateProperties>::setProperties(const PropertiesData& properties)
+template <class BaseT, class DerivedT, typename PropertiesData,
+          class CompositeT, void (*updateProperties)(DerivedT*)>
+void AspectWithVersionedProperties<BaseT, DerivedT, PropertiesData,
+                                  CompositeT, updateProperties>::
+setProperties(const PropertiesData& properties)
 {
   static_cast<PropertiesData&>(mProperties) = properties;
   this->notifyPropertiesUpdate();
 }
 
 //==============================================================================
-template <class BaseT,
-          class DerivedT,
-          typename PropertiesData,
-          class CompositeT,
-          void (*updateProperties)(DerivedT*)>
-auto AspectWithVersionedProperties<BaseT,
-                                   DerivedT,
-                                   PropertiesData,
-                                   CompositeT,
-                                   updateProperties>::getProperties() const
-    -> const Properties&
+template <class BaseT, class DerivedT, typename PropertiesData,
+          class CompositeT, void (*updateProperties)(DerivedT*)>
+auto AspectWithVersionedProperties<BaseT, DerivedT, PropertiesData,
+                                  CompositeT, updateProperties>::
+getProperties() const -> const Properties&
 {
   return mProperties;
 }
 
 //==============================================================================
-template <class BaseT,
-          class DerivedT,
-          typename PropertiesData,
-          class CompositeT,
-          void (*updateProperties)(DerivedT*)>
+template <class BaseT, class DerivedT, typename PropertiesData,
+          class CompositeT, void (*updateProperties)(DerivedT*)>
 std::unique_ptr<Aspect>
-AspectWithVersionedProperties<BaseT,
-                              DerivedT,
-                              PropertiesData,
-                              CompositeT,
-                              updateProperties>::cloneAspect() const
+AspectWithVersionedProperties<BaseT, DerivedT, PropertiesData,
+                             CompositeT, updateProperties>::
+cloneAspect() const
 {
   return common::make_unique<Derived>(mProperties);
 }
 
 //==============================================================================
-template <class BaseT,
-          class DerivedT,
-          typename PropertiesData,
-          class CompositeT,
-          void (*updateProperties)(DerivedT*)>
-std::size_t AspectWithVersionedProperties<BaseT,
-                                          DerivedT,
-                                          PropertiesData,
-                                          CompositeT,
-                                          updateProperties>::incrementVersion()
-{
-  if (CompositeType* comp = this->getComposite())
+template <class BaseT, class DerivedT, typename PropertiesData,
+          class CompositeT, void (*updateProperties)(DerivedT*)>
+std::size_t AspectWithVersionedProperties<BaseT, DerivedT, PropertiesData,
+                             CompositeT, updateProperties>::incrementVersion()
+{
+  if(CompositeType* comp = this->getComposite())
     return comp->incrementVersion();
 
   return 0;
 }
 
 //==============================================================================
-template <class BaseT,
-          class DerivedT,
-          typename PropertiesData,
-          class CompositeT,
-          void (*updateProperties)(DerivedT*)>
-void AspectWithVersionedProperties<BaseT,
-                                   DerivedT,
-                                   PropertiesData,
-                                   CompositeT,
-                                   updateProperties>::notifyPropertiesUpdate()
+template <class BaseT, class DerivedT, typename PropertiesData,
+          class CompositeT, void (*updateProperties)(DerivedT*)>
+void AspectWithVersionedProperties<
+    BaseT, DerivedT, PropertiesData,
+    CompositeT, updateProperties>::notifyPropertiesUpdate()
 {
   UpdateProperties(static_cast<Derived*>(this));
   this->incrementVersion();
