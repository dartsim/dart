/*
 * Copyright (c) 2011-2025, The DART development contributors
 * All rights reserved.
 *
 * The list of contributors can be found at:
 *   https://github.com/dartsim/dart/blob/main/LICENSE
 *
 * This file is provided under the following "BSD-style" License:
 *   Redistribution and use in source and binary forms, with or
 *   without modification, are permitted provided that the following
 *   conditions are met:
 *   * Redistributions of source code must retain the above copyright
 *     notice, this list of conditions and the following disclaimer.
 *   * Redistributions in binary form must reproduce the above
 *     copyright notice, this list of conditions and the following
 *     disclaimer in the documentation and/or other materials provided
 *     with the distribution.
 *   * This code incorporates portions of Open Dynamics Engine
 *     (Copyright (c) 2001-2004, Russell L. Smith. All rights
 *     reserved.) and portions of FCL (Copyright (c) 2011, Willow
 *     Garage, Inc. All rights reserved.), which were released under
 *     the same BSD license as below
 *
 *   THIS SOFTWARE IS PROVIDED BY THE COPYRIGHT HOLDERS AND
 *   CONTRIBUTORS "AS IS" AND ANY EXPRESS OR IMPLIED WARRANTIES,
 *   INCLUDING, BUT NOT LIMITED TO, THE IMPLIED WARRANTIES OF
 *   MERCHANTABILITY AND FITNESS FOR A PARTICULAR PURPOSE ARE
 *   DISCLAIMED. IN NO EVENT SHALL THE COPYRIGHT HOLDER OR
 *   CONTRIBUTORS BE LIABLE FOR ANY DIRECT, INDIRECT, INCIDENTAL,
 *   SPECIAL, EXEMPLARY, OR CONSEQUENTIAL DAMAGES (INCLUDING, BUT NOT
 *   LIMITED TO, PROCUREMENT OF SUBSTITUTE GOODS OR SERVICES; LOSS OF
 *   USE, DATA, OR PROFITS; OR BUSINESS INTERRUPTION) HOWEVER CAUSED
 *   AND ON ANY THEORY OF LIABILITY, WHETHER IN CONTRACT, STRICT
 *   LIABILITY, OR TORT (INCLUDING NEGLIGENCE OR OTHERWISE) ARISING IN
 *   ANY WAY OUT OF THE USE OF THIS SOFTWARE, EVEN IF ADVISED OF THE
 *   POSSIBILITY OF SUCH DAMAGE.
 */

#include "dart/simulation/World.hpp"

#include "dart/collision/CollisionDetector.hpp"
#include "dart/collision/CollisionGroup.hpp"
#include "dart/collision/fcl/FCLCollisionDetector.hpp"
#include "dart/common/Diagnostics.hpp"
#include "dart/common/Logging.hpp"
#include "dart/common/Macros.hpp"
#include "dart/common/Profile.hpp"
#include "dart/common/String.hpp"
#include "dart/constraint/ConstrainedGroup.hpp"
#include "dart/constraint/ConstraintSolver.hpp"
#include "dart/dynamics/Skeleton.hpp"
#include "dart/simulation/detail/LegacySkeletonSync.hpp"
#include "dart/simulation/detail/WorldEcsAccess.hpp"
#include "dart/simulation/solver/classic_rigid/ClassicRigidSolver.hpp"
#include "dart/simulation/solver/rigid/RigidSolver.hpp"

#include <algorithm>
#include <iostream>
#include <limits>
#include <memory>
#include <string>
#include <type_traits>
#include <unordered_map>
#include <utility>
#include <vector>

#include <cmath>

namespace dart {
namespace simulation {

struct World::EcsData final
{
  entt::registry entityManager;
  std::unordered_map<const dynamics::Skeleton*, entt::entity> skeletonEntities;
};

namespace {

using dart::collision::CollisionDetector;
using dart::collision::CollisionDetectorPtr;

void configureCollisionDetector(
    const CollisionDetectorPtr& detector, const std::string& key)
{
  if (!detector)
    return;

  if (key == "fcl") {
    auto fclDetector
        = std::dynamic_pointer_cast<collision::FCLCollisionDetector>(detector);
    if (fclDetector) {
      fclDetector->setPrimitiveShapeType(
          collision::FCLCollisionDetector::PRIMITIVE);
    }
  }
}

std::string toCollisionDetectorKey(CollisionDetectorType type)
{
  switch (type) {
    case CollisionDetectorType::Dart:
      return "dart";
    case CollisionDetectorType::Fcl:
      return "fcl";
    case CollisionDetectorType::Bullet:
      return "bullet";
    case CollisionDetectorType::Ode:
      return "ode";
  }

  DART_FATAL(
      "Encountered unsupported CollisionDetectorType value: {}.",
      static_cast<int>(type));
  return "fcl";
}

CollisionDetectorPtr tryCreateCollisionDetector(const std::string& requestedKey)
{
  if (requestedKey.empty())
    return nullptr;

  auto key = common::toLower(requestedKey);

  auto* factory = CollisionDetector::getFactory();
  DART_ASSERT(factory);
  if (!factory->canCreate(key))
    return nullptr;

  auto detector = factory->create(key);
  if (!detector) {
    DART_WARN(
        "Failed to create collision detector '{}' even though the factory "
        "reported it was available.",
        key);
  }

  configureCollisionDetector(detector, key);
  return detector;
}

CollisionDetectorPtr tryCreateCollisionDetector(CollisionDetectorType type)
{
  return tryCreateCollisionDetector(toCollisionDetectorKey(type));
}

CollisionDetectorPtr resolveCollisionDetector(const WorldConfig& config)
{
  const auto requestedType = config.collisionDetector;
  const auto requestedKey = toCollisionDetectorKey(requestedType);
  if (auto detector = tryCreateCollisionDetector(requestedType))
    return detector;

  if (requestedType != CollisionDetectorType::Fcl) {
    DART_WARN(
        "WorldConfig requested collision detector '{}', but it is not "
        "available. "
        "Falling back to the default 'fcl' detector.",
        requestedKey);

    if (auto fallback = tryCreateCollisionDetector(CollisionDetectorType::Fcl))
      return fallback;
  }

  DART_WARN(
      "Collision detector '{}' is not available and fallback 'fcl' also "
      "failed. "
      "The world will keep its existing collision detector.",
      requestedKey);
  return nullptr;
}

} // namespace

//==============================================================================
std::shared_ptr<World> World::create(const std::string& name)
{
  return std::make_shared<World>(name);
}

//==============================================================================
std::shared_ptr<World> World::create(const WorldConfig& config)
{
  return std::make_shared<World>(config);
}

//==============================================================================
World::World(const std::string& _name) : World(WorldConfig(_name)) {}

//==============================================================================
World::World(const WorldConfig& config)
  : mName(config.name),
    mNameMgrForSkeletons("World::Skeleton | " + config.name, "skeleton"),
    mNameMgrForSimpleFrames("World::SimpleFrame | " + config.name, "frame"),
    mGravity(0.0, 0.0, -9.81),
    mTimeStep(0.001),
    mTime(0.0),
    mFrame(0),
    mRecording(new Recording(mSkeletons)),
    mEcsData(std::make_unique<EcsData>()),
    onNameChanged(mNameChangedSignal)
{
  mIndices.push_back(0);

<<<<<<< HEAD
  addSolver(std::make_unique<ClassicRigidSolver>());
  addSolver(std::make_unique<RigidSolver>());
=======
  DART_SUPPRESS_DEPRECATED_BEGIN
  auto solver = std::make_unique<constraint::BoxedLcpConstraintSolver>();
  DART_SUPPRESS_DEPRECATED_END
  setConstraintSolver(std::move(solver));
>>>>>>> ad4d6913

  if (auto* collisionSolver = getCollisionCapableSolver()) {
    if (auto detector = resolveCollisionDetector(config))
      collisionSolver->setCollisionDetector(detector);
  }
}

//==============================================================================
World::~World()
{
  delete mRecording;

  for (common::Connection& connection : mNameConnectionsForSkeletons)
    connection.disconnect();

  for (common::Connection& connection : mNameConnectionsForSimpleFrames)
    connection.disconnect();
}

//==============================================================================
WorldPtr World::clone() const
{
  WorldPtr worldClone = World::create(mName);

  worldClone->setSolverSteppingMode(mSolverSteppingMode);
  worldClone->setActiveRigidSolver(mActiveRigidSolverType);

  worldClone->setGravity(mGravity);
  worldClone->setTimeStep(mTimeStep);

  if (auto* constraintSolver = getConstraintSolver()) {
    auto cd = constraintSolver->getCollisionDetector();
    if (cd) {
      worldClone->setCollisionDetector(cd->cloneWithoutCollisionObjects());
    }
  }

  // Clone and add each Skeleton
  for (std::size_t i = 0; i < mSkeletons.size(); ++i) {
    worldClone->addSkeleton(mSkeletons[i]->cloneSkeleton());
  }

  // Clone and add each SimpleFrame
  for (std::size_t i = 0; i < mSimpleFrames.size(); ++i) {
    worldClone->addSimpleFrame(
        mSimpleFrames[i]->clone(mSimpleFrames[i]->getParentFrame()));
  }

  // For each newly cloned SimpleFrame, try to make its parent Frame be one of
  // the new clones if there is a match. This is meant to minimize any possible
  // interdependencies between the kinematics of different worlds.
  for (std::size_t i = 0; i < worldClone->getNumSimpleFrames(); ++i) {
    dynamics::Frame* current_parent
        = worldClone->getSimpleFrame(i)->getParentFrame();

    dynamics::SimpleFramePtr parent_candidate
        = worldClone->getSimpleFrame(current_parent->getName());

    if (parent_candidate)
      worldClone->getSimpleFrame(i)->setParentFrame(parent_candidate.get());
  }

  return worldClone;
}

//==============================================================================
void World::setTimeStep(double _timeStep)
{
  if (!std::isfinite(_timeStep) || _timeStep <= 0.0) {
    DART_WARN(
        "[World] Attempting to set an invalid timestep ({}). Ignoring this "
        "request because it can lead to undefined behavior.",
        _timeStep);
    return;
  }

  mTimeStep = _timeStep;
  for (auto& entry : mSolvers)
    entry.solver->setTimeStep(_timeStep);
  for (auto& skel : mSkeletons)
    skel->setTimeStep(_timeStep);
}

//==============================================================================
double World::getTimeStep() const
{
  return mTimeStep;
}

//==============================================================================
void World::reset()
{
  mTime = 0.0;
  mFrame = 0;
  mRecording->clear();
<<<<<<< HEAD
  for (auto& entry : mSolvers)
    entry.solver->reset(*this);
=======
  mConstraintSolver->clearLastCollisionResult();

  for (auto& skel : mSkeletons) {
    skel->clearConstraintImpulses();
    skel->setImpulseApplied(false);
  }
>>>>>>> ad4d6913
}

//==============================================================================
void World::step(bool _resetCommand)
{
  DART_PROFILE_FRAME;

  std::size_t steppedSolvers = 0;

  if (mSolverSteppingMode == SolverSteppingMode::ActiveRigidSolverOnly) {
    auto* activeSolver = getActiveRigidSolver();
    if (activeSolver && isSolverEnabled(activeSolver)
        && activeSolver->isRigidSolver()) {
      activeSolver->step(*this, _resetCommand);
      ++steppedSolvers;

      std::vector<WorldSolver*> solversToSync;

      for (auto& entry : mSolvers) {
        if (!entry.enabled)
          continue;

        auto* solver = entry.solver.get();
        if (!solver || solver == activeSolver)
          continue;

        if (solver->isRigidSolver()) {
          solversToSync.push_back(solver);
          continue;
        }

        solver->step(*this, _resetCommand);
        ++steppedSolvers;
      }

      for (auto* solver : solversToSync)
        solver->sync(*this);
    } else {
      DART_WARN(
          "World '{}' is configured for ActiveRigidSolverOnly stepping, but "
          "the active solver is not available/enabled. Falling back to "
          "stepping all enabled solvers.",
          mName);
    }
  }

  if (steppedSolvers == 0) {
    for (auto& entry : mSolvers) {
      if (!entry.enabled)
        continue;
      entry.solver->step(*this, _resetCommand);
      ++steppedSolvers;
    }
  }

  if (steppedSolvers == 0) {
    DART_WARN(
        "World '{}' has no enabled solvers. Skipping simulation step.", mName);
    return;
  }

  mTime += mTimeStep;
  mFrame++;
}

//==============================================================================
void World::setTime(double _time)
{
  mTime = _time;
}

//==============================================================================
double World::getTime() const
{
  return mTime;
}

//==============================================================================
int World::getSimFrames() const
{
  return mFrame;
}

//==============================================================================
const std::string& World::setName(const std::string& _newName)
{
  if (_newName == mName)
    return mName;

  const std::string oldName = mName;
  mName = _newName;

  mNameChangedSignal.raise(oldName, mName);

  mNameMgrForSkeletons.setManagerName("World::Skeleton | " + mName);
  mNameMgrForSimpleFrames.setManagerName("World::SimpleFrame | " + mName);

  return mName;
}

//==============================================================================
const std::string& World::getName() const
{
  return mName;
}

//==============================================================================
void World::setGravity(const Eigen::Vector3d& _gravity)
{
  mGravity = _gravity;
  for (std::vector<dynamics::SkeletonPtr>::iterator it = mSkeletons.begin();
       it != mSkeletons.end();
       ++it) {
    (*it)->setGravity(_gravity);
  }
}

//==============================================================================
void World::setGravity(double x, double y, double z)
{
  setGravity(Eigen::Vector3d(x, y, z));
}

//==============================================================================
const Eigen::Vector3d& World::getGravity() const
{
  return mGravity;
}

//==============================================================================
dynamics::SkeletonPtr World::getSkeleton(std::size_t _index) const
{
  if (_index < mSkeletons.size())
    return mSkeletons[_index];

  return nullptr;
}

//==============================================================================
dynamics::SkeletonPtr World::getSkeleton(const std::string& _name) const
{
  return mNameMgrForSkeletons.getObject(_name);
}

//==============================================================================
std::size_t World::getNumSkeletons() const
{
  return mSkeletons.size();
}

//==============================================================================
std::string World::addSkeleton(const dynamics::SkeletonPtr& _skeleton)
{
  if (nullptr == _skeleton) {
    DART_WARN("Attempting to add a nullptr Skeleton to the world!");
    return "";
  }

  // If mSkeletons already has _skeleton, then we do nothing.
  if (find(mSkeletons.begin(), mSkeletons.end(), _skeleton)
      != mSkeletons.end()) {
    DART_WARN(
        "Skeleton named [{}] is already in the world.", _skeleton->getName());
    return _skeleton->getName();
  }

  mSkeletons.push_back(_skeleton);
  mMapForSkeletons[_skeleton] = _skeleton;

  mNameConnectionsForSkeletons.push_back(_skeleton->onNameChanged.connect(
      [this](
          dynamics::ConstMetaSkeletonPtr skel,
          const std::string&,
          const std::string&) { this->handleSkeletonNameChange(skel); }));

  _skeleton->setName(
      mNameMgrForSkeletons.issueNewNameAndAdd(_skeleton->getName(), _skeleton));

  _skeleton->setTimeStep(mTimeStep);
  _skeleton->setGravity(mGravity);

  mIndices.push_back(mIndices.back() + _skeleton->getNumDofs());

  {
    const auto* key = _skeleton.get();
    if (key) {
      if (!mEcsData) {
        DART_WARN(
            "World '{}' is missing ECS storage; skipping entity creation for "
            "skeleton '{}'.",
            mName,
            _skeleton->getName());
      } else if (
          mEcsData->skeletonEntities.find(key)
          == mEcsData->skeletonEntities.end()) {
        const auto entity = mEcsData->entityManager.create();
        mEcsData->skeletonEntities.emplace(key, entity);
        mEcsData->entityManager.emplace<comps::LegacySkeleton>(
            entity, _skeleton);
        auto& state
            = mEcsData->entityManager.emplace<comps::SkeletonState>(entity);
        detail::syncLegacySkeletonState(state, *_skeleton);
      } else {
        DART_WARN(
            "Skeleton '{}' already has an ECS entity in world '{}'.",
            _skeleton->getName(),
            mName);
      }
    }
  }

  for (auto& entry : mSolvers)
    entry.solver->handleSkeletonAdded(*this, _skeleton);

  // Update recording
  mRecording->updateNumGenCoords(mSkeletons);

  return _skeleton->getName();
}

//==============================================================================
void World::removeSkeleton(const dynamics::SkeletonPtr& _skeleton)
{
  DART_ASSERT(
      _skeleton != nullptr
      && "Attempted to remove nullptr Skeleton from world");

  if (nullptr == _skeleton) {
    DART_WARN("Attempting to remove a nullptr Skeleton from the world!");
    return;
  }

  // Find index of _skeleton in mSkeleton.
  std::size_t index = 0;
  for (; index < mSkeletons.size(); ++index) {
    if (mSkeletons[index] == _skeleton)
      break;
  }

  // If i is equal to the number of skeletons, then _skeleton is not in
  // mSkeleton. We do nothing.
  if (index == mSkeletons.size()) {
    DART_WARN("Skeleton [{}] is not in the world.", _skeleton->getName());
    return;
  }

  // Update mIndices.
  for (std::size_t i = index + 1; i < mSkeletons.size() - 1; ++i)
    mIndices[i] = mIndices[i + 1] - _skeleton->getNumDofs();
  mIndices.pop_back();

  // Notify solvers.
  for (auto& entry : mSolvers)
    entry.solver->handleSkeletonRemoved(*this, _skeleton);

  {
    const auto* key = _skeleton.get();
    if (mEcsData) {
      const auto it = mEcsData->skeletonEntities.find(key);
      if (it != mEcsData->skeletonEntities.end()) {
        mEcsData->entityManager.destroy(it->second);
        mEcsData->skeletonEntities.erase(it);
      }
    }
  }

  // Remove _skeleton from mSkeletons
  mSkeletons.erase(
      remove(mSkeletons.begin(), mSkeletons.end(), _skeleton),
      mSkeletons.end());

  // Disconnect the name change monitor
  mNameConnectionsForSkeletons[index].disconnect();
  mNameConnectionsForSkeletons.erase(
      mNameConnectionsForSkeletons.begin() + index);

  // Update recording
  mRecording->updateNumGenCoords(mSkeletons);

  // Remove from NameManager
  mNameMgrForSkeletons.removeName(_skeleton->getName());

  // Remove from the pointer map
  mMapForSkeletons.erase(_skeleton);
}

//==============================================================================
std::set<dynamics::SkeletonPtr> World::removeAllSkeletons()
{
  std::set<dynamics::SkeletonPtr> ptrs;
  for (std::vector<dynamics::SkeletonPtr>::iterator it = mSkeletons.begin(),
                                                    end = mSkeletons.end();
       it != end;
       ++it)
    ptrs.insert(*it);

  while (getNumSkeletons() > 0)
    removeSkeleton(getSkeleton(0));

  return ptrs;
}

//==============================================================================
bool World::hasSkeleton(const dynamics::ConstSkeletonPtr& skeleton) const
{
  return std::find(mSkeletons.begin(), mSkeletons.end(), skeleton)
         != mSkeletons.end();
}

//==============================================================================
bool World::hasSkeleton(const std::string& skeletonName) const
{
  return mNameMgrForSkeletons.hasName(skeletonName);
}

//==============================================================================
int World::getIndex(int _index) const
{
  return mIndices[_index];
}

//==============================================================================
dynamics::SimpleFramePtr World::getSimpleFrame(std::size_t _index) const
{
  if (_index < mSimpleFrames.size())
    return mSimpleFrames[_index];

  return nullptr;
}

//==============================================================================
dynamics::SimpleFramePtr World::getSimpleFrame(const std::string& _name) const
{
  return mNameMgrForSimpleFrames.getObject(_name);
}

//==============================================================================
std::size_t World::getNumSimpleFrames() const
{
  return mSimpleFrames.size();
}

//==============================================================================
std::string World::addSimpleFrame(const dynamics::SimpleFramePtr& _frame)
{
  DART_ASSERT(
      _frame != nullptr && "Attempted to add nullptr SimpleFrame to world");

  if (nullptr == _frame) {
    DART_WARN("Attempting to add a nullptr SimpleFrame to the world!");
    return "";
  }

  if (find(mSimpleFrames.begin(), mSimpleFrames.end(), _frame)
      != mSimpleFrames.end()) {
    DART_WARN(
        "SimpleFrame named [{}] is already in the world.", _frame->getName());
    return _frame->getName();
  }

  mSimpleFrames.push_back(_frame);
  mSimpleFrameToShared[_frame.get()] = _frame;

  mNameConnectionsForSimpleFrames.push_back(_frame->onNameChanged.connect(
      [this](
          const dynamics::Entity* _entity,
          const std::string&,
          const std::string&) { this->handleSimpleFrameNameChange(_entity); }));

  _frame->setName(
      mNameMgrForSimpleFrames.issueNewNameAndAdd(_frame->getName(), _frame));

  return _frame->getName();
}

//==============================================================================
void World::removeSimpleFrame(const dynamics::SimpleFramePtr& _frame)
{
  DART_ASSERT(
      _frame != nullptr
      && "Attempted to remove nullptr SimpleFrame from world");

  std::vector<dynamics::SimpleFramePtr>::iterator it
      = find(mSimpleFrames.begin(), mSimpleFrames.end(), _frame);

  if (it == mSimpleFrames.end()) {
    DART_WARN("Frame named [{}] is not in the world.", _frame->getName());
    return;
  }

  std::size_t index = it - mSimpleFrames.begin();

  // Remove the frame
  mSimpleFrames.erase(mSimpleFrames.begin() + index);

  // Disconnect the name change monitor
  mNameConnectionsForSimpleFrames[index].disconnect();
  mNameConnectionsForSimpleFrames.erase(
      mNameConnectionsForSimpleFrames.begin() + index);

  // Remove from NameManager
  mNameMgrForSimpleFrames.removeName(_frame->getName());

  // Remove from the pointer map
  mSimpleFrameToShared.erase(_frame.get());
}

//==============================================================================
std::set<dynamics::SimpleFramePtr> World::removeAllSimpleFrames()
{
  std::set<dynamics::SimpleFramePtr> ptrs;
  for (std::vector<dynamics::SimpleFramePtr>::iterator it
       = mSimpleFrames.begin(),
       end = mSimpleFrames.end();
       it != end;
       ++it)
    ptrs.insert(*it);

  while (getNumSimpleFrames() > 0)
    removeSimpleFrame(getSimpleFrame(0));

  return ptrs;
}

//==============================================================================
bool World::checkCollision(
    const collision::CollisionOption& option,
    collision::CollisionResult* result)
{
  auto* solver = getCollisionCapableSolver();
  if (!solver) {
    DART_WARN("World '{}' does not have a collision-capable solver.", mName);
    return false;
  }

  return solver->checkCollision(option, result);
}

//==============================================================================
const collision::CollisionResult& World::getLastCollisionResult() const
{
  auto* solver = getCollisionCapableSolver();
  if (!solver) {
    DART_WARN("World '{}' does not have a collision-capable solver.", mName);
    static const collision::CollisionResult emptyResult;
    return emptyResult;
  }

  return solver->getLastCollisionResult();
}

//==============================================================================
void World::setCollisionDetector(
    const collision::CollisionDetectorPtr& collisionDetector)
{
  if (!collisionDetector) {
    DART_WARN(
        "Attempted to assign a null collision detector to world '{}'.", mName);
    return;
  }

  auto* solver = getCollisionCapableSolver();
  if (!solver) {
    DART_WARN(
        "World '{}' does not have a collision-capable solver. Ignoring "
        "collision detector assignment.",
        mName);
    return;
  }

  solver->setCollisionDetector(collisionDetector);
}

//==============================================================================
void World::setCollisionDetector(CollisionDetectorType collisionDetector)
{
  auto detector = tryCreateCollisionDetector(collisionDetector);
  if (!detector) {
    auto* solver = getCollisionCapableSolver();
    auto current = solver ? solver->getCollisionDetector() : nullptr;
    DART_WARN(
        "Collision detector '{}' is not available for world '{}'. Keeping the "
        "current detector '{}'.",
        toCollisionDetectorKey(collisionDetector),
        mName,
        current ? current->getType() : "unknown");
    return;
  }

  setCollisionDetector(detector);
}

//==============================================================================
collision::CollisionDetectorPtr World::getCollisionDetector()
{
  auto* solver = getCollisionCapableSolver();
  return solver ? solver->getCollisionDetector() : nullptr;
}

//==============================================================================
collision::ConstCollisionDetectorPtr World::getCollisionDetector() const
{
  auto* solver = getCollisionCapableSolver();
  return solver ? solver->getCollisionDetector() : nullptr;
}

//==============================================================================
void World::setConstraintSolver(constraint::UniqueConstraintSolverPtr solver)
{
  auto* constraintSolver = getConstraintCapableSolver();
  if (!constraintSolver) {
    DART_ERROR("No constraint-capable solver has been registered.");
    return;
  }

  constraintSolver->setConstraintSolver(std::move(solver));
}

//==============================================================================
constraint::ConstraintSolver* World::getConstraintSolver()
{
  auto* solver = getConstraintCapableSolver();
  return solver ? solver->getConstraintSolver() : nullptr;
}

//==============================================================================
const constraint::ConstraintSolver* World::getConstraintSolver() const
{
  auto* solver = getConstraintCapableSolver();
  return solver ? solver->getConstraintSolver() : nullptr;
}

//==============================================================================
void World::bake()
{
  const auto* constraintSolver = getConstraintSolver();
  if (!constraintSolver) {
    DART_WARN("Cannot bake state because no constraint-capable solver exists.");
    return;
  }

  const auto collisionResult = constraintSolver->getLastCollisionResult();
  const auto nContacts = static_cast<int>(collisionResult.getNumContacts());
  const auto nSkeletons = getNumSkeletons();

  Eigen::VectorXd state(getIndex(nSkeletons) + 6 * nContacts);
  for (auto i = 0u; i < getNumSkeletons(); ++i) {
    state.segment(getIndex(i), getSkeleton(i)->getNumDofs())
        = getSkeleton(i)->getPositions();
  }

  for (auto i = 0; i < nContacts; ++i) {
    auto begin = getIndex(nSkeletons) + i * 6;
    state.segment(begin, 3) = collisionResult.getContact(i).point;
    state.segment(begin + 3, 3) = collisionResult.getContact(i).force;
  }

  mRecording->addState(state);
}

//==============================================================================
Recording* World::getRecording()
{
  return mRecording;
}

//==============================================================================
entt::registry& detail::WorldEcsAccess::getEntityManager(World& world)
{
  DART_ASSERT(world.mEcsData);
  return world.mEcsData->entityManager;
}

//==============================================================================
const entt::registry& detail::WorldEcsAccess::getEntityManager(
    const World& world)
{
  DART_ASSERT(world.mEcsData);
  return world.mEcsData->entityManager;
}

//==============================================================================
EcsEntity detail::WorldEcsAccess::getSkeletonEntity(
    const World& world, const dynamics::Skeleton* skeleton)
{
  if (!skeleton || !world.mEcsData)
    return EcsEntity();

  const auto it = world.mEcsData->skeletonEntities.find(skeleton);
  if (it == world.mEcsData->skeletonEntities.end())
    return EcsEntity();

  return toEcsEntity(it->second);
}

//==============================================================================
EcsEntity detail::WorldEcsAccess::getSkeletonEntity(
    const World& world, const dynamics::SkeletonPtr& skeleton)
{
  return getSkeletonEntity(world, skeleton.get());
}

//==============================================================================
entt::entity detail::WorldEcsAccess::toEntt(EcsEntity entity)
{
  if (entity.isNull())
    return entt::null;

  using underlying = std::underlying_type_t<entt::entity>;
  const auto maxValue = static_cast<EcsEntity::ValueType>(
      std::numeric_limits<underlying>::max());

  if (entity.value() > maxValue) {
    DART_ASSERT(
        false && "EcsEntity value does not fit in entt::entity storage.");
    return entt::null;
  }

  return static_cast<entt::entity>(static_cast<underlying>(entity.value()));
}

//==============================================================================
EcsEntity detail::WorldEcsAccess::toEcsEntity(entt::entity entity)
{
  using underlying = std::underlying_type_t<entt::entity>;
  return EcsEntity{
      static_cast<EcsEntity::ValueType>(static_cast<underlying>(entity))};
}

//==============================================================================
WorldSolver* World::addSolver(std::unique_ptr<WorldSolver> solver)
{
  return addSolver(std::move(solver), true);
}

//==============================================================================
WorldSolver* World::addSolver(std::unique_ptr<WorldSolver> solver, bool enabled)
{
  if (!solver) {
    DART_WARN("Attempted to add a null solver to world '{}'.", mName);
    return nullptr;
  }

  solver->setTimeStep(mTimeStep);
  mSolvers.emplace_back(SolverEntry{std::move(solver), enabled});
  auto* solverPtr = mSolvers.back().solver.get();

  // Ensure the solver is aware of any skeletons that were already present.
  for (auto& skeleton : mSkeletons)
    solverPtr->handleSkeletonAdded(*this, skeleton);

  if (enabled)
    solverPtr->sync(*this);

  return solverPtr;
}

//==============================================================================
std::size_t World::getNumSolvers() const
{
  return mSolvers.size();
}

//==============================================================================
WorldSolver* World::getSolver(std::size_t index)
{
  if (index >= mSolvers.size())
    return nullptr;
  return mSolvers[index].solver.get();
}

//==============================================================================
const WorldSolver* World::getSolver(std::size_t index) const
{
  if (index >= mSolvers.size())
    return nullptr;
  return mSolvers[index].solver.get();
}

//==============================================================================
std::size_t World::getSolverIndex(const WorldSolver* solver) const
{
  if (!solver)
    return mSolvers.size();

  for (std::size_t index = 0; index < mSolvers.size(); ++index) {
    if (mSolvers[index].solver.get() == solver)
      return index;
  }

  return mSolvers.size();
}

//==============================================================================
WorldSolver* World::getSolver(RigidSolverType type)
{
  for (auto& entry : mSolvers) {
    const auto rigidType = entry.solver->getRigidSolverType();
    if (rigidType && *rigidType == type)
      return entry.solver.get();
  }
  return nullptr;
}

//==============================================================================
const WorldSolver* World::getSolver(RigidSolverType type) const
{
  for (const auto& entry : mSolvers) {
    const auto rigidType = entry.solver->getRigidSolverType();
    if (rigidType && *rigidType == type)
      return entry.solver.get();
  }
  return nullptr;
}

//==============================================================================
WorldSolver* World::getSolver(const std::string& name)
{
  for (auto& entry : mSolvers) {
    if (entry.solver->getName() == name)
      return entry.solver.get();
  }
  return nullptr;
}

//==============================================================================
const WorldSolver* World::getSolver(const std::string& name) const
{
  for (const auto& entry : mSolvers) {
    if (entry.solver->getName() == name)
      return entry.solver.get();
  }
  return nullptr;
}

//==============================================================================
bool World::setActiveRigidSolver(RigidSolverType type)
{
  if (!getSolver(type)) {
    DART_WARN(
        "Attempted to set active solver to type {}, but no matching solver is "
        "registered in world '{}'.",
        static_cast<int>(type),
        mName);
    return false;
  }

  mActiveRigidSolverType = type;
  return true;
}

//==============================================================================
RigidSolverType World::getActiveRigidSolverType() const
{
  return mActiveRigidSolverType;
}

//==============================================================================
WorldSolver* World::getActiveRigidSolver()
{
  return getSolver(mActiveRigidSolverType);
}

//==============================================================================
const WorldSolver* World::getActiveRigidSolver() const
{
  return getSolver(mActiveRigidSolverType);
}

//==============================================================================
void World::setSolverSteppingMode(SolverSteppingMode mode)
{
  mSolverSteppingMode = mode;
}

//==============================================================================
SolverSteppingMode World::getSolverSteppingMode() const
{
  return mSolverSteppingMode;
}

//==============================================================================
bool World::setSolverEnabled(std::size_t index, bool enabled)
{
  if (index >= mSolvers.size())
    return false;

  auto& entry = mSolvers[index];
  if (entry.enabled == enabled)
    return true;

  entry.enabled = enabled;
  if (enabled)
    entry.solver->sync(*this);

  return true;
}

//==============================================================================
bool World::isSolverEnabled(std::size_t index) const
{
  if (index >= mSolvers.size())
    return false;

  return mSolvers[index].enabled;
}

//==============================================================================
bool World::setSolverEnabled(WorldSolver* solver, bool enabled)
{
  if (!solver)
    return false;

  for (std::size_t i = 0; i < mSolvers.size(); ++i) {
    if (mSolvers[i].solver.get() == solver)
      return setSolverEnabled(i, enabled);
  }

  return false;
}

//==============================================================================
bool World::isSolverEnabled(const WorldSolver* solver) const
{
  if (!solver)
    return false;

  for (const auto& entry : mSolvers) {
    if (entry.solver.get() == solver)
      return entry.enabled;
  }

  return false;
}

//==============================================================================
bool World::moveSolver(std::size_t fromIndex, std::size_t toIndex)
{
  if (fromIndex >= mSolvers.size() || toIndex >= mSolvers.size())
    return false;

  if (fromIndex == toIndex)
    return true;

  auto begin = mSolvers.begin();
  if (fromIndex < toIndex) {
    std::rotate(begin + fromIndex, begin + fromIndex + 1, begin + toIndex + 1);
  } else {
    std::rotate(begin + toIndex, begin + fromIndex, begin + fromIndex + 1);
  }

  return true;
}

//==============================================================================
WorldSolver* World::getConstraintCapableSolver()
{
  if (auto* activeSolver = getActiveRigidSolver()) {
    if (isSolverEnabled(activeSolver) && activeSolver->supportsConstraints())
      return activeSolver;
  }

  for (auto& entry : mSolvers) {
    if (!entry.enabled)
      continue;
    if (entry.solver->supportsConstraints())
      return entry.solver.get();
  }
  return nullptr;
}

//==============================================================================
const WorldSolver* World::getConstraintCapableSolver() const
{
  if (const auto* activeSolver = getActiveRigidSolver()) {
    if (isSolverEnabled(activeSolver) && activeSolver->supportsConstraints())
      return activeSolver;
  }

  for (const auto& entry : mSolvers) {
    if (!entry.enabled)
      continue;
    if (entry.solver->supportsConstraints())
      return entry.solver.get();
  }
  return nullptr;
}

//==============================================================================
WorldSolver* World::getCollisionCapableSolver()
{
  if (auto* activeSolver = getActiveRigidSolver()) {
    if (isSolverEnabled(activeSolver) && activeSolver->supportsCollision())
      return activeSolver;
  }

  for (auto& entry : mSolvers) {
    if (!entry.enabled)
      continue;
    if (entry.solver->supportsCollision())
      return entry.solver.get();
  }
  return nullptr;
}

//==============================================================================
const WorldSolver* World::getCollisionCapableSolver() const
{
  if (const auto* activeSolver = getActiveRigidSolver()) {
    if (isSolverEnabled(activeSolver) && activeSolver->supportsCollision())
      return activeSolver;
  }

  for (const auto& entry : mSolvers) {
    if (!entry.enabled)
      continue;
    if (entry.solver->supportsCollision())
      return entry.solver.get();
  }
  return nullptr;
}

//==============================================================================
void World::handleSkeletonNameChange(
    const dynamics::ConstMetaSkeletonPtr& _skeleton)
{
  if (nullptr == _skeleton) {
    DART_ERROR(
        "Received a name change callback for a nullptr Skeleton. This is most "
        "likely a bug. Please report this!");
    DART_ASSERT(false);
    return;
  }

  // Get the new name of the Skeleton
  const std::string& newName = _skeleton->getName();

  // Find the shared version of the Skeleton
  std::map<dynamics::ConstMetaSkeletonPtr, dynamics::SkeletonPtr>::iterator it
      = mMapForSkeletons.find(_skeleton);
  if (it == mMapForSkeletons.end()) {
    DART_ERROR(
        "Could not find Skeleton named [{}] in the shared_ptr map of World "
        "[{}]. This is most likely a bug. Please report this!",
        _skeleton->getName(),
        getName());
    DART_ASSERT(false);
    return;
  }
  dynamics::SkeletonPtr sharedSkel = it->second;

  // Inform the NameManager of the change
  std::string issuedName
      = mNameMgrForSkeletons.changeObjectName(sharedSkel, newName);

  // If the name issued by the NameManger does not match, reset the name of the
  // Skeleton to match the newly issued name.
  if ((!issuedName.empty()) && (newName != issuedName)) {
    sharedSkel->setName(issuedName);
  } else if (issuedName.empty()) {
    DART_ERROR(
        "Skeleton named [{}] ({}) does not exist in the NameManager of World "
        "[{}]. This is most likely a bug. Please report this!",
        sharedSkel->getName(),
        sharedSkel,
        getName());
    DART_ASSERT(false);
    return;
  }
}

//==============================================================================
void World::handleSimpleFrameNameChange(const dynamics::Entity* _entity)
{
  // Check that this is actually a SimpleFrame
  const dynamics::SimpleFrame* frame
      = dynamic_cast<const dynamics::SimpleFrame*>(_entity);

  if (nullptr == frame) {
    DART_ERROR(
        "Received a callback for a nullptr entity. This is most likely a bug. "
        "Please report this!");
    DART_ASSERT(false);
    return;
  }

  // Get the new name of the Frame
  const std::string& newName = frame->getName();

  // Find the shared version of the Frame
  std::map<const dynamics::SimpleFrame*, dynamics::SimpleFramePtr>::iterator it
      = mSimpleFrameToShared.find(frame);
  if (it == mSimpleFrameToShared.end()) {
    DART_ERROR(
        "Could not find SimpleFrame named [{}] in the shared_ptr map of World "
        "[{}]. This is most likely a bug. Please report this!",
        frame->getName(),
        getName());
    DART_ASSERT(false);
    return;
  }
  dynamics::SimpleFramePtr sharedFrame = it->second;

  std::string issuedName
      = mNameMgrForSimpleFrames.changeObjectName(sharedFrame, newName);

  if ((!issuedName.empty()) && (newName != issuedName)) {
    sharedFrame->setName(issuedName);
  } else if (issuedName.empty()) {
    DART_ERROR(
        "SimpleFrame named [{}] ({}) does not exist in the NameManager of "
        "World [{}]. This is most likely a bug. Please report this!",
        frame->getName(),
        frame,
        getName());
    DART_ASSERT(false);
    return;
  }
}

} // namespace simulation
} // namespace dart<|MERGE_RESOLUTION|>--- conflicted
+++ resolved
@@ -202,15 +202,8 @@
 {
   mIndices.push_back(0);
 
-<<<<<<< HEAD
   addSolver(std::make_unique<ClassicRigidSolver>());
   addSolver(std::make_unique<RigidSolver>());
-=======
-  DART_SUPPRESS_DEPRECATED_BEGIN
-  auto solver = std::make_unique<constraint::BoxedLcpConstraintSolver>();
-  DART_SUPPRESS_DEPRECATED_END
-  setConstraintSolver(std::move(solver));
->>>>>>> ad4d6913
 
   if (auto* collisionSolver = getCollisionCapableSolver()) {
     if (auto detector = resolveCollisionDetector(config))
@@ -306,17 +299,12 @@
   mTime = 0.0;
   mFrame = 0;
   mRecording->clear();
-<<<<<<< HEAD
   for (auto& entry : mSolvers)
     entry.solver->reset(*this);
-=======
-  mConstraintSolver->clearLastCollisionResult();
-
   for (auto& skel : mSkeletons) {
     skel->clearConstraintImpulses();
     skel->setImpulseApplied(false);
   }
->>>>>>> ad4d6913
 }
 
 //==============================================================================
