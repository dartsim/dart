--- conflicted
+++ resolved
@@ -1,161 +1,20 @@
 /*
  * Copyright (c) 2011-2025, The DART development contributors
  * All rights reserved.
+ *
+ * This file is provided under the same BSD-style license as DART.
  */
 
 #pragma once
 
-<<<<<<< HEAD
-#include <dart/Export.hpp>
-
-#include <Eigen/Dense>
-=======
 #include <dart/math/optimization/Solver.hpp>
->>>>>>> 1f72fdf8
 
 #include <dart/common/Deprecated.hpp>
 
 namespace dart {
 namespace optimizer {
 
-<<<<<<< HEAD
-class Problem;
-
-/// Abstract class that provides a common interface for different Solvers. The
-/// different Solver implementations each use a different nonlinear problem
-/// solving library, which could lead to differences in performance for various
-/// problem types. This base class allows the different Solver implementations
-/// to be swapped out with each other quickly and easily to help with testing,
-/// benchmarking, and experimentation.
-class DART_API Solver
-{
-public:
-  /// The Solver::Properties class contains Solver parameters that are common
-  /// to all Solver types. Most (but not necessarily all) Solvers will make use
-  /// of these parameters, and these parameters can be directly copied or
-  /// transferred between all Solver types.
-  struct DART_API Properties
-  {
-    /// Nonlinear optimization Problem to be solved
-    std::shared_ptr<Problem> mProblem;
-
-    /// The relative tolerance on the optimization parameters. For example, the
-    /// distance between the last parameters and the current parameters to be
-    /// considered converged.
-    double mTolerance;
-
-    /// The maximum number of iterations that the solver should use. Use 0 for
-    /// infinite iterations.
-    std::size_t mNumMaxIterations;
-
-    /// How many iterations between printing the Solver's progress to the
-    /// terminal. Use 0 for no printing.
-    std::size_t mIterationsPerPrint;
-
-    /// Stream for printing the Solver's progress. Default is std::cout.
-    std::ostream* mOutStream;
-
-    /// Set to true if the final result should be printed to the terminal.
-    bool mPrintFinalResult;
-
-    /// Publish the results of the optimization to a file. Leave this string
-    /// empty to avoid publishing anything.
-    std::string mResultFile;
-
-    Properties(
-        std::shared_ptr<Problem> _problem = nullptr,
-        double _tolerance = 1e-9,
-        std::size_t _numMaxIterations = 500,
-        std::size_t _iterationsPerPrint = 0,
-        std::ostream* _ostream = &std::cout,
-        bool _printFinalResult = false,
-        const std::string& _resultFile = "");
-  };
-
-  /// Default Constructor
-  explicit Solver(const Properties& _properties = Properties());
-
-  /// Alternative Constructor
-  explicit Solver(std::shared_ptr<Problem> _problem);
-
-  /// \brief Destructor
-  virtual ~Solver() = default;
-
-  /// Solve optimization problem
-  virtual bool solve() = 0;
-
-  /// Get the type (implementation) of this Solver
-  virtual std::string getType() const = 0;
-
-  /// Create an identical clone of this Solver
-  virtual std::shared_ptr<Solver> clone() const = 0;
-
-  /// Set the generic Properties of this Solver
-  void setProperties(const Properties& _properties);
-
-  /// Get the generic Properties of this Solver
-  const Properties& getSolverProperties() const;
-
-  /// Copy the generic Properties of another Solver
-  void copy(const Solver& _otherSolver);
-
-  /// Copy the generic Properties of another Solver
-  Solver& operator=(const Solver& _otherSolver);
-
-  /// Set the nonlinear optimization problem
-  virtual void setProblem(std::shared_ptr<Problem> _newProblem);
-
-  /// Get nonlinear optimization problem
-  std::shared_ptr<Problem> getProblem() const;
-
-  /// Set the maximum step size allowed for the Problem to be considered
-  /// converged
-  virtual void setTolerance(double _newTolerance);
-
-  /// Get the maximum step size allowed for the Problem to be considered
-  /// converged
-  double getTolerance() const;
-
-  /// Set the maximum number of iterations that the Solver should use
-  virtual void setNumMaxIterations(std::size_t _newMax);
-
-  /// Get the maximum number of iterations that the Solver should use
-  std::size_t getNumMaxIterations() const;
-
-  /// Set the number of iterations that should pass between printing progress to
-  /// the terminal. Use 0 for no printing.
-  virtual void setIterationsPerPrint(std::size_t _newRatio);
-
-  /// Get the number of iterations that should pass between printing progress to
-  /// the terminal. A value of 0 means there will be no printing.
-  std::size_t getIterationsPerPrint() const;
-
-  /// Set the output stream that prints the Solver's progress.
-  virtual void setOutStream(std::ostream* _os);
-
-  /// Get the output stream that prints the Solver's progress.
-  std::ostream* getOutStream() const;
-
-  /// Set to true if the final result should be printed to the terminal
-  virtual void setPrintFinalResult(bool _print);
-
-  /// Returns true if the final result should be printed to the terminal
-  bool getPrintFinalResult() const;
-
-  /// Set the name of the file that results should be printed to. Use an empty
-  /// string to indicate that results should not be printed to a file.
-  virtual void setResultFileName(const std::string& _resultFile);
-
-  /// Get the name of the file that results should be printed to. An empty
-  /// string indicates that results should not be printed to a file.
-  const std::string& getResultFileName() const;
-
-protected:
-  Properties mProperties;
-};
-=======
 using Solver DART_DEPRECATED(7.0) = math::Solver;
->>>>>>> 1f72fdf8
 
 } // namespace optimizer
 } // namespace dart