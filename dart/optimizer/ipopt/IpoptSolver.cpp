/*
 * Copyright (c) 2011-2019, The DART development contributors
 * All rights reserved.
 *
 * The list of contributors can be found at:
 *   https://github.com/dartsim/dart/blob/master/LICENSE
 *
 * This file is provided under the following "BSD-style" License:
 *   Redistribution and use in source and binary forms, with or
 *   without modification, are permitted provided that the following
 *   conditions are met:
 *   * Redistributions of source code must retain the above copyright
 *     notice, this list of conditions and the following disclaimer.
 *   * Redistributions in binary form must reproduce the above
 *     copyright notice, this list of conditions and the following
 *     disclaimer in the documentation and/or other materials provided
 *     with the distribution.
 *   THIS SOFTWARE IS PROVIDED BY THE COPYRIGHT HOLDERS AND
 *   CONTRIBUTORS "AS IS" AND ANY EXPRESS OR IMPLIED WARRANTIES,
 *   INCLUDING, BUT NOT LIMITED TO, THE IMPLIED WARRANTIES OF
 *   MERCHANTABILITY AND FITNESS FOR A PARTICULAR PURPOSE ARE
 *   DISCLAIMED. IN NO EVENT SHALL THE COPYRIGHT HOLDER OR
 *   CONTRIBUTORS BE LIABLE FOR ANY DIRECT, INDIRECT, INCIDENTAL,
 *   SPECIAL, EXEMPLARY, OR CONSEQUENTIAL DAMAGES (INCLUDING, BUT NOT
 *   LIMITED TO, PROCUREMENT OF SUBSTITUTE GOODS OR SERVICES; LOSS OF
 *   USE, DATA, OR PROFITS; OR BUSINESS INTERRUPTION) HOWEVER CAUSED
 *   AND ON ANY THEORY OF LIABILITY, WHETHER IN CONTRACT, STRICT
 *   LIABILITY, OR TORT (INCLUDING NEGLIGENCE OR OTHERWISE) ARISING IN
 *   ANY WAY OUT OF THE USE OF THIS SOFTWARE, EVEN IF ADVISED OF THE
 *   POSSIBILITY OF SUCH DAMAGE.
 */

#include "dart/optimizer/ipopt/IpoptSolver.hpp"

#include "dart/common/Console.hpp"
#include "dart/common/StlHelpers.hpp"
#include "dart/math/Helpers.hpp"
#include "dart/optimizer/Function.hpp"
#include "dart/optimizer/Problem.hpp"

namespace dart {
namespace optimizer {

//==============================================================================
IpoptSolver::IpoptSolver(const Solver::Properties& _properties)
  : Solver(_properties)
{
  mNlp = new DartTNLP(this);
  mIpoptApp = IpoptApplicationFactory();
}

//==============================================================================
IpoptSolver::IpoptSolver(std::shared_ptr<Problem> _problem) : Solver(_problem)
{
  assert(_problem);

  // Create a new instance of nlp (use a SmartPtr, not raw)
  mNlp = new DartTNLP(this);

  // Create a new instance of IpoptApplication (use a SmartPtr, not raw). We are
  // using the factory, since this allows us to compile this with an Ipopt
  // Windows DLL.
  mIpoptApp = IpoptApplicationFactory();
  mIpoptApp->Options()->SetStringValue("mu_strategy", "adaptive");
  mIpoptApp->Options()->SetStringValue(
      "hessian_approximation", "limited-memory");
}

//==============================================================================
IpoptSolver::~IpoptSolver()
{
  // Do nothing
}

//==============================================================================
bool IpoptSolver::solve()
{
  // Change some options
  // Note: The following choices are only examples, they might not be
  //       suitable for your optimization problem.
  mIpoptApp->Options()->SetNumericValue("tol", getTolerance());
  mIpoptApp->Options()->SetStringValue("output_file", getResultFileName());

  std::size_t freq = mProperties.mIterationsPerPrint;
  if (freq > 0)
  {
    mIpoptApp->Options()->SetIntegerValue("print_frequency_iter", freq);
  }
  else
  {
<<<<<<< HEAD
    mIpoptApp->Options()->SetNumericValue(
        "print_frequency_iter", std::numeric_limits<int>::infinity());
=======
    mIpoptApp->Options()->SetIntegerValue(
        "print_frequency_iter", std::numeric_limits<int>::max());
>>>>>>> cbb6dd25
  }

  // Intialize the IpoptApplication and process the options
  Ipopt::ApplicationReturnStatus init_status = mIpoptApp->Initialize();
  if (init_status != Ipopt::Solve_Succeeded)
  {
    dterr << "[IpoptSolver::solve] Error during ipopt initialization.\n";
    assert(false);
    return false;
  }

  // Ask Ipopt to solve the problem
  Ipopt::ApplicationReturnStatus status = mIpoptApp->OptimizeTNLP(mNlp);

  if (status == Ipopt::Solve_Succeeded)
    return true;
  else
    return false;
}

//==============================================================================
std::string IpoptSolver::getType() const
{
  return "IpoptSolver";
}

//==============================================================================
std::shared_ptr<Solver> IpoptSolver::clone() const
{
  std::shared_ptr<IpoptSolver> newSolver(
      new IpoptSolver(getSolverProperties(), mIpoptApp->clone()));

  return newSolver;
}

//==============================================================================
const Ipopt::SmartPtr<Ipopt::IpoptApplication>& IpoptSolver::getApplication()
{
  return mIpoptApp;
}

//==============================================================================
Ipopt::SmartPtr<const Ipopt::IpoptApplication> IpoptSolver::getApplication()
    const
{
  return mIpoptApp;
}

//==============================================================================
IpoptSolver::IpoptSolver(
    const Properties& _properties,
    const Ipopt::SmartPtr<Ipopt::IpoptApplication>& _app)
  : Solver(_properties)
{
  mIpoptApp = _app;
}

//==============================================================================
DartTNLP::DartTNLP(IpoptSolver* _solver) : Ipopt::TNLP(), mSolver(_solver)
{
  assert(_solver && "Null pointer is not allowed.");
}

//==============================================================================
DartTNLP::~DartTNLP()
{
  // Do nothing
}

//==============================================================================
bool DartTNLP::get_nlp_info(
    Ipopt::Index& n,
    Ipopt::Index& m,
    Ipopt::Index& nnz_jac_g,
    Ipopt::Index& nnz_h_lag,
    Ipopt::TNLP::IndexStyleEnum& index_style)
{
  const std::shared_ptr<Problem>& problem = mSolver->getProblem();

  // Set the number of decision variables
  n = problem->getDimension();

  // Set the total number of constraints
  m = problem->getNumEqConstraints() + problem->getNumIneqConstraints();

  // Set the number of entries in the constraint Jacobian
  nnz_jac_g = n * m;

  // Set the number of entries in the Hessian
  nnz_h_lag = n * n * m;

  // use the C style indexing (0-based)
  index_style = Ipopt::TNLP::C_STYLE;

  return true;
}

//==============================================================================
bool DartTNLP::get_bounds_info(
    Ipopt::Index n,
    Ipopt::Number* x_l,
    Ipopt::Number* x_u,
    Ipopt::Index m,
    Ipopt::Number* g_l,
    Ipopt::Number* g_u)
{
  const std::shared_ptr<Problem>& problem = mSolver->getProblem();

  // here, the n and m we gave IPOPT in get_nlp_info are passed back to us.
  // If desired, we could assert to make sure they are what we think they are.
  assert(static_cast<std::size_t>(n) == problem->getDimension());
  assert(
      static_cast<std::size_t>(m)
      == problem->getNumEqConstraints() + problem->getNumIneqConstraints());
  DART_UNUSED(m);

  // lower and upper bounds
  for (Ipopt::Index i = 0; i < n; i++)
  {
    x_l[i] = problem->getLowerBounds()[i];
    x_u[i] = problem->getUpperBounds()[i];
  }

  // Add inequality constraint functions
  std::size_t idx = 0;
  for (std::size_t i = 0; i < problem->getNumEqConstraints(); ++i)
  {
    g_l[idx] = g_u[idx] = 0.0;
    ++idx;
  }

  for (std::size_t i = 0; i < problem->getNumIneqConstraints(); ++i)
  {
    // Ipopt interprets any number greater than nlp_upper_bound_inf as
    // infinity. The default value of nlp_upper_bound_inf and
    // nlp_lower_bound_inf is 1e+19 and can be changed through ipopt options.
    g_l[idx] = -std::numeric_limits<double>::infinity();
    g_u[idx] = 0;
    idx++;
  }

  return true;
}

//==============================================================================
bool DartTNLP::get_starting_point(
    Ipopt::Index n,
    bool init_x,
    Ipopt::Number* x,
    bool init_z,
    Ipopt::Number* /*z_L*/,
    Ipopt::Number* /*z_U*/,
    Ipopt::Index /*m*/,
    bool init_lambda,
    Ipopt::Number* /*lambda*/)
{
  const std::shared_ptr<Problem>& problem = mSolver->getProblem();

  // If init_x is true, this method must provide an initial value for x.
  if (init_x)
  {
    for (int i = 0; i < n; ++i)
      x[i] = problem->getInitialGuess()[i];
  }

  // If init_z is true, this method must provide an initial value for the bound
  // multipliers z^L and z^U
  if (init_z)
  {
    // TODO(JS): Not implemented yet.
    dterr << "Initializing lower/upper bounds for z is not supported yet. "
          << "Ignored here.\n";
  }

  // If init_lambda is true, this method must provide an initial value for the
  // constraint multipliers, lambda.
  if (init_lambda)
  {
    // TODO(JS): Not implemented yet.
    dterr << "Initializing lambda is not supported yet. "
          << "Ignored here.\n";
  }

  return true;
}

//==============================================================================
bool DartTNLP::eval_f(
    Ipopt::Index _n,
    const Ipopt::Number* _x,
    bool /*_new_x*/,
    Ipopt::Number& _obj_value)
{
  const std::shared_ptr<Problem>& problem = mSolver->getProblem();

  Eigen::Map<const Eigen::VectorXd> x(_x, _n);
  mObjValue = problem->getObjective()->eval(x);

  _obj_value = mObjValue;

  return true;
}

//==============================================================================
bool DartTNLP::eval_grad_f(
    Ipopt::Index _n,
    const Ipopt::Number* _x,
    bool /*_new_x*/,
    Ipopt::Number* _grad_f)
{
  const std::shared_ptr<Problem>& problem = mSolver->getProblem();

  Eigen::Map<const Eigen::VectorXd> x(_x, _n);
  Eigen::Map<Eigen::VectorXd> grad(_grad_f, _n);
  problem->getObjective()->evalGradient(x, grad);

  return true;
}

//==============================================================================
bool DartTNLP::eval_g(
    Ipopt::Index _n,
    const Ipopt::Number* _x,
    bool _new_x,
    Ipopt::Index _m,
    Ipopt::Number* _g)
{
  const std::shared_ptr<Problem>& problem = mSolver->getProblem();

  assert(
      static_cast<std::size_t>(_m)
      == problem->getNumEqConstraints() + problem->getNumIneqConstraints());
  DART_UNUSED(_m);

  // TODO(JS):
  if (_new_x)
  {
  }

  Eigen::Map<const Eigen::VectorXd> x(_x, _n);
  std::size_t idx = 0;

  // Evaluate function values for equality constraints
  for (std::size_t i = 0; i < problem->getNumEqConstraints(); ++i)
  {
    _g[idx] = problem->getEqConstraint(i)->eval(
        static_cast<const Eigen::VectorXd&>(x));
    idx++;
  }

  // Evaluate function values for inequality constraints
  for (std::size_t i = 0; i < problem->getNumIneqConstraints(); ++i)
  {
    _g[idx] = problem->getIneqConstraint(i)->eval(
        static_cast<const Eigen::VectorXd&>(x));
    idx++;
  }

  return true;
}

//==============================================================================
bool DartTNLP::eval_jac_g(
    Ipopt::Index _n,
    const Ipopt::Number* _x,
    bool /*_new_x*/,
    Ipopt::Index _m,
    Ipopt::Index /*_nele_jac*/,
    Ipopt::Index* _iRow,
    Ipopt::Index* _jCol,
    Ipopt::Number* _values)
{
  const std::shared_ptr<Problem>& problem = mSolver->getProblem();

  // If the iRow and jCol arguments are not nullptr, then IPOPT wants you to
  // fill in the sparsity structure of the Jacobian (the row and column indices
  // only). At this time, the x argument and the values argument will be
  // nullptr.

  if (nullptr == _values)
  {
    // return the structure of the Jacobian

    // Assume the gradient is dense
    std::size_t idx = 0;
    for (int i = 0; i < _m; ++i)
    {
      for (int j = 0; j < _n; ++j)
      {
        _iRow[idx] = i;
        _jCol[idx] = j;
        ++idx;
      }
    }
  }
  else
  {
    // return the values of the Jacobian of the constraints
    std::size_t idx = 0;
    Eigen::Map<const Eigen::VectorXd> x(_x, _n);
    Eigen::Map<Eigen::VectorXd> grad(nullptr, 0);

    // Evaluate function values for equality constraints
    for (std::size_t i = 0; i < problem->getNumEqConstraints(); ++i)
    {
      new (&grad) Eigen::Map<Eigen::VectorXd>(_values + idx, _n);
      problem->getEqConstraint(i)->evalGradient(x, grad);
      idx += _n;
    }

    // Evaluate function values for inequality constraints
    for (std::size_t i = 0; i < problem->getNumIneqConstraints(); ++i)
    {
      new (&grad) Eigen::Map<Eigen::VectorXd>(_values + idx, _n);
      problem->getIneqConstraint(i)->evalGradient(x, grad);
      idx += _n;
    }
  }

  return true;
}

//==============================================================================
bool DartTNLP::eval_h(
    Ipopt::Index _n,
    const Ipopt::Number* _x,
    bool _new_x,
    Ipopt::Number _obj_factor,
    Ipopt::Index _m,
    const Ipopt::Number* _lambda,
    bool _new_lambda,
    Ipopt::Index _nele_hess,
    Ipopt::Index* _iRow,
    Ipopt::Index* _jCol,
    Ipopt::Number* _values)
{
  // TODO(JS): Not implemented yet.
  dterr << "[DartTNLP::eval_h] Not implemented yet.\n";

  return TNLP::eval_h(
      _n,
      _x,
      _new_x,
      _obj_factor,
      _m,
      _lambda,
      _new_lambda,
      _nele_hess,
      _iRow,
      _jCol,
      _values);
}

//==============================================================================
void DartTNLP::finalize_solution(
    Ipopt::SolverReturn /*_status*/,
    Ipopt::Index _n,
    const Ipopt::Number* _x,
    const Ipopt::Number* /*_z_L*/,
    const Ipopt::Number* /*_z_U*/,
    Ipopt::Index /*_m*/,
    const Ipopt::Number* /*_g*/,
    const Ipopt::Number* /*_lambda*/,
    Ipopt::Number _obj_value,
    const Ipopt::IpoptData* /*_ip_data*/,
    Ipopt::IpoptCalculatedQuantities* /*_ip_cq*/)
{
  const std::shared_ptr<Problem>& problem = mSolver->getProblem();

  // Store optimal and optimum values
  problem->setOptimumValue(_obj_value);
  Eigen::VectorXd x = Eigen::VectorXd::Zero(_n);
  for (int i = 0; i < _n; ++i)
    x[i] = _x[i];
  problem->setOptimalSolution(x);
}

} // namespace optimizer
} // namespace dart<|MERGE_RESOLUTION|>--- conflicted
+++ resolved
@@ -88,13 +88,8 @@
   }
   else
   {
-<<<<<<< HEAD
-    mIpoptApp->Options()->SetNumericValue(
-        "print_frequency_iter", std::numeric_limits<int>::infinity());
-=======
     mIpoptApp->Options()->SetIntegerValue(
         "print_frequency_iter", std::numeric_limits<int>::max());
->>>>>>> cbb6dd25
   }
 
   // Intialize the IpoptApplication and process the options
