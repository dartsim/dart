/*
 * Copyright (c) 2011-2015, Georgia Tech Research Corporation
 * All rights reserved.
 *
 * Author(s): Sehoon Ha <sehoon.ha@gmail.com>,
 *            Jeongseok Lee <jslee02@gmail.com>,
 *            Michael X. Grey <mxgrey@gatech.edu>
 *
 * Georgia Tech Graphics Lab and Humanoid Robotics Lab
 *
 * Directed by Prof. C. Karen Liu and Prof. Mike Stilman
 * <karenliu@cc.gatech.edu> <mstilman@cc.gatech.edu>
 *
 * This file is provided under the following "BSD-style" License:
 *   Redistribution and use in source and binary forms, with or
 *   without modification, are permitted provided that the following
 *   conditions are met:
 *   * Redistributions of source code must retain the above copyright
 *     notice, this list of conditions and the following disclaimer.
 *   * Redistributions in binary form must reproduce the above
 *     copyright notice, this list of conditions and the following
 *     disclaimer in the documentation and/or other materials provided
 *     with the distribution.
 *   THIS SOFTWARE IS PROVIDED BY THE COPYRIGHT HOLDERS AND
 *   CONTRIBUTORS "AS IS" AND ANY EXPRESS OR IMPLIED WARRANTIES,
 *   INCLUDING, BUT NOT LIMITED TO, THE IMPLIED WARRANTIES OF
 *   MERCHANTABILITY AND FITNESS FOR A PARTICULAR PURPOSE ARE
 *   DISCLAIMED. IN NO EVENT SHALL THE COPYRIGHT HOLDER OR
 *   CONTRIBUTORS BE LIABLE FOR ANY DIRECT, INDIRECT, INCIDENTAL,
 *   SPECIAL, EXEMPLARY, OR CONSEQUENTIAL DAMAGES (INCLUDING, BUT NOT
 *   LIMITED TO, PROCUREMENT OF SUBSTITUTE GOODS OR SERVICES; LOSS OF
 *   USE, DATA, OR PROFITS; OR BUSINESS INTERRUPTION) HOWEVER CAUSED
 *   AND ON ANY THEORY OF LIABILITY, WHETHER IN CONTRACT, STRICT
 *   LIABILITY, OR TORT (INCLUDING NEGLIGENCE OR OTHERWISE) ARISING IN
 *   ANY WAY OUT OF THE USE OF THIS SOFTWARE, EVEN IF ADVISED OF THE
 *   POSSIBILITY OF SUCH DAMAGE.
 */

#ifndef DART_OPTIMIZER_SOLVER_H_
#define DART_OPTIMIZER_SOLVER_H_

#include <memory>

#include <Eigen/Dense>

namespace dart {
namespace optimizer {

class Problem;

/// Abstract class that provides a common interface for different Solvers. The
/// different Solver implementations each use a different nonlinear problem
/// solving library, which could lead to differences in performance for various
/// problem types. This base class allows the different Solver implementations
/// to be swapped out with each other quickly and easily to help with testing,
/// benchmarking, and experimentation.
class Solver
{
public:

  /// The Solver::Properties class contains Solver parameters that are common
  /// to all Solver types. Most (but not necessarily all) Solvers will make use
  /// of these parameters, and these parameters can be directly copied or
  /// transferred between all Solver types.
  struct Properties
  {
    /// Nonlinear optimization Problem to be solved
    std::shared_ptr<Problem> mProblem;

    /// The maximum step size allowed for the Problem to be considered converged
    double mTolerance;

    /// The maximum number of iterations that the solver should use. Use 0 for
    /// infinite iterations.
    size_t mNumMaxIterations;

    /// How many iterations between printing the Solver's progress to the
    /// terminal. Use 0 for no printing.
    size_t mIterationsPerPrint;

    /// Set to true if the final result should be printed to the terminal.
    bool mPrintFinalResult;

    /// Publish the results of the optimization to a file. Leave this string
    /// empty to avoid publishing anything.
    std::string mResultFile;

    Properties(std::shared_ptr<Problem> _problem = nullptr,
               double _tolerance = 1e-9,
               size_t _numMaxIterations = 500,
               size_t _iterationsPerPrint = 0,
               bool _printFinalResult = false,
               const std::string& _resultFile = "");
  };

  /// Default Constructor
  explicit Solver(const Properties& _properties = Properties());

  /// Alternative Constructor
  explicit Solver(std::shared_ptr<Problem> _problem);

  /// \brief Destructor
  virtual ~Solver();

  /// Solve optimization problem
  virtual bool solve() = 0;

<<<<<<< HEAD
=======
  /// Get the last configuration that this solver arrived at before quitting.
  /// If the problem was solved, then this will be the solution; otherwise, this
  /// will be wherever the solver left off.
  virtual Eigen::VectorXd getLastConfiguration() const = 0;

>>>>>>> af5eaf97
  /// Get the type (implementation) of this Solver
  virtual std::string getType() const = 0;

  /// Create an identical clone of this Solver
  virtual std::shared_ptr<Solver> clone() const = 0;

  /// Set the generic Properties of this Solver
  void setProperties(const Properties& _properties);

  /// Get the generic Properties of this Solver
  const Properties& getSolverProperties() const;

  /// Copy the generic Properties of another Solver
  void copy(const Solver& _otherSolver);

  /// Copy the generic Properties of another Solver
  Solver& operator=(const Solver& _otherSolver);

  /// Set the nonlinear optimization problem
  virtual void setProblem(std::shared_ptr<Problem> _newProblem);

  /// Get nonlinear optimization problem
  std::shared_ptr<Problem> getProblem() const;

  /// Set the maximum step size allowed for the Problem to be considered
  /// converged
  virtual void setTolerance(double _newTolerance);

  /// Get the maximum step size allowed for the Problem to be considered
  /// converged
  double getTolerance() const;

  /// Set the maximum number of iterations that the Solver should use
  virtual void setNumMaxIterations(size_t _newMax);

  /// Get the maximum number of iterations that the Solver should use
  size_t getNumMaxIterations() const;

  /// Set the number of iterations that should pass between printing progress to
  /// the terminal. Use 0 for no printing.
  virtual void setIterationsPerPrint(size_t _newRatio);

  /// Get the number of iterations that should pass between printing progress to
  /// the terminal. A value of 0 means there will be no printing.
  size_t getIterationsPerPrint() const;

  /// Set to true if the final result should be printed to the terminal
  virtual void setPrintFinalResult(bool _print);

  /// Returns true if the final result should be printed to the terminal
  bool getPrintFinalResult() const;

  /// Set the name of the file that results should be printed to. Use an empty
  /// string to indicate that results should not be printed to a file.
  virtual void setResultFileName(const std::string& _resultFile);

  /// Get the name of the file that results should be printed to. An empty
  /// string indicates that results should not be printed to a file.
  const std::string& getResultFileName() const;

protected:

  Properties mProperties;

};

}  // namespace optimizer
}  // namespace dart

#endif  // DART_OPTIMIZER_SOLVER_H_<|MERGE_RESOLUTION|>--- conflicted
+++ resolved
@@ -105,14 +105,11 @@
   /// Solve optimization problem
   virtual bool solve() = 0;
 
-<<<<<<< HEAD
-=======
   /// Get the last configuration that this solver arrived at before quitting.
   /// If the problem was solved, then this will be the solution; otherwise, this
   /// will be wherever the solver left off.
   virtual Eigen::VectorXd getLastConfiguration() const = 0;
 
->>>>>>> af5eaf97
   /// Get the type (implementation) of this Solver
   virtual std::string getType() const = 0;
 
