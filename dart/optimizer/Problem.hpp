/*
 * Copyright (c) 2011-2025, The DART development contributors
 * All rights reserved.
 */

#pragma once

#include <dart/math/optimization/Problem.hpp>

<<<<<<< HEAD
#include <dart/Export.hpp>

#include <Eigen/Dense>

#include <vector>

#include <cstddef>
=======
#include <dart/common/Deprecated.hpp>
>>>>>>> 1f72fdf8

namespace dart {
namespace optimizer {

<<<<<<< HEAD
/// \brief class Problem
class DART_API Problem
{
public:
  /// \brief Constructor
  explicit Problem(std::size_t _dim = 0);

  /// \brief Destructor
  virtual ~Problem() = default;

  //--------------------------- Problem Setting --------------------------------
  /// \brief Set dimension. Note: Changing the dimension will clear out the
  /// initial guess and any seeds that have been added.
  void setDimension(std::size_t _dim);

  /// \brief Get dimension
  std::size_t getDimension() const;

  /// \brief Set initial guess for opimization parameters
  void setInitialGuess(const Eigen::VectorXd& _initGuess);

  /// \brief Set initial guess for opimization parameters
  const Eigen::VectorXd& getInitialGuess() const;

  /// \brief Add a seed for the Solver to use as a hint for the neighborhood of
  /// the solution.
  void addSeed(const Eigen::VectorXd& _seed);

  /// \brief Get a mutable reference of the seed for the specified index. If an
  /// out-of-bounds index is provided a warning will print, and a reference to
  /// the initial guess will be returned instead.
  Eigen::VectorXd& getSeed(std::size_t _index);

  /// \brief An immutable version of getSeed(std::size_t)
  const Eigen::VectorXd& getSeed(std::size_t _index) const;

  /// \brief Get a mutable reference to the full vector of seeds that this
  /// Problem currently contains
  std::vector<Eigen::VectorXd>& getSeeds();

  /// \brief An immutable version of getSeeds()
  const std::vector<Eigen::VectorXd>& getSeeds() const;

  /// \brief Clear the seeds that this Problem currently contains
  void clearAllSeeds();

  /// \brief Set lower bounds for optimization parameters
  void setLowerBounds(const Eigen::VectorXd& _lb);

  /// \brief Get lower bounds for optimization parameters
  const Eigen::VectorXd& getLowerBounds() const;

  /// \brief Set upper bounds for optimization parameters
  void setUpperBounds(const Eigen::VectorXd& _ub);

  /// \brief Get upper bounds for optimization parameters
  const Eigen::VectorXd& getUpperBounds() const;

  /// \brief Set minimum objective function
  void setObjective(FunctionPtr _obj);

  /// \brief Get objective function
  FunctionPtr getObjective() const;

  /// \brief Add equality constraint
  void addEqConstraint(FunctionPtr _eqConst);

  /// \brief Add inequality constraint. Inequality constraints must evaluate
  /// to LESS THAN or equal to zero (within some tolerance) to be satisfied.
  void addIneqConstraint(FunctionPtr _ineqConst);

  /// \brief Get number of equality constraints
  std::size_t getNumEqConstraints() const;

  /// \brief Get number of inequality constraints
  std::size_t getNumIneqConstraints() const;

  /// \brief Get equality constraint
  FunctionPtr getEqConstraint(std::size_t _idx) const;

  /// \brief Get inequality constraint
  FunctionPtr getIneqConstraint(std::size_t _idx) const;

  /// \brief Remove equality constraint
  void removeEqConstraint(FunctionPtr _eqConst);

  /// \brief Remove inequality constraint
  void removeIneqConstraint(FunctionPtr _ineqConst);

  /// \brief Remove all equality constraints
  void removeAllEqConstraints();

  /// \brief Remove all inequality constraints
  void removeAllIneqConstraints();

  //------------------------------ Result --------------------------------------
  /// \brief Set optimum value of the objective function. This function called
  ///        by Solver.
  void setOptimumValue(double _val);

  /// \brief Get optimum value of the objective function
  double getOptimumValue() const;

  /// \brief Set optimal solution. This function called by Solver.
  void setOptimalSolution(const Eigen::VectorXd& _optParam);

  /// \brief Get optimal solution
  const Eigen::VectorXd& getOptimalSolution();

protected:
  /// \brief Dimension of this problem
  std::size_t mDimension;

  /// \brief Initial guess for optimization parameters
  Eigen::VectorXd mInitialGuess;

  /// \brief Additional guess hints for the Solver.
  std::vector<Eigen::VectorXd> mSeeds;

  /// \brief Lower bounds for optimization parameters
  Eigen::VectorXd mLowerBounds;

  /// \brief Upper bounds for optimization parameters
  Eigen::VectorXd mUpperBounds;

  /// \brief Objective function
  FunctionPtr mObjective;

  /// \brief Equality constraint functions
  std::vector<FunctionPtr> mEqConstraints;

  /// \brief Inequality constraint functions
  std::vector<FunctionPtr> mIneqConstraints;

  /// \brief Optimal objective value
  double mOptimumValue;

  /// \brief Optimal solution
  Eigen::VectorXd mOptimalSolution;
};
=======
using Problem DART_DEPRECATED(7.0) = math::Problem;
>>>>>>> 1f72fdf8

} // namespace optimizer
} // namespace dart<|MERGE_RESOLUTION|>--- conflicted
+++ resolved
@@ -1,171 +1,20 @@
 /*
  * Copyright (c) 2011-2025, The DART development contributors
  * All rights reserved.
+ *
+ * This file is provided under the same BSD-style license as DART.
  */
 
 #pragma once
 
 #include <dart/math/optimization/Problem.hpp>
 
-<<<<<<< HEAD
-#include <dart/Export.hpp>
-
-#include <Eigen/Dense>
-
-#include <vector>
-
-#include <cstddef>
-=======
 #include <dart/common/Deprecated.hpp>
->>>>>>> 1f72fdf8
 
 namespace dart {
 namespace optimizer {
 
-<<<<<<< HEAD
-/// \brief class Problem
-class DART_API Problem
-{
-public:
-  /// \brief Constructor
-  explicit Problem(std::size_t _dim = 0);
-
-  /// \brief Destructor
-  virtual ~Problem() = default;
-
-  //--------------------------- Problem Setting --------------------------------
-  /// \brief Set dimension. Note: Changing the dimension will clear out the
-  /// initial guess and any seeds that have been added.
-  void setDimension(std::size_t _dim);
-
-  /// \brief Get dimension
-  std::size_t getDimension() const;
-
-  /// \brief Set initial guess for opimization parameters
-  void setInitialGuess(const Eigen::VectorXd& _initGuess);
-
-  /// \brief Set initial guess for opimization parameters
-  const Eigen::VectorXd& getInitialGuess() const;
-
-  /// \brief Add a seed for the Solver to use as a hint for the neighborhood of
-  /// the solution.
-  void addSeed(const Eigen::VectorXd& _seed);
-
-  /// \brief Get a mutable reference of the seed for the specified index. If an
-  /// out-of-bounds index is provided a warning will print, and a reference to
-  /// the initial guess will be returned instead.
-  Eigen::VectorXd& getSeed(std::size_t _index);
-
-  /// \brief An immutable version of getSeed(std::size_t)
-  const Eigen::VectorXd& getSeed(std::size_t _index) const;
-
-  /// \brief Get a mutable reference to the full vector of seeds that this
-  /// Problem currently contains
-  std::vector<Eigen::VectorXd>& getSeeds();
-
-  /// \brief An immutable version of getSeeds()
-  const std::vector<Eigen::VectorXd>& getSeeds() const;
-
-  /// \brief Clear the seeds that this Problem currently contains
-  void clearAllSeeds();
-
-  /// \brief Set lower bounds for optimization parameters
-  void setLowerBounds(const Eigen::VectorXd& _lb);
-
-  /// \brief Get lower bounds for optimization parameters
-  const Eigen::VectorXd& getLowerBounds() const;
-
-  /// \brief Set upper bounds for optimization parameters
-  void setUpperBounds(const Eigen::VectorXd& _ub);
-
-  /// \brief Get upper bounds for optimization parameters
-  const Eigen::VectorXd& getUpperBounds() const;
-
-  /// \brief Set minimum objective function
-  void setObjective(FunctionPtr _obj);
-
-  /// \brief Get objective function
-  FunctionPtr getObjective() const;
-
-  /// \brief Add equality constraint
-  void addEqConstraint(FunctionPtr _eqConst);
-
-  /// \brief Add inequality constraint. Inequality constraints must evaluate
-  /// to LESS THAN or equal to zero (within some tolerance) to be satisfied.
-  void addIneqConstraint(FunctionPtr _ineqConst);
-
-  /// \brief Get number of equality constraints
-  std::size_t getNumEqConstraints() const;
-
-  /// \brief Get number of inequality constraints
-  std::size_t getNumIneqConstraints() const;
-
-  /// \brief Get equality constraint
-  FunctionPtr getEqConstraint(std::size_t _idx) const;
-
-  /// \brief Get inequality constraint
-  FunctionPtr getIneqConstraint(std::size_t _idx) const;
-
-  /// \brief Remove equality constraint
-  void removeEqConstraint(FunctionPtr _eqConst);
-
-  /// \brief Remove inequality constraint
-  void removeIneqConstraint(FunctionPtr _ineqConst);
-
-  /// \brief Remove all equality constraints
-  void removeAllEqConstraints();
-
-  /// \brief Remove all inequality constraints
-  void removeAllIneqConstraints();
-
-  //------------------------------ Result --------------------------------------
-  /// \brief Set optimum value of the objective function. This function called
-  ///        by Solver.
-  void setOptimumValue(double _val);
-
-  /// \brief Get optimum value of the objective function
-  double getOptimumValue() const;
-
-  /// \brief Set optimal solution. This function called by Solver.
-  void setOptimalSolution(const Eigen::VectorXd& _optParam);
-
-  /// \brief Get optimal solution
-  const Eigen::VectorXd& getOptimalSolution();
-
-protected:
-  /// \brief Dimension of this problem
-  std::size_t mDimension;
-
-  /// \brief Initial guess for optimization parameters
-  Eigen::VectorXd mInitialGuess;
-
-  /// \brief Additional guess hints for the Solver.
-  std::vector<Eigen::VectorXd> mSeeds;
-
-  /// \brief Lower bounds for optimization parameters
-  Eigen::VectorXd mLowerBounds;
-
-  /// \brief Upper bounds for optimization parameters
-  Eigen::VectorXd mUpperBounds;
-
-  /// \brief Objective function
-  FunctionPtr mObjective;
-
-  /// \brief Equality constraint functions
-  std::vector<FunctionPtr> mEqConstraints;
-
-  /// \brief Inequality constraint functions
-  std::vector<FunctionPtr> mIneqConstraints;
-
-  /// \brief Optimal objective value
-  double mOptimumValue;
-
-  /// \brief Optimal solution
-  Eigen::VectorXd mOptimalSolution;
-};
-=======
 using Problem DART_DEPRECATED(7.0) = math::Problem;
->>>>>>> 1f72fdf8
 
 } // namespace optimizer
 } // namespace dart