--- conflicted
+++ resolved
@@ -36,6 +36,7 @@
 #include <Eigen/Dense>
 
 #include "dart/common/Deprecated.hpp"
+#include "dart/common/Memory.hpp"
 #include "dart/math/MathTypes.hpp"
 
 namespace dart {
@@ -496,11 +497,7 @@
 
 typedef std::vector<Eigen::Vector3d> SupportGeometry;
 
-<<<<<<< HEAD
-typedef dart::aligned_vector<Eigen::Vector2d> SupportPolygon;
-=======
 typedef common::aligned_vector<Eigen::Vector2d> SupportPolygon;
->>>>>>> cbf82772
 
 /// Project the support geometry points onto a plane with the given axes
 /// and then compute their convex hull, which will take the form of a polgyon.
