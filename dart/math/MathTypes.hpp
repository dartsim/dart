--- conflicted
+++ resolved
@@ -38,9 +38,6 @@
 
 #include <Eigen/Dense>
 
-#include "dart/common/Deprecated.hpp"
-#include "dart/common/Memory.hpp"
-
 //------------------------------------------------------------------------------
 // Types
 //------------------------------------------------------------------------------
@@ -57,56 +54,9 @@
   return composition;
 }
 
-// Deprecated
-using EIGEN_V_VEC3D = std::vector<Eigen::Vector3d>;
-
-// Deprecated
-using EIGEN_VV_VEC3D = std::vector<std::vector<Eigen::Vector3d>>;
-
 } // namespace Eigen
 
 namespace dart {
-
-#if EIGEN_VERSION_AT_LEAST(3,2,1) && EIGEN_VERSION_AT_MOST(3,2,8)
-
-// Deprecated in favor of dart::common::aligned_vector
-template <typename _Tp>
-using aligned_vector = std::vector<_Tp,
-    dart::common::detail::aligned_allocator_cpp11<_Tp>>;
-
-// Deprecated in favor of dart::common::aligned_map
-template <typename _Key, typename _Tp, typename _Compare = std::less<_Key>>
-using aligned_map = std::map<_Key, _Tp, _Compare,
-    dart::common::detail::aligned_allocator_cpp11<std::pair<const _Key, _Tp>>>;
-
-#else
-
-// Deprecated in favor of dart::common::aligned_vector
-template <typename _Tp>
-using aligned_vector = std::vector<_Tp, Eigen::aligned_allocator<_Tp>>;
-
-// Deprecated in favor of dart::common::aligned_map
-template <typename _Key, typename _Tp, typename _Compare = std::less<_Key>>
-using aligned_map = std::map<_Key, _Tp, _Compare,
-    Eigen::aligned_allocator<std::pair<const _Key, _Tp>>>;
-
-#endif
-
-// Deprecated in favor of dart::common::make_aligned_shared
-template <typename _Tp, typename... _Args>
-DART_DEPRECATED(6.2)
-std::shared_ptr<_Tp> make_aligned_shared(_Args&&... __args)
-{
-  return ::dart::common::make_aligned_shared<_Tp, _Args...>(
-        std::forward<_Args>(__args)...);
-}
-
-<<<<<<< HEAD
-=======
-} // namespace Eigen
-
-namespace dart {
->>>>>>> cbf82772
 namespace math {
 
 using Inertia = Eigen::Matrix6d;
