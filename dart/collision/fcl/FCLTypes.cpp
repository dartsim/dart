/*
 * Copyright (c) 2011-2017, The DART development contributors
 * All rights reserved.
 *
 * The list of contributors can be found at:
 *   https://github.com/dartsim/dart/blob/master/LICENSE
 *
 * This file is provided under the following "BSD-style" License:
 *   Redistribution and use in source and binary forms, with or
 *   without modification, are permitted provided that the following
 *   conditions are met:
 *   * Redistributions of source code must retain the above copyright
 *     notice, this list of conditions and the following disclaimer.
 *   * Redistributions in binary form must reproduce the above
 *     copyright notice, this list of conditions and the following
 *     disclaimer in the documentation and/or other materials provided
 *     with the distribution.
 *   THIS SOFTWARE IS PROVIDED BY THE COPYRIGHT HOLDERS AND
 *   CONTRIBUTORS "AS IS" AND ANY EXPRESS OR IMPLIED WARRANTIES,
 *   INCLUDING, BUT NOT LIMITED TO, THE IMPLIED WARRANTIES OF
 *   MERCHANTABILITY AND FITNESS FOR A PARTICULAR PURPOSE ARE
 *   DISCLAIMED. IN NO EVENT SHALL THE COPYRIGHT HOLDER OR
 *   CONTRIBUTORS BE LIABLE FOR ANY DIRECT, INDIRECT, INCIDENTAL,
 *   SPECIAL, EXEMPLARY, OR CONSEQUENTIAL DAMAGES (INCLUDING, BUT NOT
 *   LIMITED TO, PROCUREMENT OF SUBSTITUTE GOODS OR SERVICES; LOSS OF
 *   USE, DATA, OR PROFITS; OR BUSINESS INTERRUPTION) HOWEVER CAUSED
 *   AND ON ANY THEORY OF LIABILITY, WHETHER IN CONTRACT, STRICT
 *   LIABILITY, OR TORT (INCLUDING NEGLIGENCE OR OTHERWISE) ARISING IN
 *   ANY WAY OUT OF THE USE OF THIS SOFTWARE, EVEN IF ADVISED OF THE
 *   POSSIBILITY OF SUCH DAMAGE.
 */

#include "dart/collision/fcl/FCLTypes.hpp"

namespace dart {
namespace collision {

<<<<<<< HEAD
#if FCL_VERSION_AT_LEAST(0,6,0)
//==============================================================================
Eigen::Vector3d FCLTypes::convertVector3(const dart::collision::fcl::Vector3& _vec)
{
  return _vec;
}

//==============================================================================
dart::collision::fcl::Matrix3 FCLTypes::convertMatrix3x3(const Eigen::Matrix3d& _R)
{
  return _R;
}

//==============================================================================
dart::collision::fcl::Transform3 FCLTypes::convertTransform(const Eigen::Isometry3d& _T)
{
  return _T;
}

#else
//==============================================================================
Eigen::Vector3d FCLTypes::convertVector3(const dart::collision::fcl::Vector3& _vec)
=======
#if !FCL_VERSION_AT_LEAST(0,6,0)
//==============================================================================
dart::collision::fcl::Vector3 FCLTypes::convertVector3(const Eigen::Vector3d& _vec)
>>>>>>> cbf82772
{
  return dart::collision::fcl::Vector3(_vec[0], _vec[1], _vec[2]);
}
#endif

//==============================================================================
<<<<<<< HEAD
dart::collision::fcl::Vector3 FCLTypes::convertVector3(const Eigen::Vector3d& _vec)
{
  return dart::collision::fcl::Vector3(_vec[0], _vec[1], _vec[2]);
=======
Eigen::Vector3d FCLTypes::convertVector3(const dart::collision::fcl::Vector3& _vec)
{
#if FCL_VERSION_AT_LEAST(0,6,0)
  return _vec;
#else
  return Eigen::Vector3d(_vec[0], _vec[1], _vec[2]);
#endif
>>>>>>> cbf82772
}

//==============================================================================
dart::collision::fcl::Matrix3 FCLTypes::convertMatrix3x3(const Eigen::Matrix3d& _R)
{
<<<<<<< HEAD
  return dart::collision::fcl::Matrix3(_R(0, 0), _R(0, 1), _R(0, 2),
                            _R(1, 0), _R(1, 1), _R(1, 2),
                            _R(2, 0), _R(2, 1), _R(2, 2));
=======
#if FCL_VERSION_AT_LEAST(0,6,0)
  return _R;
#else
  return dart::collision::fcl::Matrix3(_R(0, 0), _R(0, 1), _R(0, 2),
                                       _R(1, 0), _R(1, 1), _R(1, 2),
                                       _R(2, 0), _R(2, 1), _R(2, 2));
#endif
>>>>>>> cbf82772
}

//==============================================================================
dart::collision::fcl::Transform3 FCLTypes::convertTransform(const Eigen::Isometry3d& _T)
{
<<<<<<< HEAD
=======
#if FCL_VERSION_AT_LEAST(0,6,0)
  return _T;
#else
>>>>>>> cbf82772
  dart::collision::fcl::Transform3 trans;

  trans.setTranslation(convertVector3(_T.translation()));
  trans.setRotation(convertMatrix3x3(_T.linear()));

  return trans;
#endif
}
#endif
}  // namespace collision
}  // namespace dart<|MERGE_RESOLUTION|>--- conflicted
+++ resolved
@@ -35,45 +35,15 @@
 namespace dart {
 namespace collision {
 
-<<<<<<< HEAD
-#if FCL_VERSION_AT_LEAST(0,6,0)
-//==============================================================================
-Eigen::Vector3d FCLTypes::convertVector3(const dart::collision::fcl::Vector3& _vec)
-{
-  return _vec;
-}
-
-//==============================================================================
-dart::collision::fcl::Matrix3 FCLTypes::convertMatrix3x3(const Eigen::Matrix3d& _R)
-{
-  return _R;
-}
-
-//==============================================================================
-dart::collision::fcl::Transform3 FCLTypes::convertTransform(const Eigen::Isometry3d& _T)
-{
-  return _T;
-}
-
-#else
-//==============================================================================
-Eigen::Vector3d FCLTypes::convertVector3(const dart::collision::fcl::Vector3& _vec)
-=======
 #if !FCL_VERSION_AT_LEAST(0,6,0)
 //==============================================================================
 dart::collision::fcl::Vector3 FCLTypes::convertVector3(const Eigen::Vector3d& _vec)
->>>>>>> cbf82772
 {
   return dart::collision::fcl::Vector3(_vec[0], _vec[1], _vec[2]);
 }
 #endif
 
 //==============================================================================
-<<<<<<< HEAD
-dart::collision::fcl::Vector3 FCLTypes::convertVector3(const Eigen::Vector3d& _vec)
-{
-  return dart::collision::fcl::Vector3(_vec[0], _vec[1], _vec[2]);
-=======
 Eigen::Vector3d FCLTypes::convertVector3(const dart::collision::fcl::Vector3& _vec)
 {
 #if FCL_VERSION_AT_LEAST(0,6,0)
@@ -81,17 +51,11 @@
 #else
   return Eigen::Vector3d(_vec[0], _vec[1], _vec[2]);
 #endif
->>>>>>> cbf82772
 }
 
 //==============================================================================
 dart::collision::fcl::Matrix3 FCLTypes::convertMatrix3x3(const Eigen::Matrix3d& _R)
 {
-<<<<<<< HEAD
-  return dart::collision::fcl::Matrix3(_R(0, 0), _R(0, 1), _R(0, 2),
-                            _R(1, 0), _R(1, 1), _R(1, 2),
-                            _R(2, 0), _R(2, 1), _R(2, 2));
-=======
 #if FCL_VERSION_AT_LEAST(0,6,0)
   return _R;
 #else
@@ -99,18 +63,14 @@
                                        _R(1, 0), _R(1, 1), _R(1, 2),
                                        _R(2, 0), _R(2, 1), _R(2, 2));
 #endif
->>>>>>> cbf82772
 }
 
 //==============================================================================
 dart::collision::fcl::Transform3 FCLTypes::convertTransform(const Eigen::Isometry3d& _T)
 {
-<<<<<<< HEAD
-=======
 #if FCL_VERSION_AT_LEAST(0,6,0)
   return _T;
 #else
->>>>>>> cbf82772
   dart::collision::fcl::Transform3 trans;
 
   trans.setTranslation(convertVector3(_T.translation()));
@@ -119,6 +79,6 @@
   return trans;
 #endif
 }
-#endif
+
 }  // namespace collision
 }  // namespace dart