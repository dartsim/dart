/*
 * Copyright (c) 2011-2025, The DART development contributors
 * All rights reserved.
 *
 * The list of contributors can be found at:
 *   https://github.com/dartsim/dart/blob/main/LICENSE
 *
 * This file is provided under the following "BSD-style" License:
 *   Redistribution and use in source and binary forms, with or
 *   without modification, are permitted provided that the following
 *   conditions are met:
 *   * Redistributions of source code must retain the above copyright
 *     notice, this list of conditions and the following disclaimer.
 *   * Redistributions in binary form must reproduce the above
 *     copyright notice, this list of conditions and the following
 *     disclaimer in the documentation and/or other materials provided
 *     with the distribution.
 *   THIS SOFTWARE IS PROVIDED BY THE COPYRIGHT HOLDERS AND
 *   CONTRIBUTORS "AS IS" AND ANY EXPRESS OR IMPLIED WARRANTIES,
 *   INCLUDING, BUT NOT LIMITED TO, THE IMPLIED WARRANTIES OF
 *   MERCHANTABILITY AND FITNESS FOR A PARTICULAR PURPOSE ARE
 *   DISCLAIMED. IN NO EVENT SHALL THE COPYRIGHT HOLDER OR
 *   CONTRIBUTORS BE LIABLE FOR ANY DIRECT, INDIRECT, INCIDENTAL,
 *   SPECIAL, EXEMPLARY, OR CONSEQUENTIAL DAMAGES (INCLUDING, BUT NOT
 *   LIMITED TO, PROCUREMENT OF SUBSTITUTE GOODS OR SERVICES; LOSS OF
 *   USE, DATA, OR PROFITS; OR BUSINESS INTERRUPTION) HOWEVER CAUSED
 *   AND ON ANY THEORY OF LIABILITY, WHETHER IN CONTRACT, STRICT
 *   LIABILITY, OR TORT (INCLUDING NEGLIGENCE OR OTHERWISE) ARISING IN
 *   ANY WAY OUT OF THE USE OF THIS SOFTWARE, EVEN IF ADVISED OF THE
 *   POSSIBILITY OF SUCH DAMAGE.
 */

#include "dart/collision/fcl/FCLCollisionDetector.hpp"

#include "dart/collision/CollisionFilter.hpp"
#include "dart/collision/CollisionObject.hpp"
#include "dart/collision/DistanceFilter.hpp"
#include "dart/collision/fcl/FCLCollisionGroup.hpp"
#include "dart/collision/fcl/FCLCollisionObject.hpp"
#include "dart/collision/fcl/FCLTypes.hpp"
#include "dart/collision/fcl/tri_tri_intersection_test.hpp"
#include "dart/common/Logging.hpp"
#include "dart/common/Macros.hpp"
#include "dart/dynamics/BoxShape.hpp"
#include "dart/dynamics/ConeShape.hpp"
#include "dart/dynamics/CylinderShape.hpp"
#include "dart/dynamics/EllipsoidShape.hpp"
#include "dart/dynamics/ConvexMeshShape.hpp"
#include "dart/dynamics/MeshShape.hpp"
#include "dart/dynamics/PlaneShape.hpp"
#include "dart/dynamics/PyramidShape.hpp"
#include "dart/dynamics/Shape.hpp"
#include "dart/dynamics/ShapeFrame.hpp"
#include "dart/dynamics/ShapeNode.hpp"
#include "dart/dynamics/SoftMeshShape.hpp"
#include "dart/dynamics/SphereShape.hpp"
#include "dart/dynamics/VoxelGridShape.hpp"

<<<<<<< HEAD
#include <fcl/geometry/shape/convex.h>

#include <assimp/scene.h>

=======
#include <algorithm>
>>>>>>> fadd164d
#include <limits>
#include <string>

#include <cstdint>

namespace dart {
namespace collision {

namespace {

std::string collisionObjectKey(const FCLCollisionObject* object)
{
  if (!object)
    return "";

  return object->getKey();
}

bool collisionCallback(
    fcl::CollisionObject* o1, fcl::CollisionObject* o2, void* cdata);

bool distanceCallback(
    fcl::CollisionObject* o1,
    fcl::CollisionObject* o2,
    void* cdata,
    double& dist);

void postProcessFCL(
    const fcl::CollisionResult& fclResult,
    fcl::CollisionObject* o1,
    fcl::CollisionObject* o2,
    const CollisionOption& option,
    CollisionResult& result);

void postProcessDART(
    const fcl::CollisionResult& fclResult,
    fcl::CollisionObject* o1,
    fcl::CollisionObject* o2,
    const CollisionOption& option,
    CollisionResult& result);

void interpreteDistanceResult(
    const fcl::DistanceResult& fclResult,
    fcl::CollisionObject* o1,
    fcl::CollisionObject* o2,
    const DistanceOption& option,
    DistanceResult& result);

int evalContactPosition(
    const fcl::Contact& fclContact,
    const ::fcl::BVHModel<fcl::OBBRSS>& mesh1,
    const ::fcl::BVHModel<fcl::OBBRSS>& mesh2,
    const fcl::Transform3& transform1,
    const fcl::Transform3& transform2,
    Eigen::Vector3d& contactPosition1,
    Eigen::Vector3d& contactPosition2);

Eigen::Vector3d getDiff(const Contact& contact1, const Contact& contact2);

fcl::Vector3 getDiff(
    const fcl::Contact& contact1, const fcl::Contact& contact2);

bool isColinear(
    const Contact& contact1,
    const Contact& contact2,
    const Contact& contact3,
    double tol);

bool isColinear(
    const fcl::Contact& contact1,
    const fcl::Contact& contact2,
    const fcl::Contact& contact3,
    double tol);

template <typename T>
bool isColinear(const T& pos1, const T& pos2, const T& pos3, double tol);

int FFtest(
    const fcl::Vector3& r1,
    const fcl::Vector3& r2,
    const fcl::Vector3& r3,
    const fcl::Vector3& R1,
    const fcl::Vector3& R2,
    const fcl::Vector3& R3,
    fcl::Vector3* res1,
    fcl::Vector3* res2);

double triArea(
    const fcl::Vector3& p1, const fcl::Vector3& p2, const fcl::Vector3& p3);

void convertOption(
    const CollisionOption& option, fcl::CollisionRequest& request);

void convertOption(const DistanceOption& option, fcl::DistanceRequest& request);

Contact convertContact(
    const fcl::Contact& fclContact,
    fcl::CollisionObject* o1,
    fcl::CollisionObject* o2,
    const CollisionOption& option);

bool shouldSwapDeterministically(
    const FCLCollisionObject* fclObj1, const FCLCollisionObject* fclObj2);

void applyDeterministicSwap(Contact& contact);

/// Collision data stores the collision request and the result given by
/// collision algorithm.
struct FCLCollisionCallbackData
{
  /// FCL collision request
  fcl::CollisionRequest fclRequest;

  /// FCL collision result
  fcl::CollisionResult fclResult;

  /// Collision option of DART
  const CollisionOption& option;

  /// Collision result of DART
  CollisionResult* result;

  /// True if at least one contact is found. This flag is used only when
  /// mResult is nullptr; otherwise the actual collision result is in mResult.
  bool foundCollision;

  FCLCollisionDetector::PrimitiveShape primitiveShapeType;

  FCLCollisionDetector::ContactPointComputationMethod
      contactPointComputationMethod;

  /// Whether the collision iteration can stop
  bool done;

  bool isCollision() const
  {
    if (result)
      return result->isCollision();
    else
      return foundCollision;
  }

  /// Constructor
  FCLCollisionCallbackData(
      const CollisionOption& option,
      CollisionResult* result,
      FCLCollisionDetector::PrimitiveShape type = FCLCollisionDetector::MESH,
      FCLCollisionDetector::ContactPointComputationMethod method
      = FCLCollisionDetector::DART)
    : option(option),
      result(result),
      foundCollision(false),
      primitiveShapeType(type),
      contactPointComputationMethod(method),
      done(false)
  {
    convertOption(option, fclRequest);

    fclRequest.num_max_contacts
        = std::max(static_cast<std::size_t>(100u), option.maxNumContacts);
    // Since some contact points can be filtered out in the post process, we ask
    // more than the demend. 100 is randomly picked.
  }
};

struct FCLDistanceCallbackData
{
  /// FCL distance request
  fcl::DistanceRequest fclRequest;

  /// FCL distance result
  fcl::DistanceResult fclResult;

  /// Distance option of DART
  const DistanceOption& option;

  /// Minimum distance identical to DistanceResult::minDistnace if result is not
  /// nullptr.
  double unclampedMinDistance;

  /// Distance result of DART
  DistanceResult* result;

  /// @brief Whether the distance iteration can stop
  bool done;

  /// Whether at least one distance query was evaluated
  bool hasResult;

  FCLDistanceCallbackData(const DistanceOption& option, DistanceResult* result)
    : option(option),
      unclampedMinDistance(std::numeric_limits<double>::infinity()),
      result(result),
      done(false),
      hasResult(false)
  {
    convertOption(option, fclRequest);
  }
};

//==============================================================================
// Create a cube mesh for collision detection
template <class BV>
::fcl::BVHModel<BV>* createCube(double _sizeX, double _sizeY, double _sizeZ)
{
  int faces[6][4]
      = {{0, 1, 2, 3},
         {3, 2, 6, 7},
         {7, 6, 5, 4},
         {4, 5, 1, 0},
         {5, 6, 2, 1},
         {7, 4, 0, 3}};
  double v[8][3];

  v[0][0] = v[1][0] = v[2][0] = v[3][0] = -_sizeX / 2;
  v[4][0] = v[5][0] = v[6][0] = v[7][0] = _sizeX / 2;
  v[0][1] = v[1][1] = v[4][1] = v[5][1] = -_sizeY / 2;
  v[2][1] = v[3][1] = v[6][1] = v[7][1] = _sizeY / 2;
  v[0][2] = v[3][2] = v[4][2] = v[7][2] = -_sizeZ / 2;
  v[1][2] = v[2][2] = v[5][2] = v[6][2] = _sizeZ / 2;

  ::fcl::BVHModel<BV>* model = new ::fcl::BVHModel<BV>;
  fcl::Vector3 p1, p2, p3;
  model->beginModel();

  for (int i = 0; i < 6; i++) {
    p1 = fcl::Vector3(v[faces[i][0]][0], v[faces[i][0]][1], v[faces[i][0]][2]);
    p2 = fcl::Vector3(v[faces[i][1]][0], v[faces[i][1]][1], v[faces[i][1]][2]);
    p3 = fcl::Vector3(v[faces[i][2]][0], v[faces[i][2]][1], v[faces[i][2]][2]);
    model->addTriangle(p1, p2, p3);

    p1 = fcl::Vector3(v[faces[i][0]][0], v[faces[i][0]][1], v[faces[i][0]][2]);
    p2 = fcl::Vector3(v[faces[i][2]][0], v[faces[i][2]][1], v[faces[i][2]][2]);
    p3 = fcl::Vector3(v[faces[i][3]][0], v[faces[i][3]][1], v[faces[i][3]][2]);
    model->addTriangle(p1, p2, p3);
  }
  model->endModel();
  return model;
}

//==============================================================================
template <class BV>
::fcl::BVHModel<BV>* createEllipsoid(
    double _sizeX, double _sizeY, double _sizeZ)
{
  double v[59][3]
      = {{0, 0, 0},
         {0.135299, -0.461940, -0.135299},
         {0.000000, -0.461940, -0.191342},
         {-0.135299, -0.461940, -0.135299},
         {-0.191342, -0.461940, 0.000000},
         {-0.135299, -0.461940, 0.135299},
         {0.000000, -0.461940, 0.191342},
         {0.135299, -0.461940, 0.135299},
         {0.191342, -0.461940, 0.000000},
         {0.250000, -0.353553, -0.250000},
         {0.000000, -0.353553, -0.353553},
         {-0.250000, -0.353553, -0.250000},
         {-0.353553, -0.353553, 0.000000},
         {-0.250000, -0.353553, 0.250000},
         {0.000000, -0.353553, 0.353553},
         {0.250000, -0.353553, 0.250000},
         {0.353553, -0.353553, 0.000000},
         {0.326641, -0.191342, -0.326641},
         {0.000000, -0.191342, -0.461940},
         {-0.326641, -0.191342, -0.326641},
         {-0.461940, -0.191342, 0.000000},
         {-0.326641, -0.191342, 0.326641},
         {0.000000, -0.191342, 0.461940},
         {0.326641, -0.191342, 0.326641},
         {0.461940, -0.191342, 0.000000},
         {0.353553, 0.000000, -0.353553},
         {0.000000, 0.000000, -0.500000},
         {-0.353553, 0.000000, -0.353553},
         {-0.500000, 0.000000, 0.000000},
         {-0.353553, 0.000000, 0.353553},
         {0.000000, 0.000000, 0.500000},
         {0.353553, 0.000000, 0.353553},
         {0.500000, 0.000000, 0.000000},
         {0.326641, 0.191342, -0.326641},
         {0.000000, 0.191342, -0.461940},
         {-0.326641, 0.191342, -0.326641},
         {-0.461940, 0.191342, 0.000000},
         {-0.326641, 0.191342, 0.326641},
         {0.000000, 0.191342, 0.461940},
         {0.326641, 0.191342, 0.326641},
         {0.461940, 0.191342, 0.000000},
         {0.250000, 0.353553, -0.250000},
         {0.000000, 0.353553, -0.353553},
         {-0.250000, 0.353553, -0.250000},
         {-0.353553, 0.353553, 0.000000},
         {-0.250000, 0.353553, 0.250000},
         {0.000000, 0.353553, 0.353553},
         {0.250000, 0.353553, 0.250000},
         {0.353553, 0.353553, 0.000000},
         {0.135299, 0.461940, -0.135299},
         {0.000000, 0.461940, -0.191342},
         {-0.135299, 0.461940, -0.135299},
         {-0.191342, 0.461940, 0.000000},
         {-0.135299, 0.461940, 0.135299},
         {0.000000, 0.461940, 0.191342},
         {0.135299, 0.461940, 0.135299},
         {0.191342, 0.461940, 0.000000},
         {0.000000, -0.500000, 0.000000},
         {0.000000, 0.500000, 0.000000}};

  int f[112][3]
      = {{1, 2, 9},    {9, 2, 10},   {2, 3, 10},   {10, 3, 11},  {3, 4, 11},
         {11, 4, 12},  {4, 5, 12},   {12, 5, 13},  {5, 6, 13},   {13, 6, 14},
         {6, 7, 14},   {14, 7, 15},  {7, 8, 15},   {15, 8, 16},  {8, 1, 16},
         {16, 1, 9},   {9, 10, 17},  {17, 10, 18}, {10, 11, 18}, {18, 11, 19},
         {11, 12, 19}, {19, 12, 20}, {12, 13, 20}, {20, 13, 21}, {13, 14, 21},
         {21, 14, 22}, {14, 15, 22}, {22, 15, 23}, {15, 16, 23}, {23, 16, 24},
         {16, 9, 24},  {24, 9, 17},  {17, 18, 25}, {25, 18, 26}, {18, 19, 26},
         {26, 19, 27}, {19, 20, 27}, {27, 20, 28}, {20, 21, 28}, {28, 21, 29},
         {21, 22, 29}, {29, 22, 30}, {22, 23, 30}, {30, 23, 31}, {23, 24, 31},
         {31, 24, 32}, {24, 17, 32}, {32, 17, 25}, {25, 26, 33}, {33, 26, 34},
         {26, 27, 34}, {34, 27, 35}, {27, 28, 35}, {35, 28, 36}, {28, 29, 36},
         {36, 29, 37}, {29, 30, 37}, {37, 30, 38}, {30, 31, 38}, {38, 31, 39},
         {31, 32, 39}, {39, 32, 40}, {32, 25, 40}, {40, 25, 33}, {33, 34, 41},
         {41, 34, 42}, {34, 35, 42}, {42, 35, 43}, {35, 36, 43}, {43, 36, 44},
         {36, 37, 44}, {44, 37, 45}, {37, 38, 45}, {45, 38, 46}, {38, 39, 46},
         {46, 39, 47}, {39, 40, 47}, {47, 40, 48}, {40, 33, 48}, {48, 33, 41},
         {41, 42, 49}, {49, 42, 50}, {42, 43, 50}, {50, 43, 51}, {43, 44, 51},
         {51, 44, 52}, {44, 45, 52}, {52, 45, 53}, {45, 46, 53}, {53, 46, 54},
         {46, 47, 54}, {54, 47, 55}, {47, 48, 55}, {55, 48, 56}, {48, 41, 56},
         {56, 41, 49}, {2, 1, 57},   {3, 2, 57},   {4, 3, 57},   {5, 4, 57},
         {6, 5, 57},   {7, 6, 57},   {8, 7, 57},   {1, 8, 57},   {49, 50, 58},
         {50, 51, 58}, {51, 52, 58}, {52, 53, 58}, {53, 54, 58}, {54, 55, 58},
         {55, 56, 58}, {56, 49, 58}};

  ::fcl::BVHModel<BV>* model = new ::fcl::BVHModel<BV>;
  fcl::Vector3 p1, p2, p3;
  model->beginModel();

  for (int i = 0; i < 112; i++) {
    p1 = fcl::Vector3(
        v[f[i][0]][0] * _sizeX, v[f[i][0]][1] * _sizeY, v[f[i][0]][2] * _sizeZ);
    p2 = fcl::Vector3(
        v[f[i][1]][0] * _sizeX, v[f[i][1]][1] * _sizeY, v[f[i][1]][2] * _sizeZ);
    p3 = fcl::Vector3(
        v[f[i][2]][0] * _sizeX, v[f[i][2]][1] * _sizeY, v[f[i][2]][2] * _sizeZ);

    model->addTriangle(p1, p2, p3);
  }

  model->endModel();

  return model;
}

//==============================================================================
template <class BV>
::fcl::BVHModel<BV>* createCylinder(
    double _baseRadius,
    double _topRadius,
    double _height,
    int _slices,
    int _stacks)
{
  const int CACHE_SIZE = 240;

  int i, j;
  double sinCache[CACHE_SIZE];
  double cosCache[CACHE_SIZE];
  double angle;
  double zBase;
  double zLow, zHigh;
  double sintemp, costemp;
  double deltaRadius;
  double radiusLow, radiusHigh;

  if (_slices >= CACHE_SIZE)
    _slices = CACHE_SIZE - 1;

  if (_slices < 2 || _stacks < 1 || _baseRadius < 0.0 || _topRadius < 0.0
      || _height < 0.0) {
    return nullptr;
  }

  /* Center at CoM */
  zBase = -_height / 2;

  /* Compute delta */
  deltaRadius = _baseRadius - _topRadius;

  /* Cache is the vertex locations cache */
  for (i = 0; i < _slices; i++) {
    angle = 2 * math::pi * i / _slices;
    sinCache[i] = sin(angle);
    cosCache[i] = cos(angle);
  }

  sinCache[_slices] = sinCache[0];
  cosCache[_slices] = cosCache[0];

  ::fcl::BVHModel<BV>* model = new ::fcl::BVHModel<BV>;
  fcl::Vector3 p1, p2, p3, p4;

  model->beginModel();

  /* Base of cylinder */
  sintemp = sinCache[0];
  costemp = cosCache[0];
  radiusLow = _baseRadius;
  zLow = zBase;
  p1 = fcl::Vector3(radiusLow * sintemp, radiusLow * costemp, zLow);
  for (i = 1; i < _slices; i++) {
    p2 = fcl::Vector3(radiusLow * sinCache[i], radiusLow * cosCache[i], zLow);
    p3 = fcl::Vector3(
        radiusLow * sinCache[i + 1], radiusLow * cosCache[i + 1], zLow);
    model->addTriangle(p1, p2, p3);
  }

  /* Body of cylinder */
  for (i = 0; i < _slices; i++) {
    for (j = 0; j < _stacks; j++) {
      zLow = j * _height / _stacks + zBase;
      zHigh = (j + 1) * _height / _stacks + zBase;
      const double stackRatio
          = static_cast<double>(j) / static_cast<double>(_stacks);
      const double nextStackRatio
          = static_cast<double>(j + 1) / static_cast<double>(_stacks);
      radiusLow = _baseRadius - deltaRadius * stackRatio;
      radiusHigh = _baseRadius - deltaRadius * nextStackRatio;

      p1 = fcl::Vector3(radiusLow * sinCache[i], radiusLow * cosCache[i], zLow);
      p2 = fcl::Vector3(
          radiusLow * sinCache[i + 1], radiusLow * cosCache[i + 1], zLow);
      p3 = fcl::Vector3(
          radiusHigh * sinCache[i], radiusHigh * cosCache[i], zHigh);
      p4 = fcl::Vector3(
          radiusHigh * sinCache[i + 1], radiusHigh * cosCache[i + 1], zHigh);

      model->addTriangle(p1, p2, p3);
      model->addTriangle(p2, p3, p4);
    }
  }

  /* Top of cylinder */
  sintemp = sinCache[0];
  costemp = cosCache[0];
  radiusLow = _topRadius;
  zLow = zBase + _height;
  p1 = fcl::Vector3(radiusLow * sintemp, radiusLow * costemp, zLow);
  for (i = 1; i < _slices; i++) {
    p2 = fcl::Vector3(radiusLow * sinCache[i], radiusLow * cosCache[i], zLow);
    p3 = fcl::Vector3(
        radiusLow * sinCache[i + 1], radiusLow * cosCache[i + 1], zLow);
    model->addTriangle(p1, p2, p3);
  }

  model->endModel();
  return model;
}

//==============================================================================
template <typename BV>
::fcl::BVHModel<BV>* createPyramid(
    const dynamics::PyramidShape& shape, const fcl::Transform3& pose)
{
  ::fcl::BVHModel<BV>* model = new ::fcl::BVHModel<BV>;

  std::vector<fcl::Vector3> points(5);
  std::vector<::fcl::Triangle> faces(6);

  const double w = shape.getBaseWidth();
  const double d = shape.getBaseDepth();
  const double h = shape.getHeight();

  const double hTop = h / 2;
  const double hBottom = -hTop;
  const double left = -w / 2;
  const double right = w / 2;
  const double front = -d / 2;
  const double back = d / 2;

  points[0] << 0, 0, hTop;
  points[1] << right, back, hBottom;
  points[2] << left, back, hBottom;
  points[3] << left, front, hBottom;
  points[4] << right, front, hBottom;

  faces[0].set(0, 1, 2);
  faces[1].set(0, 2, 3);
  faces[2].set(0, 3, 4);
  faces[3].set(0, 4, 1);
  faces[4].set(1, 3, 2);
  faces[5].set(1, 4, 3);

  for (unsigned int i = 0; i < points.size(); ++i) {
    points[i] = pose * points[i];
  }

  model->beginModel();
  model->addSubModel(points, faces);
  model->endModel();
  model->computeLocalAABB();

  return model;
}

//==============================================================================
template <class BV>
::fcl::BVHModel<BV>* createMeshFromTriMesh(
    double _scaleX,
    double _scaleY,
    double _scaleZ,
    const std::shared_ptr<math::TriMesh<double>>& _triMesh)
{
  // Create FCL mesh from TriMesh

  DART_ASSERT(_triMesh);
  ::fcl::BVHModel<BV>* model = new ::fcl::BVHModel<BV>;
  model->beginModel();

  const auto& vertices = _triMesh->getVertices();
  const auto& triangles = _triMesh->getTriangles();

  for (const auto& triangle : triangles) {
    fcl::Vector3 fclVertices[3];
    for (std::size_t i = 0; i < 3; i++) {
      const auto& vertex = vertices[triangle[i]];
      fclVertices[i] = fcl::Vector3(
          vertex.x() * _scaleX, vertex.y() * _scaleY, vertex.z() * _scaleZ);
    }
    model->addTriangle(fclVertices[0], fclVertices[1], fclVertices[2]);
  }

  model->endModel();
  return model;
}

//==============================================================================
template <class BV>
::fcl::BVHModel<BV>* createSoftMesh(
    const std::shared_ptr<math::TriMesh<double>>& triMesh)
{
  // Create FCL mesh from TriMesh

  DART_ASSERT(triMesh);
  ::fcl::BVHModel<BV>* model = new ::fcl::BVHModel<BV>;
  model->beginModel();

  const auto& vertices = triMesh->getVertices();
  const auto& triangles = triMesh->getTriangles();

  for (const auto& triangle : triangles) {
    fcl::Vector3 fclVertices[3];
    for (std::size_t j = 0; j < 3; j++) {
      const auto& vertex = vertices[triangle[j]];
      fclVertices[j] = fcl::Vector3(vertex.x(), vertex.y(), vertex.z());
    }
    model->addTriangle(fclVertices[0], fclVertices[1], fclVertices[2]);
  }

  model->endModel();
  return model;
}

} // anonymous namespace

//==============================================================================
FCLCollisionDetector::Registrar<FCLCollisionDetector>
    FCLCollisionDetector::mRegistrar{
        FCLCollisionDetector::getStaticType(),
        []() -> std::shared_ptr<FCLCollisionDetector> {
          return FCLCollisionDetector::create();
        }};

//==============================================================================
std::shared_ptr<FCLCollisionDetector> FCLCollisionDetector::create()
{
  return std::shared_ptr<FCLCollisionDetector>(new FCLCollisionDetector());
}

//==============================================================================
FCLCollisionDetector::~FCLCollisionDetector()
{
  DART_ASSERT(mShapeMap.empty());
}

//==============================================================================
std::shared_ptr<CollisionDetector>
FCLCollisionDetector::cloneWithoutCollisionObjects() const
{
  return FCLCollisionDetector::create();
}

//==============================================================================
const std::string& FCLCollisionDetector::getType() const
{
  return getStaticType();
}

//==============================================================================
const std::string& FCLCollisionDetector::getStaticType()
{
  static const std::string type = "fcl";
  return type;
}

//==============================================================================
std::unique_ptr<CollisionGroup> FCLCollisionDetector::createCollisionGroup()
{
  return std::make_unique<FCLCollisionGroup>(shared_from_this());
}

//==============================================================================
static bool checkGroupValidity(FCLCollisionDetector* cd, CollisionGroup* group)
{
  if (cd != group->getCollisionDetector().get()) {
    DART_ERROR(
        "Attempting to check collision for a collision group that is created "
        "from a different collision detector instance.");

    return false;
  }

  return true;
}

//==============================================================================
bool FCLCollisionDetector::collide(
    CollisionGroup* group,
    const CollisionOption& option,
    CollisionResult* result)
{
  if (result)
    result->clear();

  if (0u == option.maxNumContacts) {
    DART_WARN(
        "CollisionOption::maxNumContacts is 0; skipping collision detection. "
        "Use maxNumContacts >= 1 for binary checks.");
    return false;
  }

  if (!checkGroupValidity(this, group))
    return false;

  auto casted = static_cast<FCLCollisionGroup*>(group);
  casted->updateEngineData();

  FCLCollisionCallbackData collData(
      option, result, mPrimitiveShapeType, mContactPointComputationMethod);

  const auto* collMgr = casted->getFCLCollisionManager();
  DART_ASSERT(collMgr);
  collMgr->collide(&collData, collisionCallback);

  return collData.isCollision();
}

//==============================================================================
bool FCLCollisionDetector::collide(
    CollisionGroup* group1,
    CollisionGroup* group2,
    const CollisionOption& option,
    CollisionResult* result)
{
  if (result)
    result->clear();

  if (0u == option.maxNumContacts) {
    DART_WARN(
        "CollisionOption::maxNumContacts is 0; skipping collision detection. "
        "Use maxNumContacts >= 1 for binary checks.");
    return false;
  }

  if (!checkGroupValidity(this, group1))
    return false;

  if (!checkGroupValidity(this, group2))
    return false;

  auto casted1 = static_cast<FCLCollisionGroup*>(group1);
  auto casted2 = static_cast<FCLCollisionGroup*>(group2);
  casted1->updateEngineData();
  casted2->updateEngineData();

  FCLCollisionCallbackData collData(
      option, result, mPrimitiveShapeType, mContactPointComputationMethod);

  auto broadPhaseAlg1 = casted1->getFCLCollisionManager();
  auto broadPhaseAlg2 = casted2->getFCLCollisionManager();

  broadPhaseAlg1->collide(broadPhaseAlg2, &collData, collisionCallback);

  return collData.isCollision();
}

//==============================================================================
double FCLCollisionDetector::distance(
    CollisionGroup* group, const DistanceOption& option, DistanceResult* result)
{
  if (result)
    result->clear();

  if (!checkGroupValidity(this, group))
    return 0.0;

  auto casted = static_cast<FCLCollisionGroup*>(group);
  casted->updateEngineData();

  FCLDistanceCallbackData distData(option, result);

  casted->getFCLCollisionManager()->distance(&distData, distanceCallback);

  if (!distData.hasResult)
    distData.unclampedMinDistance = 0.0;

  return std::max(distData.unclampedMinDistance, option.distanceLowerBound);
}

//==============================================================================
double FCLCollisionDetector::distance(
    CollisionGroup* group1,
    CollisionGroup* group2,
    const DistanceOption& option,
    DistanceResult* result)
{
  if (result)
    result->clear();

  if (!checkGroupValidity(this, group1))
    return 0.0;

  if (!checkGroupValidity(this, group2))
    return 0.0;

  auto casted1 = static_cast<FCLCollisionGroup*>(group1);
  auto casted2 = static_cast<FCLCollisionGroup*>(group2);
  casted1->updateEngineData();
  casted2->updateEngineData();

  FCLDistanceCallbackData distData(option, result);

  auto broadPhaseAlg1 = casted1->getFCLCollisionManager();
  auto broadPhaseAlg2 = casted2->getFCLCollisionManager();

  broadPhaseAlg1->distance(broadPhaseAlg2, &distData, distanceCallback);

  if (!distData.hasResult)
    distData.unclampedMinDistance = 0.0;

  return std::max(distData.unclampedMinDistance, option.distanceLowerBound);
}

//==============================================================================
void FCLCollisionDetector::setPrimitiveShapeType(
    FCLCollisionDetector::PrimitiveShape type)
{
  DART_WARN_IF(
      type == PRIMITIVE,
      "You chose to use FCL's primitive shape collision feature while it's not "
      "complete (at least until 0.4.0) especially in use of dynamics "
      "simulation. It's recommended to use mesh even for primitive shapes by "
      "setting FCLCollisionDetector::setPrimitiveShapeType(MESH).");

  mPrimitiveShapeType = type;
}

//==============================================================================
FCLCollisionDetector::PrimitiveShape
FCLCollisionDetector::getPrimitiveShapeType() const
{
  return mPrimitiveShapeType;
}

//==============================================================================
void FCLCollisionDetector::setContactPointComputationMethod(
    FCLCollisionDetector::ContactPointComputationMethod method)
{
  DART_WARN_IF(
      method == FCL,
      "You chose to use FCL's built in contact point computation whileit's "
      "buggy (see "
      "https://github.com/flexible-collision-library/fcl/issues/106) at least "
      "until 0.4.0. It's recommended to use DART's implementation for the "
      "contact point computation by setting "
      "FCLCollisionDetector::setContactPointComputationMethod(DART).");

  mContactPointComputationMethod = method;
}

//==============================================================================
FCLCollisionDetector::ContactPointComputationMethod
FCLCollisionDetector::getContactPointComputationMethod() const
{
  return mContactPointComputationMethod;
}

//==============================================================================
FCLCollisionDetector::FCLCollisionDetector()
  : CollisionDetector(),
    mPrimitiveShapeType(MESH),
    mContactPointComputationMethod(DART)
{
  mCollisionObjectManager.reset(new ManagerForSharableCollisionObjects(this));
}

//==============================================================================
std::unique_ptr<CollisionObject> FCLCollisionDetector::createCollisionObject(
    const dynamics::ShapeFrame* shapeFrame)
{
  auto fclCollGeom = claimFCLCollisionGeometry(shapeFrame->getShape());

  return std::unique_ptr<FCLCollisionObject>(
      new FCLCollisionObject(this, shapeFrame, fclCollGeom));
}

//==============================================================================
void FCLCollisionDetector::refreshCollisionObject(CollisionObject* const object)
{
  FCLCollisionObject* fcl = static_cast<FCLCollisionObject*>(object);

  fcl->mFCLCollisionObject = std::unique_ptr<fcl::CollisionObject>(
      new fcl::CollisionObject(claimFCLCollisionGeometry(object->getShape())));
  fcl->mFCLCollisionObject->setUserData(fcl);
}

//==============================================================================
std::shared_ptr<fcl::CollisionGeometry>
FCLCollisionDetector::claimFCLCollisionGeometry(
    const dynamics::ConstShapePtr& shape)
{
  const std::size_t currentVersion = shape->getVersion();

  const auto search = mShapeMap.insert(std::make_pair(shape, ShapeInfo()));
  const bool inserted = search.second;
  ShapeInfo& info = search.first->second;

  if (!inserted && currentVersion == info.mLastKnownVersion) {
    const auto& fclCollGeom = info.mShape;
    DART_ASSERT(fclCollGeom.lock());
    // Ensure all the collision geometry in the map should be alive pointers.

    return fclCollGeom.lock();
  }

  auto newfclCollGeom = createFCLCollisionGeometry(
      shape, mPrimitiveShapeType, FCLCollisionGeometryDeleter(this, shape));
  info.mShape = newfclCollGeom;
  info.mLastKnownVersion = currentVersion;

  return newfclCollGeom;
}

//==============================================================================
std::shared_ptr<fcl::CollisionGeometry>
FCLCollisionDetector::createFCLCollisionGeometry(
    const dynamics::ConstShapePtr& shape,
    FCLCollisionDetector::PrimitiveShape type,
    const FCLCollisionGeometryDeleter& deleter)
{
  using dynamics::BoxShape;
  using dynamics::ConeShape;
  using dynamics::CylinderShape;
  using dynamics::EllipsoidShape;
  using dynamics::MeshShape;
  using dynamics::PlaneShape;
  using dynamics::PyramidShape;
  using dynamics::Shape;
  using dynamics::SoftMeshShape;
  using dynamics::SphereShape;
#if DART_HAVE_OCTOMAP
  using dynamics::VoxelGridShape;
#endif // DART_HAVE_OCTOMAP

  fcl::CollisionGeometry* geom = nullptr;
  const auto& shapeType = shape->getType();

  if (SphereShape::getStaticType() == shapeType) {
    DART_ASSERT(dynamic_cast<const SphereShape*>(shape.get()));

    auto* sphere = static_cast<const SphereShape*>(shape.get());
    const auto radius = sphere->getRadius();

    if (FCLCollisionDetector::PRIMITIVE == type)
      geom = new fcl::Sphere(radius);
    else
      geom = createEllipsoid<fcl::OBBRSS>(
          radius * 2.0, radius * 2.0, radius * 2.0);
  } else if (BoxShape::getStaticType() == shapeType) {
    DART_ASSERT(dynamic_cast<const BoxShape*>(shape.get()));

    auto box = static_cast<const BoxShape*>(shape.get());
    const Eigen::Vector3d& size = box->getSize();

    if (FCLCollisionDetector::PRIMITIVE == type)
      geom = new fcl::Box(size[0], size[1], size[2]);
    else
      geom = createCube<fcl::OBBRSS>(size[0], size[1], size[2]);
  } else if (EllipsoidShape::getStaticType() == shapeType) {
    DART_ASSERT(dynamic_cast<const EllipsoidShape*>(shape.get()));

    auto ellipsoid = static_cast<const EllipsoidShape*>(shape.get());
    const Eigen::Vector3d& radii = ellipsoid->getRadii();

    if (FCLCollisionDetector::PRIMITIVE == type) {
      geom = new fcl::Ellipsoid(FCLTypes::convertVector3(radii));
    } else {
      geom = createEllipsoid<fcl::OBBRSS>(
          radii[0] * 2.0, radii[1] * 2.0, radii[2] * 2.0);
    }
  } else if (CylinderShape::getStaticType() == shapeType) {
    DART_ASSERT(dynamic_cast<const CylinderShape*>(shape.get()));

    const auto cylinder = static_cast<const CylinderShape*>(shape.get());
    const auto radius = cylinder->getRadius();
    const auto height = cylinder->getHeight();

    if (FCLCollisionDetector::PRIMITIVE == type) {
      geom = createCylinder<fcl::OBBRSS>(radius, radius, height, 16, 16);
      // TODO(JS): We still need to use mesh for cylinder because FCL 0.4.0
      // returns single contact point for cylinder yet. Once FCL support
      // multiple contact points then above code will be replaced by:
      // fclCollGeom.reset(new fcl::Cylinder(radius, height));
    } else {
      geom = createCylinder<fcl::OBBRSS>(radius, radius, height, 16, 16);
    }
  } else if (ConeShape::getStaticType() == shapeType) {
    DART_ASSERT(dynamic_cast<const ConeShape*>(shape.get()));

    const auto cone = std::static_pointer_cast<const ConeShape>(shape);
    const auto radius = cone->getRadius();
    const auto height = cone->getHeight();

    if (FCLCollisionDetector::PRIMITIVE == type) {
      // TODO(JS): We still need to use mesh for cone because FCL 0.4.0
      // returns single contact point for cone yet. Once FCL support
      // multiple contact points then above code will be replaced by:
      // fclCollGeom.reset(new fcl::Cone(radius, height));
      auto fclMesh = new ::fcl::BVHModel<fcl::OBBRSS>();
      auto fclCone = fcl::Cone(radius, height);
      ::fcl::generateBVHModel(
          *fclMesh, fclCone, fcl::getTransform3Identity(), 16, 16);
      geom = fclMesh;
    } else {
      auto fclMesh = new ::fcl::BVHModel<fcl::OBBRSS>();
      auto fclCone = fcl::Cone(radius, height);
      ::fcl::generateBVHModel(
          *fclMesh, fclCone, fcl::getTransform3Identity(), 16, 16);
      geom = fclMesh;
    }
  } else if (PyramidShape::getStaticType() == shapeType) {
    DART_ASSERT(dynamic_cast<const PyramidShape*>(shape.get()));

    const auto pyramid = std::static_pointer_cast<const PyramidShape>(shape);
    // Use mesh since FCL doesn't support pyramid shape.
    geom = createPyramid<fcl::OBBRSS>(*pyramid, fcl::getTransform3Identity());
  } else if (PlaneShape::getStaticType() == shapeType) {
<<<<<<< HEAD
    if (FCLCollisionDetector::PRIMITIVE == type) {
      DART_ASSERT(dynamic_cast<const PlaneShape*>(shape.get()));
      auto plane = static_cast<const PlaneShape*>(shape.get());
      const Eigen::Vector3d normal = plane->getNormal();
      const double offset = plane->getOffset();

      geom = new fcl::Halfspace(FCLTypes::convertVector3(normal), offset);
    } else {
      geom = createCube<fcl::OBBRSS>(1000.0, 0.0, 1000.0);

      DART_WARN(
          "[FCLCollisionDetector] PlaneShape is not supported by "
          "FCLCollisionDetector. We create a thin box mesh instead, where the "
          "size is [1000 0 1000].");
    }
  } else if (dynamics::ConvexMeshShape::getStaticType() == shapeType) {
    DART_ASSERT(dynamic_cast<const dynamics::ConvexMeshShape*>(shape.get()));

    auto convexMesh
        = static_cast<const dynamics::ConvexMeshShape*>(shape.get());
    const auto mesh = convexMesh->getMesh();

    if (mesh && mesh->hasVertices() && !mesh->getTriangles().empty()) {
      auto hullVertices = std::make_shared<std::vector<::fcl::Vector3<double>>>();
      hullVertices->reserve(mesh->getVertices().size());
      for (const auto& vertex : mesh->getVertices()) {
        hullVertices->emplace_back(vertex.x(), vertex.y(), vertex.z());
      }

      auto faces = std::make_shared<std::vector<int>>();
      faces->reserve(mesh->getTriangles().size() * 4);
      for (const auto& tri : mesh->getTriangles()) {
        faces->push_back(3);
        faces->push_back(static_cast<int>(tri[0]));
        faces->push_back(static_cast<int>(tri[1]));
        faces->push_back(static_cast<int>(tri[2]));
      }

      geom = new ::fcl::Convex<double>(
          hullVertices,
          static_cast<int>(mesh->getTriangles().size()),
          faces);
    } else {
      DART_WARN(
          "ConvexMeshShape has no vertices; creating a sphere with 0.1 radius "
          "instead.");
      geom = createEllipsoid<fcl::OBBRSS>(0.1, 0.1, 0.1);
    }
=======
    DART_ASSERT(dynamic_cast<const PlaneShape*>(shape.get()));
    const auto plane = static_cast<const PlaneShape*>(shape.get());
    const Eigen::Vector3d normal = plane->getNormal();
    const double offset = plane->getOffset();

    geom = new fcl::Halfspace(FCLTypes::convertVector3(normal), offset);

    DART_WARN_ONCE_IF(
        FCLCollisionDetector::MESH == type,
        "[FCLCollisionDetector] PlaneShape requested with primitive shape type "
        "MESH. Using analytic halfspace instead of the previous thin-box "
        "fallback to keep plane collisions reliable.");
>>>>>>> fadd164d
  } else if (MeshShape::getStaticType() == shapeType) {
    DART_ASSERT(dynamic_cast<const MeshShape*>(shape.get()));

    auto shapeMesh = static_cast<const MeshShape*>(shape.get());
    const Eigen::Vector3d& scale = shapeMesh->getScale();

    auto triMesh = shapeMesh->getTriMesh();

    geom = createMeshFromTriMesh<fcl::OBBRSS>(
        scale[0], scale[1], scale[2], triMesh);
  } else if (SoftMeshShape::getStaticType() == shapeType) {
    DART_ASSERT(dynamic_cast<const SoftMeshShape*>(shape.get()));

    auto softMeshShape = static_cast<const SoftMeshShape*>(shape.get());
    auto triMesh = softMeshShape->getTriMesh();

    geom = createSoftMesh<fcl::OBBRSS>(triMesh);
  }
#if DART_HAVE_OCTOMAP
  else if (VoxelGridShape::getStaticType() == shapeType) {
  #if FCL_HAVE_OCTOMAP
    DART_ASSERT(dynamic_cast<const VoxelGridShape*>(shape.get()));

    auto octreeShape = static_cast<const VoxelGridShape*>(shape.get());
    auto octree = octreeShape->getOctree();

    geom = new fcl::OcTree(octree);
  #else
    DART_ERROR(
        "Attempting to create an collision geometry for VoxelGridShape, but "
        "the installed FCL isn't built with Octomap support. Creating a sphere "
        "with 0.1 radius instead.");

    geom = createEllipsoid<fcl::OBBRSS>(0.1, 0.1, 0.1);
  #endif // FCL_HAVE_OCTOMAP
  }
#endif // DART_HAVE_OCTOMAP
  else {
    DART_ERROR(
        "Attempting to create an unsupported shape type [{}]. Creating a "
        "sphere with 0.1 radius instead.",
        shapeType);

    geom = createEllipsoid<fcl::OBBRSS>(0.1, 0.1, 0.1);
  }

  return std::shared_ptr<fcl::CollisionGeometry>(geom, deleter);
}

//==============================================================================
FCLCollisionDetector::FCLCollisionGeometryDeleter::FCLCollisionGeometryDeleter(
    FCLCollisionDetector* cd, const dynamics::ConstShapePtr& shape)
  : mFCLCollisionDetector(cd), mShape(shape)
{
  DART_ASSERT(cd);
  DART_ASSERT(shape);
}

//==============================================================================
void FCLCollisionDetector::FCLCollisionGeometryDeleter::operator()(
    fcl::CollisionGeometry* geom) const
{
  mFCLCollisionDetector->mShapeMap.erase(mShape);

  delete geom;
}

namespace {

//==============================================================================
bool collisionCallback(
    fcl::CollisionObject* o1, fcl::CollisionObject* o2, void* cdata)
{
  // Return true if you don't want more narrow phase collision checking after
  // this callback function returns, return false otherwise.

  auto collData = static_cast<FCLCollisionCallbackData*>(cdata);

  if (collData->done)
    return true;

  const auto& fclRequest = collData->fclRequest;
  auto& fclResult = collData->fclResult;
  auto* result = collData->result;
  const auto& option = collData->option;
  const auto& filter = option.collisionFilter;

  auto collisionObject1 = static_cast<FCLCollisionObject*>(o1->getUserData());
  auto collisionObject2 = static_cast<FCLCollisionObject*>(o2->getUserData());
  DART_ASSERT(collisionObject1);
  DART_ASSERT(collisionObject2);
  if (!collisionObject1 || !collisionObject2)
    return collData->done;

  // Filtering
  if (filter && filter->ignoresCollision(collisionObject2, collisionObject1))
    return collData->done;

  // Clear previous results
  fclResult.clear();

  // Perform narrow-phase detection
  ::fcl::collide(o1, o2, fclRequest, fclResult);

  if (result) {
    const bool usingMeshContacts
        = (collData->primitiveShapeType == FCLCollisionDetector::MESH);
    const bool forcingMeshFallback = usingMeshContacts
                                     && collData->contactPointComputationMethod
                                            == FCLCollisionDetector::FCL;

    // Post processing -- converting fcl contact information to ours if needed
    if (usingMeshContacts) {
      if (forcingMeshFallback) {
        DART_WARN_ONCE(
            "FCL mesh contact-point computation is known to be inaccurate "
            "(see flexible-collision-library/fcl#106); falling back to DART's "
            "mesh contact handler.");
      }

      postProcessDART(fclResult, o1, o2, option, *result);
    } else {
      postProcessFCL(fclResult, o1, o2, option, *result);
    }

    // Check satisfaction of the stopping conditions
    if (result->getNumContacts() >= option.maxNumContacts)
      collData->done = true;
  } else {
    // If no result is passed, stop checking when the first contact is found
    if (fclResult.isCollision()) {
      collData->foundCollision = true;
      collData->done = true;
    }
  }

  return collData->done;
}

//==============================================================================
bool distanceCallback(
    fcl::CollisionObject* o1,
    fcl::CollisionObject* o2,
    void* ddata,
    double& dist)
{
  auto* distData = static_cast<FCLDistanceCallbackData*>(ddata);

  const auto& fclRequest = distData->fclRequest;
  auto& fclResult = distData->fclResult;
  auto* result = distData->result;
  const auto& option = distData->option;
  const auto& filter = option.distanceFilter;

  if (distData->done) {
    dist = distData->unclampedMinDistance;
    return true;
  }

  // Filtering
  if (filter) {
    auto collisionObject1 = static_cast<FCLCollisionObject*>(o1->getUserData());
    auto collisionObject2 = static_cast<FCLCollisionObject*>(o2->getUserData());
    DART_ASSERT(collisionObject1);
    DART_ASSERT(collisionObject2);

    if (!filter->needDistance(collisionObject2, collisionObject1))
      return distData->done;
  }

  // Clear previous results
  fclResult.clear();

  // Perform narrow-phase check
  ::fcl::distance(o1, o2, fclRequest, fclResult);

  const auto currentDistance = fclResult.min_distance;

  if (!distData->hasResult
      || currentDistance < distData->unclampedMinDistance) {
    distData->unclampedMinDistance = currentDistance;

    if (result)
      interpreteDistanceResult(fclResult, o1, o2, option, *result);

    distData->hasResult = true;
  }

  dist = distData->hasResult ? distData->unclampedMinDistance
                             : std::numeric_limits<double>::infinity();

  if (distData->hasResult
      && distData->unclampedMinDistance <= option.distanceLowerBound)
    distData->done = true;

  return distData->done;
}

//==============================================================================
Eigen::Vector3d getDiff(const Contact& contact1, const Contact& contact2)
{
  return contact1.point - contact2.point;
}

//==============================================================================
fcl::Vector3 getDiff(const fcl::Contact& contact1, const fcl::Contact& contact2)
{
  return contact1.pos - contact2.pos;
}

//==============================================================================
template <
    typename ResultT,
    typename ContactT,
    const ContactT& (ResultT::*GetFun)(std::size_t) const>
void markRepeatedPoints(
    std::vector<bool>& markForDeletion, const ResultT& fclResult, double tol)
{
  const auto checkSize = markForDeletion.size();

  if (checkSize == 0u)
    return;

  for (auto i = 0u; i < checkSize - 1u; ++i) {
    const auto& contact1 = (fclResult.*GetFun)(i);

    for (auto j = i + 1u; j < checkSize; ++j) {
      const auto& contact2 = (fclResult.*GetFun)(j);

      const auto diff = getDiff(contact1, contact2);

      if (diff.dot(diff) < tol) {
        markForDeletion[i] = true;
        break;
      }
    }
  }
}

//==============================================================================
template <
    typename ResultT,
    typename ContactT,
    const ContactT& (ResultT::*GetFun)(std::size_t) const>
void markColinearPoints(
    std::vector<bool>& markForDeletion, const ResultT& fclResult, double tol)
{
  const auto checkSize = markForDeletion.size();

  for (auto i = 0u; i < checkSize; ++i) {
    if (markForDeletion[i])
      continue;

    const auto& contact1 = (fclResult.*GetFun)(i);

    for (auto j = i + 1u; j < checkSize; ++j) {
      if (i == j || markForDeletion[j])
        continue;

      if (markForDeletion[i])
        break;

      const auto& contact2 = (fclResult.*GetFun)(j);

      for (auto k = j + 1u; k < checkSize; ++k) {
        if (i == k)
          continue;

        const auto& contact3 = (fclResult.*GetFun)(k);

        if (isColinear(contact1, contact2, contact3, tol)) {
          markForDeletion[i] = true;
          break;
        }
      }
    }
  }
}

//==============================================================================
void postProcessFCL(
    const fcl::CollisionResult& fclResult,
    fcl::CollisionObject* o1,
    fcl::CollisionObject* o2,
    const CollisionOption& option,
    CollisionResult& result)
{
  const auto numContacts = fclResult.numContacts();

  if (0u == numContacts)
    return;

  // For binary check, return after adding the first contact point to the result
  // without the checkings of repeatidity and co-linearity.
  if (1u == option.maxNumContacts) {
    for (auto i = 0u; i < numContacts; ++i) {
      if (fcl::length2(fclResult.getContact(i).normal)
          < Contact::getNormalEpsilonSquared()) {
        // Skip this contact. This is because we assume that a contact with
        // zero-length normal is invalid.
        continue;
      }

      result.addContact(
          convertContact(fclResult.getContact(i), o1, o2, option));
      break;
    }
    return;
  }

  const auto tol = 1e-12;
  const auto tol3 = tol * 3.0;

  std::vector<bool> markForDeletion(numContacts, false);

  // mark all the repeated points
  markRepeatedPoints<
      fcl::CollisionResult,
      fcl::Contact,
      &fcl::CollisionResult::getContact>(markForDeletion, fclResult, tol3);

  // remove all the co-linear contact points
  markColinearPoints<
      fcl::CollisionResult,
      fcl::Contact,
      &fcl::CollisionResult::getContact>(markForDeletion, fclResult, tol);

  for (auto i = 0u; i < numContacts; ++i) {
    if (markForDeletion[i])
      continue;

    if (fcl::length2(fclResult.getContact(i).normal)
        < Contact::getNormalEpsilonSquared()) {
      // Skip this contact. This is because we assume that a contact with
      // zero-length normal is invalid.
      continue;
    }

    result.addContact(convertContact(fclResult.getContact(i), o1, o2, option));

    if (result.getNumContacts() >= option.maxNumContacts)
      return;
  }
}

//==============================================================================
void postProcessDART(
    const fcl::CollisionResult& fclResult,
    fcl::CollisionObject* o1,
    fcl::CollisionObject* o2,
    const CollisionOption& option,
    CollisionResult& result)
{
  const auto numFilteredContacts = fclResult.numContacts();

  if (0u == numFilteredContacts)
    return;

  auto numContacts = 0u;

  std::vector<Contact> unfiltered;
  unfiltered.reserve(numFilteredContacts * 2);

  for (auto i = 0u; i < numFilteredContacts; ++i) {
    const auto& c = fclResult.getContact(i);

    // for each pair of intersecting triangles, we create two contact points
    Contact pair1;
    Contact pair2;

    pair1.collisionObject1
        = static_cast<FCLCollisionObject*>(o1->getUserData());
    pair1.collisionObject2
        = static_cast<FCLCollisionObject*>(o2->getUserData());

    if (option.enableContact) {
      pair1.normal = FCLTypes::convertVector3(-c.normal);
      if (Contact::isZeroNormal(pair1.normal)) {
        // This is an invalid contact, as it contains a zero length normal.
        // Skip this contact.
        continue;
      }

      const auto* fclMeshA
          = dynamic_cast<const ::fcl::BVHModel<fcl::OBBRSS>*>(c.o1);
      const auto* fclMeshB
          = dynamic_cast<const ::fcl::BVHModel<fcl::OBBRSS>*>(c.o2);

      // If at least one of object is not mesh, then fallback to using contact
      // info computed by fcl.
      if (!fclMeshA || !fclMeshB) {
        unfiltered.push_back(convertContact(c, o1, o2, option));
        continue;
      }

      pair1.penetrationDepth = c.penetration_depth;
      pair1.triID1 = c.b1;
      pair1.triID2 = c.b2;
      pair2 = pair1;

      auto contactResult = evalContactPosition(
          c,
          *fclMeshA,
          *fclMeshB,
          FCLTypes::convertTransform(pair1.collisionObject1->getTransform()),
          FCLTypes::convertTransform(pair1.collisionObject2->getTransform()),
          pair1.point,
          pair2.point);

      if (contactResult == COPLANAR_CONTACT) {
        if (numContacts > 2u)
          continue;
      } else if (contactResult == NO_CONTACT) {
        continue;
      } else {
        numContacts++;
      }

      const auto* fclObj1 = static_cast<FCLCollisionObject*>(o1->getUserData());
      const auto* fclObj2 = static_cast<FCLCollisionObject*>(o2->getUserData());
      if (shouldSwapDeterministically(fclObj1, fclObj2)) {
        if (option.enableContact)
          std::swap(pair1.point, pair2.point);
        applyDeterministicSwap(pair1);
        applyDeterministicSwap(pair2);
      }
    }

    // For binary check, return after adding the first contact point to the
    // result without the checkings of repeatidity and co-linearity.
    if (1u == option.maxNumContacts) {
      result.addContact(pair1);

      return;
    }

    unfiltered.push_back(pair1);
    unfiltered.push_back(pair2);
  }

  const auto tol = 1e-12;
  const auto tol3 = tol * 3.0;

  const auto unfilteredSize = unfiltered.size();

  std::vector<bool> markForDeletion(unfilteredSize, false);

  // mark all the repeated points
  markRepeatedPoints<std::vector<Contact>, Contact, &std::vector<Contact>::at>(
      markForDeletion, unfiltered, tol3);

  // remove all the co-linear contact points
  markColinearPoints<std::vector<Contact>, Contact, &std::vector<Contact>::at>(
      markForDeletion, unfiltered, tol);

  for (auto i = 0u; i < unfilteredSize; ++i) {
    if (markForDeletion[i])
      continue;

    result.addContact(unfiltered[i]);

    if (result.getNumContacts() >= option.maxNumContacts)
      return;
  }
}

//==============================================================================
void interpreteDistanceResult(
    const fcl::DistanceResult& fclResult,
    fcl::CollisionObject* o1,
    fcl::CollisionObject* o2,
    const DistanceOption& option,
    DistanceResult& result)
{
  result.unclampedMinDistance = fclResult.min_distance;
  result.minDistance
      = std::max(fclResult.min_distance, option.distanceLowerBound);

  result.shapeFrame1
      = static_cast<FCLCollisionObject*>(o1->getUserData())->getShapeFrame();
  result.shapeFrame2
      = static_cast<FCLCollisionObject*>(o2->getUserData())->getShapeFrame();

  if (option.enableNearestPoints) {
    result.nearestPoint1
        = FCLTypes::convertVector3(fclResult.nearest_points[0]);
    result.nearestPoint2
        = FCLTypes::convertVector3(fclResult.nearest_points[1]);
  }
}

//==============================================================================
int evalContactPosition(
    const fcl::Contact& fclContact,
    const ::fcl::BVHModel<fcl::OBBRSS>& mesh1,
    const ::fcl::BVHModel<fcl::OBBRSS>& mesh2,
    const fcl::Transform3& transform1,
    const fcl::Transform3& transform2,
    Eigen::Vector3d& contactPosition1,
    Eigen::Vector3d& contactPosition2)
{
  const auto& id1 = fclContact.b1;
  const auto& id2 = fclContact.b2;
  const auto& tri1 = mesh1.tri_indices[id1];
  const auto& tri2 = mesh2.tri_indices[id2];

  const auto v1 = fcl::transform(transform1, mesh1.vertices[tri1[0]]);
  const auto v2 = fcl::transform(transform1, mesh1.vertices[tri1[1]]);
  const auto v3 = fcl::transform(transform1, mesh1.vertices[tri1[2]]);

  const auto p1 = fcl::transform(transform2, mesh2.vertices[tri2[0]]);
  const auto p2 = fcl::transform(transform2, mesh2.vertices[tri2[1]]);
  const auto p3 = fcl::transform(transform2, mesh2.vertices[tri2[2]]);

  fcl::Vector3 contact1;
  fcl::Vector3 contact2;
  const auto testRes = FFtest(v1, v2, v3, p1, p2, p3, &contact1, &contact2);

  if (testRes == COPLANAR_CONTACT) {
    const auto area1 = triArea(v1, v2, v3);
    const auto area2 = triArea(p1, p2, p3);

    if (area1 < area2)
      contact1 = v1 + v2 + v3;
    else
      contact1 = p1 + p2 + p3;

    contact1[0] /= 3.0;
    contact1[1] /= 3.0;
    contact1[2] /= 3.0;
    contact2 = contact1;
  }

  contactPosition1 << contact1[0], contact1[1], contact1[2];
  contactPosition2 << contact2[0], contact2[1], contact2[2];

  return testRes;
}

//==============================================================================
int FFtest(
    const fcl::Vector3& r1,
    const fcl::Vector3& r2,
    const fcl::Vector3& r3,
    const fcl::Vector3& R1,
    const fcl::Vector3& R2,
    const fcl::Vector3& R3,
    fcl::Vector3* res1,
    fcl::Vector3* res2)
{
  float U0[3], U1[3], U2[3], V0[3], V1[3], V2[3], RES1[3], RES2[3];
  DART_SET(U0, r1);
  DART_SET(U1, r2);
  DART_SET(U2, r3);
  DART_SET(V0, R1);
  DART_SET(V1, R2);
  DART_SET(V2, R3);

  int contactResult = tri_tri_intersect(V0, V1, V2, U0, U1, U2, RES1, RES2);

  DART_SET((*res1), RES1);
  DART_SET((*res2), RES2);

  return contactResult;
}

//==============================================================================
double triArea(
    const fcl::Vector3& p1, const fcl::Vector3& p2, const fcl::Vector3& p3)
{
  const fcl::Vector3 a = p2 - p1;
  const fcl::Vector3 b = p3 - p1;
  const double aMag = a[0] * a[0] + a[1] * a[1] + a[2] * a[2];
  const double bMag = b[0] * b[0] + b[1] * b[1] + b[2] * b[2];
  const double dp = a[0] * b[0] + a[1] * b[1] + a[2] * b[2];
  const double area = 0.5 * std::sqrt(aMag * bMag - dp * dp);

  return area;
}

//==============================================================================
bool isColinear(
    const Contact& contact1,
    const Contact& contact2,
    const Contact& contact3,
    double tol)
{
  return isColinear(contact1.point, contact2.point, contact3.point, tol);
}

//==============================================================================
bool isColinear(
    const fcl::Contact& contact1,
    const fcl::Contact& contact2,
    const fcl::Contact& contact3,
    double tol)
{
  return isColinear(contact1.pos, contact2.pos, contact3.pos, tol);
}

//==============================================================================
template <typename T>
bool isColinear(const T& pos1, const T& pos2, const T& pos3, double tol)
{
  const auto va = pos1 - pos2;
  const auto vb = pos1 - pos3;
  const auto v = va.cross(vb);

  const auto cond1 = v.dot(v) < tol;
  const auto cond2 = va.dot(vb) < 0.0;

  return cond1 && cond2;
}

//==============================================================================
void convertOption(
    const CollisionOption& option, fcl::CollisionRequest& request)
{
  request.num_max_contacts = option.maxNumContacts;
  request.enable_contact = option.enableContact;
  request.gjk_solver_type = ::fcl::GST_LIBCCD;
}

//==============================================================================
void convertOption(const DistanceOption& option, fcl::DistanceRequest& request)
{
  request.enable_nearest_points = option.enableNearestPoints;
}

//==============================================================================
Contact convertContact(
    const fcl::Contact& fclContact,
    fcl::CollisionObject* o1,
    fcl::CollisionObject* o2,
    const CollisionOption& option)
{
  Contact contact;

  contact.collisionObject1 = static_cast<CollisionObject*>(o1->getUserData());
  contact.collisionObject2 = static_cast<CollisionObject*>(o2->getUserData());

  if (option.enableContact) {
    contact.point = FCLTypes::convertVector3(fclContact.pos);
    contact.normal = -FCLTypes::convertVector3(fclContact.normal);
    contact.penetrationDepth = fclContact.penetration_depth;
    contact.triID1 = fclContact.b1;
    contact.triID2 = fclContact.b2;
  }

  // Enforce deterministic ordering across runs and clones. Tie-break on the
  // underlying FCL object address if keys are identical.
  const auto fclObj1
      = static_cast<FCLCollisionObject*>(contact.collisionObject1);
  const auto fclObj2
      = static_cast<FCLCollisionObject*>(contact.collisionObject2);
  if (shouldSwapDeterministically(fclObj1, fclObj2))
    applyDeterministicSwap(contact);

  return contact;
}

//==============================================================================
bool shouldSwapDeterministically(
    const FCLCollisionObject* fclObj1, const FCLCollisionObject* fclObj2)
{
  const auto key1 = collisionObjectKey(fclObj1);
  const auto key2 = collisionObjectKey(fclObj2);

  const auto addr1 = reinterpret_cast<std::uintptr_t>(fclObj1);
  const auto addr2 = reinterpret_cast<std::uintptr_t>(fclObj2);

  return (key2 < key1) || (key1 == key2 && addr2 < addr1 && addr2 != 0u);
}

//==============================================================================
void applyDeterministicSwap(Contact& contact)
{
  std::swap(contact.collisionObject1, contact.collisionObject2);
  std::swap(contact.triID1, contact.triID2);

  contact.normal = -contact.normal;
}

} // anonymous namespace

} // namespace collision
} // namespace dart<|MERGE_RESOLUTION|>--- conflicted
+++ resolved
@@ -56,14 +56,9 @@
 #include "dart/dynamics/SphereShape.hpp"
 #include "dart/dynamics/VoxelGridShape.hpp"
 
-<<<<<<< HEAD
 #include <fcl/geometry/shape/convex.h>
 
-#include <assimp/scene.h>
-
-=======
 #include <algorithm>
->>>>>>> fadd164d
 #include <limits>
 #include <string>
 
@@ -1018,22 +1013,18 @@
     // Use mesh since FCL doesn't support pyramid shape.
     geom = createPyramid<fcl::OBBRSS>(*pyramid, fcl::getTransform3Identity());
   } else if (PlaneShape::getStaticType() == shapeType) {
-<<<<<<< HEAD
-    if (FCLCollisionDetector::PRIMITIVE == type) {
-      DART_ASSERT(dynamic_cast<const PlaneShape*>(shape.get()));
-      auto plane = static_cast<const PlaneShape*>(shape.get());
-      const Eigen::Vector3d normal = plane->getNormal();
-      const double offset = plane->getOffset();
-
-      geom = new fcl::Halfspace(FCLTypes::convertVector3(normal), offset);
-    } else {
-      geom = createCube<fcl::OBBRSS>(1000.0, 0.0, 1000.0);
-
-      DART_WARN(
-          "[FCLCollisionDetector] PlaneShape is not supported by "
-          "FCLCollisionDetector. We create a thin box mesh instead, where the "
-          "size is [1000 0 1000].");
-    }
+    DART_ASSERT(dynamic_cast<const PlaneShape*>(shape.get()));
+    const auto plane = static_cast<const PlaneShape*>(shape.get());
+    const Eigen::Vector3d normal = plane->getNormal();
+    const double offset = plane->getOffset();
+
+    geom = new fcl::Halfspace(FCLTypes::convertVector3(normal), offset);
+
+    DART_WARN_ONCE_IF(
+        FCLCollisionDetector::MESH == type,
+        "[FCLCollisionDetector] PlaneShape requested with primitive shape type "
+        "MESH. Using analytic halfspace instead of the previous thin-box "
+        "fallback to keep plane collisions reliable.");
   } else if (dynamics::ConvexMeshShape::getStaticType() == shapeType) {
     DART_ASSERT(dynamic_cast<const dynamics::ConvexMeshShape*>(shape.get()));
 
@@ -1042,7 +1033,8 @@
     const auto mesh = convexMesh->getMesh();
 
     if (mesh && mesh->hasVertices() && !mesh->getTriangles().empty()) {
-      auto hullVertices = std::make_shared<std::vector<::fcl::Vector3<double>>>();
+      auto hullVertices
+          = std::make_shared<std::vector<::fcl::Vector3<double>>>();
       hullVertices->reserve(mesh->getVertices().size());
       for (const auto& vertex : mesh->getVertices()) {
         hullVertices->emplace_back(vertex.x(), vertex.y(), vertex.z());
@@ -1067,20 +1059,6 @@
           "instead.");
       geom = createEllipsoid<fcl::OBBRSS>(0.1, 0.1, 0.1);
     }
-=======
-    DART_ASSERT(dynamic_cast<const PlaneShape*>(shape.get()));
-    const auto plane = static_cast<const PlaneShape*>(shape.get());
-    const Eigen::Vector3d normal = plane->getNormal();
-    const double offset = plane->getOffset();
-
-    geom = new fcl::Halfspace(FCLTypes::convertVector3(normal), offset);
-
-    DART_WARN_ONCE_IF(
-        FCLCollisionDetector::MESH == type,
-        "[FCLCollisionDetector] PlaneShape requested with primitive shape type "
-        "MESH. Using analytic halfspace instead of the previous thin-box "
-        "fallback to keep plane collisions reliable.");
->>>>>>> fadd164d
   } else if (MeshShape::getStaticType() == shapeType) {
     DART_ASSERT(dynamic_cast<const MeshShape*>(shape.get()));
 
