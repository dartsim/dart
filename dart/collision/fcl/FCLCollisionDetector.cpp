--- conflicted
+++ resolved
@@ -483,11 +483,7 @@
 //==============================================================================
 template<class BV>
 ::fcl::BVHModel<BV>* createCylinder(double _baseRadius, double _topRadius,
-<<<<<<< HEAD
-                                        double _height, int _slices, int _stacks)
-=======
                                     double _height, int _slices, int _stacks)
->>>>>>> cbf82772
 {
   const int CACHE_SIZE = 240;
 
@@ -556,16 +552,6 @@
       radiusHigh = _baseRadius
                    - deltaRadius * (static_cast<float>(j + 1) / _stacks);
 
-<<<<<<< HEAD
-      p1 = dart::collision::fcl::Vector3(radiusLow * sinCache[i], radiusLow * cosCache[i],
-                              zLow);
-      p2 = dart::collision::fcl::Vector3(radiusLow * sinCache[i+1], radiusLow * cosCache[i+1],
-                              zLow);
-      p3 = dart::collision::fcl::Vector3(radiusHigh * sinCache[i], radiusHigh * cosCache[i],
-                              zHigh);
-      p4 = dart::collision::fcl::Vector3(radiusHigh * sinCache[i+1], radiusHigh * cosCache[i+1],
-                              zHigh);
-=======
       p1 = dart::collision::fcl::Vector3(
           radiusLow * sinCache[i], radiusLow * cosCache[i], zLow);
       p2 = dart::collision::fcl::Vector3(
@@ -574,7 +560,6 @@
           radiusHigh * sinCache[i], radiusHigh * cosCache[i], zHigh);
       p4 = dart::collision::fcl::Vector3(
           radiusHigh * sinCache[i+1], radiusHigh * cosCache[i+1], zHigh);
->>>>>>> cbf82772
 
       model->addTriangle(p1, p2, p3);
       model->addTriangle(p2, p3, p4);
@@ -600,13 +585,8 @@
 
 //==============================================================================
 template<class BV>
-<<<<<<< HEAD
-::fcl::BVHModel<BV>* createMesh(float _scaleX, float _scaleY, float _scaleZ,
-                                    const aiScene* _mesh)
-=======
 ::fcl::BVHModel<BV>* createMesh(
     float _scaleX, float _scaleY, float _scaleZ, const aiScene* _mesh)
->>>>>>> cbf82772
 {
   // Create FCL mesh from Assimp mesh
 
@@ -624,13 +604,8 @@
             = _mesh->mMeshes[i]->mVertices[
               _mesh->mMeshes[i]->mFaces[j].mIndices[k]];
         vertices[k] = dart::collision::fcl::Vector3(vertex.x * _scaleX,
-<<<<<<< HEAD
-                                         vertex.y * _scaleY,
-                                         vertex.z * _scaleZ);
-=======
                                                     vertex.y * _scaleY,
                                                     vertex.z * _scaleZ);
->>>>>>> cbf82772
       }
       model->addTriangle(vertices[0], vertices[1], vertices[2]);
     }
