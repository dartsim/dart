/*
 * Copyright (c) 2011-2017, The DART development contributors
 * All rights reserved.
 *
 * The list of contributors can be found at:
 *   https://github.com/dartsim/dart/blob/master/LICENSE
 *
 * This file is provided under the following "BSD-style" License:
 *   Redistribution and use in source and binary forms, with or
 *   without modification, are permitted provided that the following
 *   conditions are met:
 *   * Redistributions of source code must retain the above copyright
 *     notice, this list of conditions and the following disclaimer.
 *   * Redistributions in binary form must reproduce the above
 *     copyright notice, this list of conditions and the following
 *     disclaimer in the documentation and/or other materials provided
 *     with the distribution.
 *   THIS SOFTWARE IS PROVIDED BY THE COPYRIGHT HOLDERS AND
 *   CONTRIBUTORS "AS IS" AND ANY EXPRESS OR IMPLIED WARRANTIES,
 *   INCLUDING, BUT NOT LIMITED TO, THE IMPLIED WARRANTIES OF
 *   MERCHANTABILITY AND FITNESS FOR A PARTICULAR PURPOSE ARE
 *   DISCLAIMED. IN NO EVENT SHALL THE COPYRIGHT HOLDER OR
 *   CONTRIBUTORS BE LIABLE FOR ANY DIRECT, INDIRECT, INCIDENTAL,
 *   SPECIAL, EXEMPLARY, OR CONSEQUENTIAL DAMAGES (INCLUDING, BUT NOT
 *   LIMITED TO, PROCUREMENT OF SUBSTITUTE GOODS OR SERVICES; LOSS OF
 *   USE, DATA, OR PROFITS; OR BUSINESS INTERRUPTION) HOWEVER CAUSED
 *   AND ON ANY THEORY OF LIABILITY, WHETHER IN CONTRACT, STRICT
 *   LIABILITY, OR TORT (INCLUDING NEGLIGENCE OR OTHERWISE) ARISING IN
 *   ANY WAY OUT OF THE USE OF THIS SOFTWARE, EVEN IF ADVISED OF THE
 *   POSSIBILITY OF SUCH DAMAGE.
 */

#include "dart/collision/CollisionGroup.hpp"

#include <cassert>

#include "dart/collision/CollisionObject.hpp"
#include "dart/collision/CollisionDetector.hpp"
#include "dart/dynamics/BodyNode.hpp"
#include "dart/dynamics/Skeleton.hpp"

namespace dart {
namespace collision {

//==============================================================================
CollisionGroup::CollisionGroup(const CollisionDetectorPtr& collisionDetector)
  : mCollisionDetector(collisionDetector)
{
  assert(mCollisionDetector);
}

//==============================================================================
CollisionDetectorPtr CollisionGroup::getCollisionDetector()
{
  return mCollisionDetector;
}

//==============================================================================
ConstCollisionDetectorPtr CollisionGroup::getCollisionDetector() const
{
  return mCollisionDetector;
}

//==============================================================================
void CollisionGroup::addShapeFrame(const dynamics::ShapeFrame* shapeFrame)
{
  if (!shapeFrame)
    return;

  if (hasShapeFrame(shapeFrame))
    return;

  auto collObj = mCollisionDetector->claimCollisionObject(shapeFrame);

  addCollisionObjectToEngine(collObj.get());

  mShapeFrameMap.push_back(std::make_pair(shapeFrame, collObj));
}

//==============================================================================
void CollisionGroup::addShapeFrames(
    const std::vector<const dynamics::ShapeFrame*>& shapeFrames)
{
  for (const auto& shapeFrame : shapeFrames)
    addShapeFrame(shapeFrame);
}

//==============================================================================
void CollisionGroup::addShapeFramesOf()
{
  // Do nothing
}

//==============================================================================
void CollisionGroup::removeShapeFrame(const dynamics::ShapeFrame* shapeFrame)
{
  if (!shapeFrame)
    return;

  const auto search
      = std::find_if(mShapeFrameMap.begin(), mShapeFrameMap.end(),
                     [&](const std::pair<const dynamics::ShapeFrame*,
                                         CollisionObjectPtr>& pair)
                     { return pair.first == shapeFrame; });

  if (mShapeFrameMap.end() == search)
    return;

  removeCollisionObjectFromEngine(search->second.get());

  mShapeFrameMap.erase(search);
}

//==============================================================================
void CollisionGroup::removeShapeFrames(
    const std::vector<const dynamics::ShapeFrame*>& shapeFrames)
{
  for (const auto& shapeFrame : shapeFrames)
    removeShapeFrame(shapeFrame);
}

//==============================================================================
void CollisionGroup::removeShapeFramesOf()
{
  // Do nothing
}

//==============================================================================
void CollisionGroup::removeAllShapeFrames()
{
  removeAllCollisionObjectsFromEngine();

  mShapeFrameMap.clear();
}

//==============================================================================
bool CollisionGroup::hasShapeFrame(const dynamics::ShapeFrame* shapeFrame) const
{
  return std::find_if(mShapeFrameMap.begin(), mShapeFrameMap.end(),
                      [&](const std::pair<const dynamics::ShapeFrame*,
                                          CollisionObjectPtr>& pair)
                      { return pair.first == shapeFrame; })
      != mShapeFrameMap.end();
}

//==============================================================================
std::size_t CollisionGroup::getNumShapeFrames() const
{
  return mShapeFrameMap.size();
}

//==============================================================================
<<<<<<< HEAD
bool CollisionGroup::collide(
    const CollisionOption& option, CollisionResult& result)
=======
const dynamics::ShapeFrame* CollisionGroup::getShapeFrame(
    std::size_t index) const
{
  assert(index < mShapeFrameMap.size());
  if(index < mShapeFrameMap.size())
    return mShapeFrameMap[index].first;

  return nullptr;
}

//==============================================================================
bool CollisionGroup::collide(
    const CollisionOption& option, CollisionResult* result)
>>>>>>> cb4e8553
{
  return mCollisionDetector->collide(this, option, result);
}

//==============================================================================
bool CollisionGroup::collide(
<<<<<<< HEAD
    CollisionGroup* other,
    const CollisionOption& option, CollisionResult& result)
=======
    CollisionGroup* otherGroup,
    const CollisionOption& option,
    CollisionResult* result)
{
  return mCollisionDetector->collide(this, otherGroup, option, result);
}

//==============================================================================
double CollisionGroup::distance(
    const DistanceOption& option, DistanceResult* result)
{
  return mCollisionDetector->distance(this, option, result);
}

//==============================================================================
double CollisionGroup::distance(
    CollisionGroup* otherGroup,
    const DistanceOption& option,
    DistanceResult* result)
>>>>>>> cb4e8553
{
  return mCollisionDetector->distance(this, otherGroup, option, result);
}

//==============================================================================
void CollisionGroup::updateEngineData()
{
  for (auto& pair : mShapeFrameMap)
    pair.second->updateEngineData();

  updateCollisionGroupEngineData();
}

}  // namespace collision
}  // namespace dart<|MERGE_RESOLUTION|>--- conflicted
+++ resolved
@@ -134,7 +134,8 @@
 }
 
 //==============================================================================
-bool CollisionGroup::hasShapeFrame(const dynamics::ShapeFrame* shapeFrame) const
+bool CollisionGroup::hasShapeFrame(
+    const dynamics::ShapeFrame* shapeFrame) const
 {
   return std::find_if(mShapeFrameMap.begin(), mShapeFrameMap.end(),
                       [&](const std::pair<const dynamics::ShapeFrame*,
@@ -150,10 +151,6 @@
 }
 
 //==============================================================================
-<<<<<<< HEAD
-bool CollisionGroup::collide(
-    const CollisionOption& option, CollisionResult& result)
-=======
 const dynamics::ShapeFrame* CollisionGroup::getShapeFrame(
     std::size_t index) const
 {
@@ -167,17 +164,12 @@
 //==============================================================================
 bool CollisionGroup::collide(
     const CollisionOption& option, CollisionResult* result)
->>>>>>> cb4e8553
 {
   return mCollisionDetector->collide(this, option, result);
 }
 
 //==============================================================================
 bool CollisionGroup::collide(
-<<<<<<< HEAD
-    CollisionGroup* other,
-    const CollisionOption& option, CollisionResult& result)
-=======
     CollisionGroup* otherGroup,
     const CollisionOption& option,
     CollisionResult* result)
@@ -197,7 +189,6 @@
     CollisionGroup* otherGroup,
     const DistanceOption& option,
     DistanceResult* result)
->>>>>>> cb4e8553
 {
   return mCollisionDetector->distance(this, otherGroup, option, result);
 }
