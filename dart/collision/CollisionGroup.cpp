--- conflicted
+++ resolved
@@ -175,19 +175,10 @@
 //==============================================================================
 bool CollisionGroup::hasShapeFrame(const dynamics::ShapeFrame* shapeFrame) const
 {
-<<<<<<< HEAD
-  return std::ranges::find_if(
-             mObjectInfoList,
-             [&](const std::unique_ptr<ObjectInfo>& info) {
-               return info->mFrame == shapeFrame;
-             })
-         != mObjectInfoList.end();
-=======
   return std::ranges::any_of(
       mObjectInfoList, [&](const std::unique_ptr<ObjectInfo>& info) {
         return info->mFrame == shapeFrame;
       });
->>>>>>> 5f6adaa4
 }
 
 //==============================================================================
