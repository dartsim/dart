/*
 * Copyright (c) 2014-2016, Humanoid Lab, Georgia Tech Research Corporation
 * Copyright (c) 2014-2017, Graphics Lab, Georgia Tech Research Corporation
 * Copyright (c) 2016-2017, Personal Robotics Lab, Carnegie Mellon University
 * All rights reserved.
 *
 * This file is provided under the following "BSD-style" License:
 *   Redistribution and use in source and binary forms, with or
 *   without modification, are permitted provided that the following
 *   conditions are met:
 *   * Redistributions of source code must retain the above copyright
 *     notice, this list of conditions and the following disclaimer.
 *   * Redistributions in binary form must reproduce the above
 *     copyright notice, this list of conditions and the following
 *     disclaimer in the documentation and/or other materials provided
 *     with the distribution.
 *   THIS SOFTWARE IS PROVIDED BY THE COPYRIGHT HOLDERS AND
 *   CONTRIBUTORS "AS IS" AND ANY EXPRESS OR IMPLIED WARRANTIES,
 *   INCLUDING, BUT NOT LIMITED TO, THE IMPLIED WARRANTIES OF
 *   MERCHANTABILITY AND FITNESS FOR A PARTICULAR PURPOSE ARE
 *   DISCLAIMED. IN NO EVENT SHALL THE COPYRIGHT HOLDER OR
 *   CONTRIBUTORS BE LIABLE FOR ANY DIRECT, INDIRECT, INCIDENTAL,
 *   SPECIAL, EXEMPLARY, OR CONSEQUENTIAL DAMAGES (INCLUDING, BUT NOT
 *   LIMITED TO, PROCUREMENT OF SUBSTITUTE GOODS OR SERVICES; LOSS OF
 *   USE, DATA, OR PROFITS; OR BUSINESS INTERRUPTION) HOWEVER CAUSED
 *   AND ON ANY THEORY OF LIABILITY, WHETHER IN CONTRACT, STRICT
 *   LIABILITY, OR TORT (INCLUDING NEGLIGENCE OR OTHERWISE) ARISING IN
 *   ANY WAY OUT OF THE USE OF THIS SOFTWARE, EVEN IF ADVISED OF THE
 *   POSSIBILITY OF SUCH DAMAGE.
 */

// Must be included before any Bullet headers.
#include "dart/config.hpp"

#include "dart/collision/bullet/BulletCollisionDetector.hpp"

#include <bullet/BulletCollision/Gimpact/btGImpactShape.h>

#include "dart/common/Console.hpp"
#include "dart/collision/CollisionObject.hpp"
#include "dart/collision/CollisionFilter.hpp"
#include "dart/collision/bullet/BulletTypes.hpp"
#include "dart/collision/bullet/BulletCollisionObject.hpp"
#include "dart/collision/bullet/BulletCollisionGroup.hpp"
#include "dart/collision/bullet/detail/BulletCollisionDispatcher.hpp"
#include "dart/collision/bullet/detail/BulletOverlapFilterCallback.hpp"
#include "dart/dynamics/ShapeFrame.hpp"
#include "dart/dynamics/Shape.hpp"
#include "dart/dynamics/SphereShape.hpp"
#include "dart/dynamics/BoxShape.hpp"
#include "dart/dynamics/EllipsoidShape.hpp"
#include "dart/dynamics/CylinderShape.hpp"
#include "dart/dynamics/CapsuleShape.hpp"
#include "dart/dynamics/ConeShape.hpp"
#include "dart/dynamics/PlaneShape.hpp"
#include "dart/dynamics/MultiSphereShape.hpp"
#include "dart/dynamics/MeshShape.hpp"
#include "dart/dynamics/SoftMeshShape.hpp"

namespace dart {
namespace collision {

namespace {

<<<<<<< HEAD
struct BulletOverlapFilterCallback : public btOverlapFilterCallback
{
  BulletOverlapFilterCallback(
      const CollisionOption& option,
      CollisionResult* result)
    : option(option),
      result(result),
      foundCollision(false),
      done(false)
  {
    // Do nothing
  }

  // return true when pairs need collision
  bool needBroadphaseCollision(
      btBroadphaseProxy* proxy0, btBroadphaseProxy* proxy1) const override
  {
    if (done)
      return false;

    assert((proxy0 != nullptr && proxy1 != nullptr) &&
           "Bullet broadphase overlapping pair proxies are nullptr");

    bool collide = (proxy0->m_collisionFilterGroup &
                    proxy1->m_collisionFilterMask) != 0;
    collide = collide && (proxy1->m_collisionFilterGroup &
                          proxy0->m_collisionFilterMask);

    const auto& filter = option.collisionFilter;

    if (collide && filter)
    {
      auto bulletCollObj0
          = static_cast<btCollisionObject*>(proxy0->m_clientObject);
      auto bulletCollObj1
          = static_cast<btCollisionObject*>(proxy1->m_clientObject);

      auto collObj0 = static_cast<BulletCollisionObject*>(
            bulletCollObj0->getUserPointer());
      auto collObj1 = static_cast<BulletCollisionObject*>(
            bulletCollObj1->getUserPointer());

      collide = filter->needCollision(collObj0, collObj1);
    }

    return collide;
  }

  const CollisionOption& option;
  const CollisionResult* result;

  /// True if at least one contact is found. This flag is used only when
  /// mResult is nullptr; otherwise the actual collision result is in mResult.
  bool foundCollision;

  /// Whether the collision iteration can stop
  mutable bool done;
};

=======
>>>>>>> aa795f93
Contact convertContact(const btManifoldPoint& bulletManifoldPoint,
                       BulletCollisionObject* collObj1,
                       BulletCollisionObject* collObj2);

void reportContacts(btCollisionWorld* collWorld,
                     const CollisionOption& option,
                     CollisionResult& result);

btCollisionShape* createBulletEllipsoidMesh(
    float sizeX, float sizeY, float sizeZ);

btCollisionShape* createBulletCollisionShapeFromAssimpScene(
    const Eigen::Vector3d& scale, const aiScene* scene);

btCollisionShape* createBulletCollisionShapeFromAssimpMesh(const aiMesh* mesh);

} // anonymous namespace

//==============================================================================
std::shared_ptr<BulletCollisionDetector> BulletCollisionDetector::create()
{
  return std::shared_ptr<BulletCollisionDetector>(
        new BulletCollisionDetector());
}

//==============================================================================
BulletCollisionDetector::~BulletCollisionDetector()
{
  assert(mShapeMap.empty());
}

//==============================================================================
std::shared_ptr<CollisionDetector>
BulletCollisionDetector::cloneWithoutCollisionObjects()
{
  return BulletCollisionDetector::create();
}

//==============================================================================
const std::string& BulletCollisionDetector::getType() const
{
  return getStaticType();
}

//==============================================================================
const std::string& BulletCollisionDetector::getStaticType()
{
  static const std::string type = "bullet";
  return type;
}

//==============================================================================
std::unique_ptr<CollisionGroup>
BulletCollisionDetector::createCollisionGroup()
{
  return common::make_unique<BulletCollisionGroup>(shared_from_this());
}

//==============================================================================
static bool checkGroupValidity(
    BulletCollisionDetector* cd, CollisionGroup* group)
{
  if (cd != group->getCollisionDetector().get())
  {
    dterr << "[BulletCollisionDetector::collide] Attempting to check collision "
          << "for a collision group that is created from a different collision "
          << "detector instance.\n";

    return false;
  }

  return true;
}

//==============================================================================
static bool isCollision(btCollisionWorld* world)
{
  assert(world);

  auto dispatcher = world->getDispatcher();
  assert(dispatcher);

  const auto numManifolds = dispatcher->getNumManifolds();

  for (auto i = 0; i < numManifolds; ++i)
  {
    const auto* contactManifold = dispatcher->getManifoldByIndexInternal(i);

    if (contactManifold->getNumContacts() > 0)
      return true;
  }

  return false;
}

//==============================================================================
void filterOutCollisions(btCollisionWorld* world)
{
  assert(world);

  auto dispatcher = static_cast<detail::BulletCollisionDispatcher*>(
      world->getDispatcher());
  assert(dispatcher);

  const auto filter = dispatcher->getFilter();
  if (!filter)
    return;

  const auto numManifolds = dispatcher->getNumManifolds();

  std::vector<btPersistentManifold*> manifoldsToRelease;

  for (auto i = 0; i < numManifolds; ++i)
  {
    const auto contactManifold = dispatcher->getManifoldByIndexInternal(i);

    const auto body0 = contactManifold->getBody0();
    const auto body1 = contactManifold->getBody1();

    const auto userPointer0 = body0->getUserPointer();
    const auto userPointer1 = body1->getUserPointer();

    const auto userData0
        = static_cast<BulletCollisionObject::UserData*>(userPointer0);
    const auto userData1
        = static_cast<BulletCollisionObject::UserData*>(userPointer1);

    const auto btCollObj0 = userData0->collisionObject;
    const auto btCollObj1 = userData1->collisionObject;

    if (!filter->needCollision(btCollObj0, btCollObj1))
      manifoldsToRelease.push_back(contactManifold);
  }

  for (const auto& manifold : manifoldsToRelease)
    dispatcher->clearManifold(manifold);
}

//==============================================================================
bool BulletCollisionDetector::collide(
    CollisionGroup* group,
    const CollisionOption& option,
    CollisionResult* result)
{
  if (result)
    result->clear();

  if (0u == option.maxNumContacts)
    return false;

  // Check if 'this' is the collision engine of 'group'.
  if (!checkGroupValidity(this, group))
    return false;

  auto castedGroup = static_cast<BulletCollisionGroup*>(group);
  auto collisionWorld = castedGroup->getBulletCollisionWorld();

  auto dispatcher = static_cast<detail::BulletCollisionDispatcher*>(
      collisionWorld->getDispatcher());
  dispatcher->setFilter(option.collisionFilter);

  // Filter out persistent contact pairs already existing in the world
  filterOutCollisions(collisionWorld);

  castedGroup->updateEngineData();
  collisionWorld->performDiscreteCollisionDetection();

  if (result)
  {
    reportContacts(collisionWorld, option, *result);

    return result->isCollision();
  }
  else
  {
    return isCollision(collisionWorld);
  }
}

//==============================================================================
bool BulletCollisionDetector::collide(
    CollisionGroup* group1, CollisionGroup* group2,
    const CollisionOption& option, CollisionResult* result)
{
  if (result)
    result->clear();

  if (0u == option.maxNumContacts)
    return false;

  if (!checkGroupValidity(this, group1))
    return false;

  if (!checkGroupValidity(this, group2))
    return false;

  dtwarn << "[BulletCollisionDetector::collide] collide(group1, group2) "
         << "supposed to check collisions of the objects in group1 against the "
         << "objects in group2. However, the current implementation of this "
         << "function checks for all the objects against each other of both "
         << "group1 and group2, which is an incorrect behavior. This bug will "
         << "be fixed in the next patch release. (see #717 for the details)\n";

  mGroupForFiltering.reset(new BulletCollisionGroup(shared_from_this()));
  auto bulletCollisionWorld = mGroupForFiltering->getBulletCollisionWorld();
  auto bulletPairCache = bulletCollisionWorld->getPairCache();
  auto filterCallback = new detail::BulletOverlapFilterCallback(option.collisionFilter);
  bulletPairCache->setOverlapFilterCallback(filterCallback);

  mGroupForFiltering->addShapeFramesOf(group1, group2);
  mGroupForFiltering->updateEngineData();

  bulletCollisionWorld->performDiscreteCollisionDetection();

  if (result)
  {
    reportContacts(bulletCollisionWorld, option, *result);

    return result->isCollision();
  }
  else
  {
    return isCollision(bulletCollisionWorld);
  }
}

//==============================================================================
double BulletCollisionDetector::distance(
    CollisionGroup* /*group*/,
    const DistanceOption& /*option*/,
    DistanceResult* /*result*/)
{
  dtwarn << "[BulletCollisionDetector::distance] This collision detector does "
         << "not support (signed) distance queries. Returning 0.0.\n";

  return 0.0;
}

//==============================================================================
double BulletCollisionDetector::distance(
    CollisionGroup* /*group1*/,
    CollisionGroup* /*group2*/,
    const DistanceOption& /*option*/,
    DistanceResult* /*result*/)
{
  dtwarn << "[BulletCollisionDetector::distance] This collision detector does "
         << "not support (signed) distance queries. Returning.\n";

  return 0.0;
}

//==============================================================================
BulletCollisionDetector::BulletCollisionDetector()
  : CollisionDetector()
{
  mCollisionObjectManager.reset(new ManagerForUnsharableCollisionObjects(this));
}

//==============================================================================
std::unique_ptr<CollisionObject> BulletCollisionDetector::createCollisionObject(
    const dynamics::ShapeFrame* shapeFrame)
{
  auto bulletCollShape = claimBulletCollisionShape(shapeFrame->getShape());

  return std::unique_ptr<BulletCollisionObject>(
        new BulletCollisionObject(this, shapeFrame, bulletCollShape));
}

//==============================================================================
void BulletCollisionDetector::notifyCollisionObjectDestroying(
    CollisionObject* object)
{
  reclaimBulletCollisionShape(object->getShape());
}

//==============================================================================
btCollisionShape* BulletCollisionDetector::claimBulletCollisionShape(
    const dynamics::ConstShapePtr& shape)
{
  const auto search = mShapeMap.find(shape);

  if (mShapeMap.end() != search)
  {
    auto& bulletCollShapeAndCount = search->second;

    auto& bulletCollShape = bulletCollShapeAndCount.first;
    auto& count = bulletCollShapeAndCount.second;
    assert(0u != count);

    count++;

    return bulletCollShape;
  }

  auto newBulletCollisionShape = createBulletCollisionShape(shape);
  mShapeMap[shape] = std::make_pair(newBulletCollisionShape, 1u);

  return newBulletCollisionShape;
}

//==============================================================================
void BulletCollisionDetector::reclaimBulletCollisionShape(
    const dynamics::ConstShapePtr& shape)
{
  auto search = mShapeMap.find(shape);

  assert(mShapeMap.end() != search);

  auto& bulletCollShapeAndCount = search->second;

  auto& bulletCollShape = bulletCollShapeAndCount.first;
  auto& count = bulletCollShapeAndCount.second;

  count--;

  if (0u == count)
  {
    auto userPointer = bulletCollShape->getUserPointer();
    if (userPointer)
      delete static_cast<btTriangleMesh*>(userPointer);

    delete bulletCollShape;

    mShapeMap.erase(search);
  }
}

//==============================================================================
btCollisionShape* BulletCollisionDetector::createBulletCollisionShape(
    const dynamics::ConstShapePtr& shape)
{
  using dynamics::Shape;
  using dynamics::SphereShape;
  using dynamics::BoxShape;
  using dynamics::EllipsoidShape;
  using dynamics::CylinderShape;
  using dynamics::CapsuleShape;
  using dynamics::ConeShape;
  using dynamics::PlaneShape;
  using dynamics::MultiSphereShape;
  using dynamics::MeshShape;
  using dynamics::SoftMeshShape;

  btCollisionShape* bulletCollisionShape = nullptr;

  if (shape->is<SphereShape>())
  {
    assert(dynamic_cast<const SphereShape*>(shape.get()));

    const auto sphere = static_cast<const SphereShape*>(shape.get());
    const auto radius = sphere->getRadius();

    bulletCollisionShape = new btSphereShape(radius);
  }
  else if (shape->is<BoxShape>())
  {
    assert(dynamic_cast<const BoxShape*>(shape.get()));

    const auto box = static_cast<const BoxShape*>(shape.get());
    const Eigen::Vector3d& size = box->getSize();

    bulletCollisionShape = new btBoxShape(convertVector3(size*0.5));
  }
  else if (shape->is<EllipsoidShape>())
  {
    assert(dynamic_cast<const EllipsoidShape*>(shape.get()));

    const auto ellipsoid = static_cast<const EllipsoidShape*>(shape.get());
    const Eigen::Vector3d& radii = ellipsoid->getRadii();

    bulletCollisionShape = createBulletEllipsoidMesh(
          radii[0]*2.0, radii[1]*2.0, radii[2]*2.0);
  }
  else if (shape->is<CylinderShape>())
  {
    assert(dynamic_cast<const CylinderShape*>(shape.get()));

    const auto cylinder = static_cast<const CylinderShape*>(shape.get());
    const auto radius = cylinder->getRadius();
    const auto height = cylinder->getHeight();
    const auto size = btVector3(radius, radius, height * 0.5);

    bulletCollisionShape = new btCylinderShapeZ(size);
  }
  else if (shape->is<CapsuleShape>())
  {
    assert(dynamic_cast<const CapsuleShape*>(shape.get()));

    const auto capsule = static_cast<const CapsuleShape*>(shape.get());
    const auto radius = capsule->getRadius();
    const auto height = capsule->getHeight();

    bulletCollisionShape = new btCapsuleShapeZ(radius, height);
  }
  else if (shape->is<ConeShape>())
  {
    assert(dynamic_cast<const ConeShape*>(shape.get()));

    const auto cone = static_cast<const ConeShape*>(shape.get());
    const auto radius = cone->getRadius();
    const auto height = cone->getHeight();

    bulletCollisionShape = new btConeShapeZ(radius, height);
    bulletCollisionShape->setMargin(0.0);
    // TODO(JS): Bullet seems to use constant margin 0.4, however this could be
    // dangerous when the cone is sufficiently small. We use zero margin here
    // until find better solution even using zero margin is not recommended:
    // https://www.sjbaker.org/wiki/index.php?title=Physics_-_Bullet_Collected_random_advice#Minimum_object_sizes_-_by_Erwin
  }
  else if (shape->is<PlaneShape>())
  {
    assert(dynamic_cast<const PlaneShape*>(shape.get()));

    const auto plane = static_cast<const PlaneShape*>(shape.get());
    const Eigen::Vector3d normal = plane->getNormal();
    const double offset = plane->getOffset();

    bulletCollisionShape = new btStaticPlaneShape(
          convertVector3(normal), offset);
  }
  else if (shape->is<MultiSphereShape>())
  {
    assert(dynamic_cast<const MultiSphereShape*>(shape.get()));

    const auto multiSphere = static_cast<const MultiSphereShape*>(shape.get());
    const auto numSpheres = multiSphere->getNumSpheres();
    const auto& spheres = multiSphere->getSpheres();

    std::vector<btVector3> bulletPositions(numSpheres);
    std::vector<btScalar> bulletRadii(numSpheres);

    for (auto i = 0u; i < numSpheres; ++i)
    {
      bulletRadii[i] = static_cast<btScalar>(spheres[i].first);
      bulletPositions[i] = convertVector3(spheres[i].second);
    }

    bulletCollisionShape = new btMultiSphereShape(
          bulletPositions.data(), bulletRadii.data(), numSpheres);
  }
  else if (shape->is<MeshShape>())
  {
    assert(dynamic_cast<const MeshShape*>(shape.get()));

    const auto shapeMesh = static_cast<const MeshShape*>(shape.get());
    const auto scale = shapeMesh->getScale();
    const auto mesh = shapeMesh->getMesh();

    bulletCollisionShape = createBulletCollisionShapeFromAssimpScene(
          scale, mesh);
  }
  else if (shape->is<SoftMeshShape>())
  {
    assert(dynamic_cast<const SoftMeshShape*>(shape.get()));

    const auto softMeshShape = static_cast<const SoftMeshShape*>(shape.get());
    const auto mesh = softMeshShape->getAssimpMesh();

    bulletCollisionShape = createBulletCollisionShapeFromAssimpMesh(mesh);
  }
  else
  {
    dterr << "[BulletCollisionDetector::createBulletCollisionShape] "
          << "Attempting to create an unsupported shape type ["
          << shape->getType() << "] Creating a sphere with 0.1 radius "
          << "instead.\n";

    bulletCollisionShape = new btSphereShape(0.1);
  }

  return bulletCollisionShape;
}



namespace {

//==============================================================================
Contact convertContact(const btManifoldPoint& bulletManifoldPoint,
                       BulletCollisionObject* collObj1,
                       BulletCollisionObject* collObj2)
{
  assert(collObj1);
  assert(collObj2);

  Contact contact;

  contact.point = convertVector3(bulletManifoldPoint.getPositionWorldOnA());
  contact.normal = convertVector3(bulletManifoldPoint.m_normalWorldOnB);
  contact.penetrationDepth = -bulletManifoldPoint.m_distance1;
  contact.collisionObject1 = collObj1;
  contact.collisionObject2 = collObj2;

  return contact;
}

//==============================================================================
void reportContacts(
    btCollisionWorld* world,
    const CollisionOption& option,
    CollisionResult& result)
{
  assert(world);

  auto dispatcher = static_cast<detail::BulletCollisionDispatcher*>(
      world->getDispatcher());
  assert(dispatcher);

  const auto numManifolds = dispatcher->getNumManifolds();

  for (auto i = 0; i < numManifolds; ++i)
  {
    const auto contactManifold = dispatcher->getManifoldByIndexInternal(i);

    const auto body0 = contactManifold->getBody0();
    const auto body1 = contactManifold->getBody1();

    const auto userPointer0 = body0->getUserPointer();
    const auto userPointer1 = body1->getUserPointer();

<<<<<<< HEAD
    auto collObjA = static_cast<BulletCollisionObject*>(userPointer0);
    auto collObjB = static_cast<BulletCollisionObject*>(userPointer1);
=======
    const auto userData0
        = static_cast<BulletCollisionObject::UserData*>(userPointer0);
    const auto userData1
        = static_cast<BulletCollisionObject::UserData*>(userPointer1);
>>>>>>> aa795f93

    const auto numContacts = contactManifold->getNumContacts();

    for (auto j = 0; j < numContacts; ++j)
    {
<<<<<<< HEAD
      auto& cp = contactManifold->getContactPoint(j);

      result.addContact(convertContact(cp, collObjA, collObjB));
=======
      const auto& cp = contactManifold->getContactPoint(j);
      result.addContact(convertContact(cp, userData0, userData1));
>>>>>>> aa795f93

      // No need to check further collisions
      if (result.getNumContacts() >= option.maxNumContacts)
      {
        dispatcher->setDone(true);
        return;
      }
    }
  }
}

//==============================================================================
btCollisionShape* createBulletEllipsoidMesh(
    float sizeX, float sizeY, float sizeZ)
{
  float v[59][3] =
  {
    {0, 0, 0},
    {0.135299, -0.461940, -0.135299},
    {0.000000, -0.461940, -0.191342},
    {-0.135299, -0.461940, -0.135299},
    {-0.191342, -0.461940, 0.000000},
    {-0.135299, -0.461940, 0.135299},
    {0.000000, -0.461940, 0.191342},
    {0.135299, -0.461940, 0.135299},
    {0.191342, -0.461940, 0.000000},
    {0.250000, -0.353553, -0.250000},
    {0.000000, -0.353553, -0.353553},
    {-0.250000, -0.353553, -0.250000},
    {-0.353553, -0.353553, 0.000000},
    {-0.250000, -0.353553, 0.250000},
    {0.000000, -0.353553, 0.353553},
    {0.250000, -0.353553, 0.250000},
    {0.353553, -0.353553, 0.000000},
    {0.326641, -0.191342, -0.326641},
    {0.000000, -0.191342, -0.461940},
    {-0.326641, -0.191342, -0.326641},
    {-0.461940, -0.191342, 0.000000},
    {-0.326641, -0.191342, 0.326641},
    {0.000000, -0.191342, 0.461940},
    {0.326641, -0.191342, 0.326641},
    {0.461940, -0.191342, 0.000000},
    {0.353553, 0.000000, -0.353553},
    {0.000000, 0.000000, -0.500000},
    {-0.353553, 0.000000, -0.353553},
    {-0.500000, 0.000000, 0.000000},
    {-0.353553, 0.000000, 0.353553},
    {0.000000, 0.000000, 0.500000},
    {0.353553, 0.000000, 0.353553},
    {0.500000, 0.000000, 0.000000},
    {0.326641, 0.191342, -0.326641},
    {0.000000, 0.191342, -0.461940},
    {-0.326641, 0.191342, -0.326641},
    {-0.461940, 0.191342, 0.000000},
    {-0.326641, 0.191342, 0.326641},
    {0.000000, 0.191342, 0.461940},
    {0.326641, 0.191342, 0.326641},
    {0.461940, 0.191342, 0.000000},
    {0.250000, 0.353553, -0.250000},
    {0.000000, 0.353553, -0.353553},
    {-0.250000, 0.353553, -0.250000},
    {-0.353553, 0.353553, 0.000000},
    {-0.250000, 0.353553, 0.250000},
    {0.000000, 0.353553, 0.353553},
    {0.250000, 0.353553, 0.250000},
    {0.353553, 0.353553, 0.000000},
    {0.135299, 0.461940, -0.135299},
    {0.000000, 0.461940, -0.191342},
    {-0.135299, 0.461940, -0.135299},
    {-0.191342, 0.461940, 0.000000},
    {-0.135299, 0.461940, 0.135299},
    {0.000000, 0.461940, 0.191342},
    {0.135299, 0.461940, 0.135299},
    {0.191342, 0.461940, 0.000000},
    {0.000000, -0.500000, 0.000000},
    {0.000000, 0.500000, 0.000000}
  };

  int f[112][3] =
  {
    {1, 2, 9},
    {9, 2, 10},
    {2, 3, 10},
    {10, 3, 11},
    {3, 4, 11},
    {11, 4, 12},
    {4, 5, 12},
    {12, 5, 13},
    {5, 6, 13},
    {13, 6, 14},
    {6, 7, 14},
    {14, 7, 15},
    {7, 8, 15},
    {15, 8, 16},
    {8, 1, 16},
    {16, 1, 9},
    {9, 10, 17},
    {17, 10, 18},
    {10, 11, 18},
    {18, 11, 19},
    {11, 12, 19},
    {19, 12, 20},
    {12, 13, 20},
    {20, 13, 21},
    {13, 14, 21},
    {21, 14, 22},
    {14, 15, 22},
    {22, 15, 23},
    {15, 16, 23},
    {23, 16, 24},
    {16, 9, 24},
    {24, 9, 17},
    {17, 18, 25},
    {25, 18, 26},
    {18, 19, 26},
    {26, 19, 27},
    {19, 20, 27},
    {27, 20, 28},
    {20, 21, 28},
    {28, 21, 29},
    {21, 22, 29},
    {29, 22, 30},
    {22, 23, 30},
    {30, 23, 31},
    {23, 24, 31},
    {31, 24, 32},
    {24, 17, 32},
    {32, 17, 25},
    {25, 26, 33},
    {33, 26, 34},
    {26, 27, 34},
    {34, 27, 35},
    {27, 28, 35},
    {35, 28, 36},
    {28, 29, 36},
    {36, 29, 37},
    {29, 30, 37},
    {37, 30, 38},
    {30, 31, 38},
    {38, 31, 39},
    {31, 32, 39},
    {39, 32, 40},
    {32, 25, 40},
    {40, 25, 33},
    {33, 34, 41},
    {41, 34, 42},
    {34, 35, 42},
    {42, 35, 43},
    {35, 36, 43},
    {43, 36, 44},
    {36, 37, 44},
    {44, 37, 45},
    {37, 38, 45},
    {45, 38, 46},
    {38, 39, 46},
    {46, 39, 47},
    {39, 40, 47},
    {47, 40, 48},
    {40, 33, 48},
    {48, 33, 41},
    {41, 42, 49},
    {49, 42, 50},
    {42, 43, 50},
    {50, 43, 51},
    {43, 44, 51},
    {51, 44, 52},
    {44, 45, 52},
    {52, 45, 53},
    {45, 46, 53},
    {53, 46, 54},
    {46, 47, 54},
    {54, 47, 55},
    {47, 48, 55},
    {55, 48, 56},
    {48, 41, 56},
    {56, 41, 49},
    {2, 1, 57},
    {3, 2, 57},
    {4, 3, 57},
    {5, 4, 57},
    {6, 5, 57},
    {7, 6, 57},
    {8, 7, 57},
    {1, 8, 57},
    {49, 50, 58},
    {50, 51, 58},
    {51, 52, 58},
    {52, 53, 58},
    {53, 54, 58},
    {54, 55, 58},
    {55, 56, 58},
    {56, 49, 58}
  };

  auto triMesh = new btTriangleMesh();

  for (auto i = 0u; i < 112; ++i)
  {
    btVector3 vertices[3];

    const auto& index0 = f[i][0];
    const auto& index1 = f[i][1];
    const auto& index2 = f[i][2];

    const auto& p0 = v[index0];
    const auto& p1 = v[index1];
    const auto& p2 = v[index2];

    vertices[0] = btVector3(p0[0] * sizeX, p0[1] * sizeY, p0[2] * sizeZ);
    vertices[1] = btVector3(p1[0] * sizeX, p1[1] * sizeY, p1[2] * sizeZ);
    vertices[2] = btVector3(p2[0] * sizeX, p2[1] * sizeY, p2[2] * sizeZ);

    triMesh->addTriangle(vertices[0], vertices[1], vertices[2]);
  }

  auto gimpactMeshShape = new btGImpactMeshShape(triMesh);
  gimpactMeshShape->updateBound();

  return gimpactMeshShape;
}

//==============================================================================
btCollisionShape* createBulletCollisionShapeFromAssimpScene(
    const Eigen::Vector3d& scale, const aiScene* scene)
{
  auto triMesh = new btTriangleMesh();

  for (auto i = 0u; i < scene->mNumMeshes; ++i)
  {
    for (auto j = 0u; j < scene->mMeshes[i]->mNumFaces; ++j)
    {
      btVector3 vertices[3];
      for (auto k = 0u; k < 3; ++k)
      {
        const aiVector3D& vertex = scene->mMeshes[i]->mVertices[
                                   scene->mMeshes[i]->mFaces[j].mIndices[k]];
        vertices[k] = btVector3(vertex.x * scale[0],
                                vertex.y * scale[1],
                                vertex.z * scale[2]);
      }
      triMesh->addTriangle(vertices[0], vertices[1], vertices[2]);
    }
  }

  auto gimpactMeshShape = new btGImpactMeshShape(triMesh);
  gimpactMeshShape->updateBound();
  gimpactMeshShape->setUserPointer(triMesh);

  return gimpactMeshShape;
}

//==============================================================================
btCollisionShape* createBulletCollisionShapeFromAssimpMesh(const aiMesh* mesh)
{
  auto triMesh = new btTriangleMesh();

  for (auto i = 0u; i < mesh->mNumFaces; ++i)
  {
    btVector3 vertices[3];
    for (auto j = 0u; j < 3; ++j)
    {
      const aiVector3D& vertex = mesh->mVertices[mesh->mFaces[i].mIndices[j]];
      vertices[j] = btVector3(vertex.x, vertex.y, vertex.z);
    }
    triMesh->addTriangle(vertices[0], vertices[1], vertices[2]);
  }

  auto gimpactMeshShape = new btGImpactMeshShape(triMesh);
  gimpactMeshShape->updateBound();

  return gimpactMeshShape;
}

} // anonymous namespace

} // namespace collision
} // namespace dart<|MERGE_RESOLUTION|>--- conflicted
+++ resolved
@@ -62,68 +62,6 @@
 
 namespace {
 
-<<<<<<< HEAD
-struct BulletOverlapFilterCallback : public btOverlapFilterCallback
-{
-  BulletOverlapFilterCallback(
-      const CollisionOption& option,
-      CollisionResult* result)
-    : option(option),
-      result(result),
-      foundCollision(false),
-      done(false)
-  {
-    // Do nothing
-  }
-
-  // return true when pairs need collision
-  bool needBroadphaseCollision(
-      btBroadphaseProxy* proxy0, btBroadphaseProxy* proxy1) const override
-  {
-    if (done)
-      return false;
-
-    assert((proxy0 != nullptr && proxy1 != nullptr) &&
-           "Bullet broadphase overlapping pair proxies are nullptr");
-
-    bool collide = (proxy0->m_collisionFilterGroup &
-                    proxy1->m_collisionFilterMask) != 0;
-    collide = collide && (proxy1->m_collisionFilterGroup &
-                          proxy0->m_collisionFilterMask);
-
-    const auto& filter = option.collisionFilter;
-
-    if (collide && filter)
-    {
-      auto bulletCollObj0
-          = static_cast<btCollisionObject*>(proxy0->m_clientObject);
-      auto bulletCollObj1
-          = static_cast<btCollisionObject*>(proxy1->m_clientObject);
-
-      auto collObj0 = static_cast<BulletCollisionObject*>(
-            bulletCollObj0->getUserPointer());
-      auto collObj1 = static_cast<BulletCollisionObject*>(
-            bulletCollObj1->getUserPointer());
-
-      collide = filter->needCollision(collObj0, collObj1);
-    }
-
-    return collide;
-  }
-
-  const CollisionOption& option;
-  const CollisionResult* result;
-
-  /// True if at least one contact is found. This flag is used only when
-  /// mResult is nullptr; otherwise the actual collision result is in mResult.
-  bool foundCollision;
-
-  /// Whether the collision iteration can stop
-  mutable bool done;
-};
-
-=======
->>>>>>> aa795f93
 Contact convertContact(const btManifoldPoint& bulletManifoldPoint,
                        BulletCollisionObject* collObj1,
                        BulletCollisionObject* collObj2);
@@ -243,18 +181,13 @@
     const auto body0 = contactManifold->getBody0();
     const auto body1 = contactManifold->getBody1();
 
-    const auto userPointer0 = body0->getUserPointer();
-    const auto userPointer1 = body1->getUserPointer();
-
-    const auto userData0
-        = static_cast<BulletCollisionObject::UserData*>(userPointer0);
-    const auto userData1
-        = static_cast<BulletCollisionObject::UserData*>(userPointer1);
-
-    const auto btCollObj0 = userData0->collisionObject;
-    const auto btCollObj1 = userData1->collisionObject;
-
-    if (!filter->needCollision(btCollObj0, btCollObj1))
+    const auto userPtr0 = body0->getUserPointer();
+    const auto userPtr1 = body1->getUserPointer();
+
+    const auto collObj0 = static_cast<BulletCollisionObject*>(userPtr0);
+    const auto collObj1 = static_cast<BulletCollisionObject*>(userPtr1);
+
+    if (!filter->needCollision(collObj0, collObj1))
       manifoldsToRelease.push_back(contactManifold);
   }
 
@@ -644,28 +577,15 @@
     const auto userPointer0 = body0->getUserPointer();
     const auto userPointer1 = body1->getUserPointer();
 
-<<<<<<< HEAD
-    auto collObjA = static_cast<BulletCollisionObject*>(userPointer0);
-    auto collObjB = static_cast<BulletCollisionObject*>(userPointer1);
-=======
-    const auto userData0
-        = static_cast<BulletCollisionObject::UserData*>(userPointer0);
-    const auto userData1
-        = static_cast<BulletCollisionObject::UserData*>(userPointer1);
->>>>>>> aa795f93
+    const auto collObj0 = static_cast<BulletCollisionObject*>(userPointer0);
+    const auto collObj1 = static_cast<BulletCollisionObject*>(userPointer1);
 
     const auto numContacts = contactManifold->getNumContacts();
 
     for (auto j = 0; j < numContacts; ++j)
     {
-<<<<<<< HEAD
-      auto& cp = contactManifold->getContactPoint(j);
-
-      result.addContact(convertContact(cp, collObjA, collObjB));
-=======
       const auto& cp = contactManifold->getContactPoint(j);
-      result.addContact(convertContact(cp, userData0, userData1));
->>>>>>> aa795f93
+      result.addContact(convertContact(cp, collObj0, collObj1));
 
       // No need to check further collisions
       if (result.getNumContacts() >= option.maxNumContacts)
