--- conflicted
+++ resolved
@@ -34,16 +34,8 @@
  *   POSSIBILITY OF SUCH DAMAGE.
  */
 
-<<<<<<< HEAD
-#include "PathShortener.h"
-#include "dart/simulation/World.h"
-#include "RRT.h"
-#include "dart/collision/CollisionDetector.h"
-#include "dart/dynamics/Skeleton.h"
-=======
 #include "dart/planning/PathShortener.hpp"
 
->>>>>>> 7641f057
 #include <ctime>
 #include <cstdio>
 
