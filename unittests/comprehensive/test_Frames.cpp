--- conflicted
+++ resolved
@@ -147,15 +147,8 @@
   frames.push_back(&D);
 
   // -- Test Position --------------------------------------------------------
-<<<<<<< HEAD
   EXPECT_TRANSFORM_NEAR(
       D.getTransform(), Eigen::Isometry3d::Identity(), tolerance);
-=======
-  EXPECT_TRUE(equals(
-      D.getTransform().matrix(),
-      Eigen::Isometry3d::Identity().matrix(),
-      tolerance));
->>>>>>> a8e4c3c9
 
   common::aligned_vector<Eigen::Isometry3d> tfs;
   tfs.resize(frames.size(), Eigen::Isometry3d::Identity());
@@ -178,11 +171,7 @@
     }
 
     Eigen::Isometry3d actual = F->getTransform();
-<<<<<<< HEAD
     EXPECT_TRANSFORM_NEAR(actual, expectation, tolerance);
-=======
-    EXPECT_TRUE(equals(actual.matrix(), expectation.matrix(), tolerance));
->>>>>>> a8e4c3c9
   }
 
   randomize_transforms(tfs);
@@ -196,13 +185,7 @@
   for (std::size_t j = 0; j < frames.size(); ++j)
     expectation = expectation * tfs[j];
 
-<<<<<<< HEAD
   EXPECT_TRANSFORM_NEAR(frames.back()->getTransform(), expectation, tolerance);
-
-=======
-  EXPECT_TRUE(equals(
-      frames.back()->getTransform().matrix(), expectation.matrix(), tolerance));
->>>>>>> a8e4c3c9
 
   // -- Test Velocity --------------------------------------------------------
 
@@ -235,11 +218,7 @@
 
       Eigen::Vector6d v_actual = F->getSpatialVelocity();
 
-<<<<<<< HEAD
       EXPECT_VECTOR_DOUBLE_EQ(v_total[i], v_actual);
-=======
-      EXPECT_TRUE(equals(v_total[i], v_actual));
->>>>>>> a8e4c3c9
     }
   }
 
@@ -292,13 +271,8 @@
       Eigen::Vector3d v_actual = F->getLinearVelocity();
       Eigen::Vector3d w_actual = F->getAngularVelocity();
 
-<<<<<<< HEAD
       EXPECT_VECTOR_NEAR(v_total[i], v_actual, tolerance);
       EXPECT_VECTOR_NEAR(w_total[i], w_actual, tolerance);
-=======
-      EXPECT_TRUE(equals(v_total[i], v_actual, tolerance));
-      EXPECT_TRUE(equals(w_total[i], w_actual, tolerance));
->>>>>>> a8e4c3c9
     }
   }
 
@@ -348,11 +322,7 @@
 
       Eigen::Vector6d a_actual = F->getSpatialAcceleration();
 
-<<<<<<< HEAD
       EXPECT_VECTOR_DOUBLE_EQ(a_total[i], a_actual);
-=======
-      EXPECT_TRUE(equals(a_total[i], a_actual));
->>>>>>> a8e4c3c9
     }
 
     // Test relative computations
@@ -364,13 +334,8 @@
       Eigen::Vector6d v_rel = F->getSpatialVelocity(P, F);
       Eigen::Vector6d a_rel = F->getSpatialAcceleration(P, F);
 
-<<<<<<< HEAD
       EXPECT_VECTOR_NEAR(v_rels[i], v_rel, tolerance);
       EXPECT_VECTOR_NEAR(a_rels[i], a_rel, tolerance);
-=======
-      EXPECT_TRUE(equals(v_rels[i], v_rel, tolerance));
-      EXPECT_TRUE(equals(a_rels[i], a_rel, tolerance));
->>>>>>> a8e4c3c9
     }
 
     // Test offset computations
@@ -382,14 +347,6 @@
       Eigen::Vector3d v_actual = F->getLinearVelocity(offset);
       Eigen::Vector3d w_actual = F->getAngularVelocity();
       Eigen::Vector3d v_expect, w_expect;
-<<<<<<< HEAD
-      compute_velocity(F->getLinearVelocity(), F->getAngularVelocity(),
-                       Eigen::Vector3d::Zero(), Eigen::Vector3d::Zero(),
-                       offset, F->getWorldTransform(), v_expect, w_expect);
-
-      EXPECT_VECTOR_DOUBLE_EQ(v_expect, v_actual);
-      EXPECT_VECTOR_DOUBLE_EQ(w_expect, w_actual);
-=======
       compute_velocity(
           F->getLinearVelocity(),
           F->getAngularVelocity(),
@@ -400,24 +357,12 @@
           v_expect,
           w_expect);
 
-      EXPECT_TRUE(equals(v_expect, v_actual));
-      EXPECT_TRUE(equals(w_expect, w_actual));
->>>>>>> a8e4c3c9
+      EXPECT_VECTOR_DOUBLE_EQ(v_expect, v_actual);
+      EXPECT_VECTOR_DOUBLE_EQ(w_expect, w_actual);
 
       Eigen::Vector3d a_actual = F->getLinearAcceleration(offset);
       Eigen::Vector3d alpha_actual = F->getAngularAcceleration();
       Eigen::Vector3d a_expect, alpha_expect;
-<<<<<<< HEAD
-      compute_acceleration(F->getLinearAcceleration(),
-                           F->getAngularAcceleration(), F->getAngularVelocity(),
-                           Eigen::Vector3d::Zero(), Eigen::Vector3d::Zero(),
-                           Eigen::Vector3d::Zero(), Eigen::Vector3d::Zero(),
-                           offset, F->getWorldTransform(),
-                           a_expect, alpha_expect);
-
-      EXPECT_VECTOR_DOUBLE_EQ(a_expect, a_actual);
-      EXPECT_VECTOR_DOUBLE_EQ(alpha_expect, alpha_actual);
-=======
       compute_acceleration(
           F->getLinearAcceleration(),
           F->getAngularAcceleration(),
@@ -431,9 +376,8 @@
           a_expect,
           alpha_expect);
 
-      EXPECT_TRUE(equals(a_expect, a_actual));
-      EXPECT_TRUE(equals(alpha_expect, alpha_actual));
->>>>>>> a8e4c3c9
+      EXPECT_VECTOR_DOUBLE_EQ(a_expect, a_actual);
+      EXPECT_VECTOR_DOUBLE_EQ(alpha_expect, alpha_actual);
     }
   }
 
@@ -525,17 +469,10 @@
       Eigen::Vector3d a_actual = F->getLinearAcceleration();
       Eigen::Vector3d alpha_actual = F->getAngularAcceleration();
 
-<<<<<<< HEAD
       EXPECT_VECTOR_NEAR(v_total[i], v_actual, tolerance);
       EXPECT_VECTOR_NEAR(w_total[i], w_actual, tolerance);
       EXPECT_VECTOR_NEAR(a_total[i], a_actual, tolerance);
       EXPECT_VECTOR_NEAR(alpha_total[i], alpha_actual, tolerance);
-=======
-      EXPECT_TRUE(equals(v_total[i], v_actual, tolerance));
-      EXPECT_TRUE(equals(w_total[i], w_actual, tolerance));
-      EXPECT_TRUE(equals(a_total[i], a_actual, tolerance));
-      EXPECT_TRUE(equals(alpha_total[i], alpha_actual, tolerance));
->>>>>>> a8e4c3c9
     }
 
     // Test relative computations
@@ -548,17 +485,10 @@
       Eigen::Vector3d a_rel = F->getLinearAcceleration(P, P);
       Eigen::Vector3d alpha_rel = F->getAngularAcceleration(P, P);
 
-<<<<<<< HEAD
       EXPECT_VECTOR_NEAR(v_rels[i], v_rel, tolerance);
       EXPECT_VECTOR_NEAR(w_rels[i], w_rel, tolerance);
       EXPECT_VECTOR_NEAR(a_rels[i], a_rel, tolerance);
       EXPECT_VECTOR_NEAR(alpha_rels[i], alpha_rel, tolerance);
-=======
-      EXPECT_TRUE(equals(v_rels[i], v_rel, tolerance));
-      EXPECT_TRUE(equals(w_rels[i], w_rel, tolerance));
-      EXPECT_TRUE(equals(a_rels[i], a_rel, tolerance));
-      EXPECT_TRUE(equals(alpha_rels[i], alpha_rel, tolerance));
->>>>>>> a8e4c3c9
     }
   }
 }
@@ -638,7 +568,11 @@
 
     EXPECT_TRUE(error.norm() < tolerance);
 
-<<<<<<< HEAD
+    error.block<3, 1>(0, 0) = rot_error.angle() * rot_error.axis();
+    error.block<3, 1>(3, 0) = tf_error.translation();
+
+    EXPECT_TRUE(error.norm() < tolerance);
+
     EXPECT_VECTOR_NEAR(
         T->getSpatialVelocity(), F->getSpatialVelocity(), tolerance);
 
@@ -655,26 +589,6 @@
         T->getLinearAcceleration(), F->getLinearAcceleration(), tolerance);
 
     EXPECT_VECTOR_NEAR(
-        T->getAngularAcceleration(), F->getAngularAcceleration(), tolerance);
-=======
-    EXPECT_TRUE(
-        equals(T->getSpatialVelocity(), F->getSpatialVelocity(), tolerance));
-
-    EXPECT_TRUE(
-        equals(T->getLinearVelocity(), F->getLinearVelocity(), tolerance));
-
-    EXPECT_TRUE(
-        equals(T->getAngularVelocity(), F->getAngularVelocity(), tolerance));
-
-    EXPECT_TRUE(equals(
-        T->getSpatialAcceleration(), F->getSpatialAcceleration(), tolerance));
-
-    EXPECT_TRUE(equals(
-        T->getLinearAcceleration(), F->getLinearAcceleration(), tolerance));
-
-    EXPECT_TRUE(equals(
-        T->getAngularAcceleration(), F->getAngularAcceleration(), tolerance));
->>>>>>> a8e4c3c9
   }
 }
 
@@ -694,11 +608,10 @@
         = T->getTransform(relativeTo) * F->getTransform(relativeTo).inverse();
     Eigen::Vector6d error;
     Eigen::AngleAxisd rot_error(tf_error.rotation());
-<<<<<<< HEAD
-    error.block<3,1>(0,0) = rot_error.angle()*rot_error.axis();
-    error.block<3,1>(3,0) = tf_error.translation();
-
-    EXPECT_TRUE( error.norm() < tolerance );
+    error.block<3, 1>(0, 0) = rot_error.angle() * rot_error.axis();
+    error.block<3, 1>(3, 0) = tf_error.translation();
+
+    EXPECT_TRUE(error.norm() < tolerance);
 
     EXPECT_VECTOR_NEAR(
         T->getSpatialVelocity(relativeTo, inCoordinatesOf),
@@ -728,43 +641,6 @@
     EXPECT_VECTOR_NEAR(
         T->getAngularAcceleration(relativeTo, inCoordinatesOf),
         F->getAngularAcceleration(relativeTo, inCoordinatesOf),
-        tolerance);
-=======
-    error.block<3, 1>(0, 0) = rot_error.angle() * rot_error.axis();
-    error.block<3, 1>(3, 0) = tf_error.translation();
-
-    EXPECT_TRUE(error.norm() < tolerance);
-
-    EXPECT_TRUE(equals(
-        T->getSpatialVelocity(relativeTo, inCoordinatesOf),
-        F->getSpatialVelocity(relativeTo, inCoordinatesOf),
-        tolerance));
-
-    EXPECT_TRUE(equals(
-        T->getLinearVelocity(relativeTo, inCoordinatesOf),
-        F->getLinearVelocity(relativeTo, inCoordinatesOf),
-        tolerance));
-
-    EXPECT_TRUE(equals(
-        T->getAngularVelocity(relativeTo, inCoordinatesOf),
-        F->getAngularVelocity(relativeTo, inCoordinatesOf),
-        tolerance));
-
-    EXPECT_TRUE(equals(
-        T->getSpatialAcceleration(relativeTo, inCoordinatesOf),
-        F->getSpatialAcceleration(relativeTo, inCoordinatesOf),
-        tolerance));
-
-    EXPECT_TRUE(equals(
-        T->getLinearAcceleration(relativeTo, inCoordinatesOf),
-        F->getLinearAcceleration(relativeTo, inCoordinatesOf),
-        tolerance));
-
-    EXPECT_TRUE(equals(
-        T->getAngularAcceleration(relativeTo, inCoordinatesOf),
-        F->getAngularAcceleration(relativeTo, inCoordinatesOf),
-        tolerance));
->>>>>>> a8e4c3c9
   }
 }
 
@@ -850,30 +726,27 @@
     Eigen::Vector3d v_FO_actual
         = F->getLinearVelocity(offset_F, relativeTo, inCoordinatesOf);
 
-<<<<<<< HEAD
+    Eigen::Vector3d v_TO_actual
+        = T->getLinearVelocity(offset_T, relativeTo, inCoordinatesOf);
+    Eigen::Vector3d v_FO_actual
+        = F->getLinearVelocity(offset_F, relativeTo, inCoordinatesOf);
+
     EXPECT_VECTOR_NEAR(v_TO, v_FO, tolerance);
     EXPECT_VECTOR_NEAR(v_TO, v_TO_actual, tolerance);
-    EXPECT_VECTOR_NEAR(v_FO, v_FO_actual, tolerance);
-=======
-    EXPECT_TRUE(equals(v_TO, v_FO, tolerance));
-    EXPECT_TRUE(equals(v_TO, v_TO_actual, tolerance));
-    EXPECT_TRUE(equals(v_FO, v_FO_actual, tolerance));
->>>>>>> a8e4c3c9
 
     Eigen::Vector3d a_TO_actual
         = T->getLinearAcceleration(offset_T, relativeTo, inCoordinatesOf);
     Eigen::Vector3d a_FO_actual
         = F->getLinearAcceleration(offset_F, relativeTo, inCoordinatesOf);
 
-<<<<<<< HEAD
+    Eigen::Vector3d a_TO_actual
+        = T->getLinearAcceleration(offset_T, relativeTo, inCoordinatesOf);
+    Eigen::Vector3d a_FO_actual
+        = F->getLinearAcceleration(offset_F, relativeTo, inCoordinatesOf);
+
     EXPECT_VECTOR_NEAR(a_TO, a_FO, tolerance);
     EXPECT_VECTOR_NEAR(a_TO, a_TO_actual, tolerance);
     EXPECT_VECTOR_NEAR(a_FO, a_FO_actual, tolerance);
-=======
-    EXPECT_TRUE(equals(a_TO, a_FO, tolerance));
-    EXPECT_TRUE(equals(a_TO, a_TO_actual, tolerance));
-    EXPECT_TRUE(equals(a_FO, a_FO_actual, tolerance));
->>>>>>> a8e4c3c9
   }
 }
 
@@ -944,11 +817,7 @@
       T->setTransform(tf, F);
       if (i != j)
       {
-<<<<<<< HEAD
         EXPECT_TRANSFORM_NEAR(T->getTransform(F), tf, 1e-10);
-=======
-        EXPECT_TRUE(equals(T->getTransform(F).matrix(), tf.matrix(), 1e-10));
->>>>>>> a8e4c3c9
       }
     }
   }
