--- conflicted
+++ resolved
@@ -60,11 +60,7 @@
     tf.rotate(Eigen::AngleAxisd(theta.norm(), theta.normalized()));
 }
 
-<<<<<<< HEAD
-void randomize_transforms(dart::aligned_vector<Eigen::Isometry3d>& tfs)
-=======
 void randomize_transforms(common::aligned_vector<Eigen::Isometry3d>& tfs)
->>>>>>> cbf82772
 {
   for(std::size_t i=0; i<tfs.size(); ++i)
   {
@@ -149,11 +145,7 @@
                       Eigen::Isometry3d::Identity().matrix(),
                       tolerance));
 
-<<<<<<< HEAD
-  dart::aligned_vector<Eigen::Isometry3d> tfs;
-=======
   common::aligned_vector<Eigen::Isometry3d> tfs;
->>>>>>> cbf82772
   tfs.resize(frames.size(), Eigen::Isometry3d::Identity());
 
   randomize_transforms(tfs);
@@ -197,13 +189,8 @@
 
   // Basic forward spatial velocity propagation
   { // The brackets are to allow reusing variable names
-<<<<<<< HEAD
-    dart::aligned_vector<Eigen::Vector6d> v_rels(frames.size());
-    dart::aligned_vector<Eigen::Vector6d> v_total(frames.size());
-=======
     common::aligned_vector<Eigen::Vector6d> v_rels(frames.size());
     common::aligned_vector<Eigen::Vector6d> v_total(frames.size());
->>>>>>> cbf82772
 
     for(std::size_t i=0; i<frames.size(); ++i)
     {
@@ -275,19 +262,11 @@
 
   // Basic forward spatial acceleration propagation
   {
-<<<<<<< HEAD
-    dart::aligned_vector<Eigen::Vector6d> v_rels(frames.size());
-    dart::aligned_vector<Eigen::Vector6d> a_rels(frames.size());
-
-    dart::aligned_vector<Eigen::Vector6d> v_total(frames.size());
-    dart::aligned_vector<Eigen::Vector6d> a_total(frames.size());
-=======
     common::aligned_vector<Eigen::Vector6d> v_rels(frames.size());
     common::aligned_vector<Eigen::Vector6d> a_rels(frames.size());
 
     common::aligned_vector<Eigen::Vector6d> v_total(frames.size());
     common::aligned_vector<Eigen::Vector6d> a_total(frames.size());
->>>>>>> cbf82772
 
 
     for(std::size_t i=0; i<frames.size(); ++i)
