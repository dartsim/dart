--- conflicted
+++ resolved
@@ -15,13 +15,11 @@
 
   dart_add_test("comprehensive" test_Collision)
   target_link_libraries(test_Collision dart-utils)
-<<<<<<< HEAD
   if(TARGET dart-collision-bullet)
     target_link_libraries(test_Collision dart-collision-bullet)
-=======
+  endif()
   if(TARGET dart-collision-ode)
     target_link_libraries(test_Collision dart-collision-ode)
->>>>>>> 52bbd15f
   endif()
 
   dart_add_test("comprehensive" test_Dynamics)
