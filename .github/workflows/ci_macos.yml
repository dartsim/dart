# https://help.github.com/en/articles/workflow-syntax-for-github-actions

name: CI macOS

on:
  push:
    branches:
      - "**"
    paths-ignore:
      - ".github/workflows/cache_*.yml"
      - "docker/dev/**"
      - "docs/**"
      - ".readthedocs.yml"
      - "tutorials/**"
      - "**/*.md"
      - "**/*.rst"
      - "**/*.po"
      - "**/*.pot"
  pull_request:
    branches:
      - "**"
    paths-ignore:
      - ".github/workflows/cache_*.yml"
      - "docker/dev/**"
      - "docs/**"
      - ".readthedocs.yml"
      - "tutorials/**"
      - "**/*.md"
      - "**/*.rst"
      - "**/*.po"
      - "**/*.pot"
  schedule:
    # Cron syntax: [minute hour day_of_the_month month day_of_the_week]
    - cron: "0 2 * * 0,3" # Run every Sunday and Wednesday at 02:00
  workflow_dispatch:

concurrency:
  group: ${{ github.workflow }}-${{ github.ref }}
  cancel-in-progress: true

jobs:
  build-release:
    name: Release Tests (arm64)
    runs-on: macos-latest
    steps:
      - name: Checkout
        uses: actions/checkout@v5

<<<<<<< HEAD
      - name: Clean pixi cache
        run: rm -rf "$HOME/.pixi"
=======
      - name: Ensure pixi home exists
        run: mkdir -p "${HOME}/.pixi/bin"
>>>>>>> 987e7c34

      - name: Setup pixi
        uses: prefix-dev/setup-pixi@v0.9.3
        with:
          cache: true
          run-info: false

      - name: Add pixi to PATH (prepend to override system pixi)
        run: echo "${HOME}/.pixi/bin" >> $GITHUB_PATH

      - name: Setup sccache
        uses: mozilla-actions/sccache-action@v0.0.9

      - name: Configure environment for compiler cache
        run: |
          echo "SCCACHE_GHA_ENABLED=true" >> $GITHUB_ENV
          echo "DART_COMPILER_CACHE=sccache" >> $GITHUB_ENV
          echo "CMAKE_C_COMPILER_LAUNCHER=sccache" >> $GITHUB_ENV
          echo "CMAKE_CXX_COMPILER_LAUNCHER=sccache" >> $GITHUB_ENV
          echo "CCACHE_BASEDIR=${GITHUB_WORKSPACE}" >> $GITHUB_ENV
          echo "CCACHE_DIR=${RUNNER_TEMP}/ccache" >> $GITHUB_ENV
          echo "CCACHE_COMPRESS=true" >> $GITHUB_ENV
          echo "CCACHE_MAXSIZE=5G" >> $GITHUB_ENV
          mkdir -p "${RUNNER_TEMP}/ccache"

      # Lint checks are now centralized to Ubuntu Release build only
      # See ci_ubuntu.yml for the single source of lint validation

      - name: Test DART and dartpy
        run: |
          DART_VERBOSE=ON \
          BUILD_TYPE=Release \
          DART_BUILD_DART8_OVERRIDE=OFF \
          pixi run test-all

      - name: Install
        run: |
          DART_VERBOSE=ON \
          BUILD_TYPE=Release \
          pixi run install

  build-debug:
    name: Debug Tests (arm64)
    runs-on: macos-latest
    # Run Debug builds on every push/PR so regressions are caught before landing on main
    steps:
      - name: Checkout
        uses: actions/checkout@v5

<<<<<<< HEAD
      - name: Clean pixi cache
        run: rm -rf "$HOME/.pixi"
=======
      - name: Ensure pixi home exists
        run: mkdir -p "${HOME}/.pixi/bin"
>>>>>>> 987e7c34

      - name: Setup pixi
        uses: prefix-dev/setup-pixi@v0.9.3
        with:
          cache: true
          run-info: false

      - name: Add pixi to PATH (prepend to override system pixi)
        run: echo "${HOME}/.pixi/bin" >> $GITHUB_PATH

      - name: Setup sccache
        uses: mozilla-actions/sccache-action@v0.0.9

      - name: Configure environment for compiler cache
        run: |
          echo "SCCACHE_GHA_ENABLED=true" >> $GITHUB_ENV
          echo "DART_COMPILER_CACHE=sccache" >> $GITHUB_ENV
          echo "CMAKE_C_COMPILER_LAUNCHER=sccache" >> $GITHUB_ENV
          echo "CMAKE_CXX_COMPILER_LAUNCHER=sccache" >> $GITHUB_ENV
          echo "CCACHE_BASEDIR=${GITHUB_WORKSPACE}" >> $GITHUB_ENV
          echo "CCACHE_DIR=${RUNNER_TEMP}/ccache" >> $GITHUB_ENV
          echo "CCACHE_COMPRESS=true" >> $GITHUB_ENV
          echo "CCACHE_MAXSIZE=5G" >> $GITHUB_ENV
          mkdir -p "${RUNNER_TEMP}/ccache"

      - name: Test DART and dartpy
        run: |
          DART_VERBOSE=ON \
          BUILD_TYPE=Debug \
          DART_BUILD_DART8_OVERRIDE=OFF \
          pixi run test-all<|MERGE_RESOLUTION|>--- conflicted
+++ resolved
@@ -46,13 +46,8 @@
       - name: Checkout
         uses: actions/checkout@v5
 
-<<<<<<< HEAD
-      - name: Clean pixi cache
-        run: rm -rf "$HOME/.pixi"
-=======
       - name: Ensure pixi home exists
         run: mkdir -p "${HOME}/.pixi/bin"
->>>>>>> 987e7c34
 
       - name: Setup pixi
         uses: prefix-dev/setup-pixi@v0.9.3
@@ -102,13 +97,8 @@
       - name: Checkout
         uses: actions/checkout@v5
 
-<<<<<<< HEAD
-      - name: Clean pixi cache
-        run: rm -rf "$HOME/.pixi"
-=======
       - name: Ensure pixi home exists
         run: mkdir -p "${HOME}/.pixi/bin"
->>>>>>> 987e7c34
 
       - name: Setup pixi
         uses: prefix-dev/setup-pixi@v0.9.3
