# https://help.github.com/en/articles/workflow-syntax-for-github-actions

name: CI macOS

on:
  push:
    branches:
      - "**"
    paths-ignore:
      - ".github/workflows/cache_*.yml"
      - "docker/dev/**"
      - "docs/**"
      - ".readthedocs.yml"
      - "tutorials/**"
      - "**/*.md"
      - "**/*.rst"
      - "**/*.po"
      - "**/*.pot"
  pull_request:
    branches:
      - "**"
    paths-ignore:
      - ".github/workflows/cache_*.yml"
      - "docker/dev/**"
      - "docs/**"
      - ".readthedocs.yml"
      - "tutorials/**"
      - "**/*.md"
      - "**/*.rst"
      - "**/*.po"
      - "**/*.pot"
  schedule:
    # Cron syntax: [minute hour day_of_the_month month day_of_the_week]
    - cron: "0 2 * * 0,3" # Run every Sunday and Wednesday at 02:00
  workflow_dispatch:

concurrency:
  group: ${{ github.workflow }}-${{ github.ref }}
  cancel-in-progress: true

jobs:
  build-release:
    name: Release Tests (arm64)
    runs-on: macos-latest
    steps:
      - name: Checkout
        uses: actions/checkout@v6

      - name: Ensure pixi home exists
        run: mkdir -p "${HOME}/.pixi/bin"

      - name: Setup pixi
        uses: prefix-dev/setup-pixi@v0.9.3
        with:
          # Avoid cache key generation failures on macOS self-hosted runners
          cache: false

      - name: Add pixi to PATH (prepend to override system pixi)
        run: echo "${HOME}/.pixi/bin" >> $GITHUB_PATH

      - name: Setup sccache
        uses: mozilla-actions/sccache-action@v0.0.9

      - name: Configure environment for compiler cache
        run: |
<<<<<<< HEAD
          if [ -n "${ACTIONS_CACHE_URL:-}" ] && [ -n "${ACTIONS_ID_TOKEN_REQUEST_URL:-}" ]; then
=======
          if [ -n "${ACTIONS_CACHE_URL:-}" ]; then
>>>>>>> 3a3d201e
            echo "SCCACHE_GHA_ENABLED=true" >> $GITHUB_ENV
          else
            echo "SCCACHE_GHA_ENABLED=false" >> $GITHUB_ENV
          fi
          echo "DART_COMPILER_CACHE=sccache" >> $GITHUB_ENV
          echo "CMAKE_C_COMPILER_LAUNCHER=sccache" >> $GITHUB_ENV
          echo "CMAKE_CXX_COMPILER_LAUNCHER=sccache" >> $GITHUB_ENV
          echo "CCACHE_BASEDIR=${GITHUB_WORKSPACE}" >> $GITHUB_ENV
          echo "CCACHE_DIR=${RUNNER_TEMP}/ccache" >> $GITHUB_ENV
          echo "CCACHE_COMPRESS=true" >> $GITHUB_ENV
          echo "CCACHE_MAXSIZE=5G" >> $GITHUB_ENV
          mkdir -p "${RUNNER_TEMP}/ccache"

      # Lint checks are now centralized to Ubuntu Release build only
      # See ci_ubuntu.yml for the single source of lint validation

      - name: Test DART and dartpy
        run: |
          DART_VERBOSE=ON \
          BUILD_TYPE=Release \
          DART_BUILD_DART8_OVERRIDE=OFF \
          pixi run test-all

      - name: Install
        run: |
          DART_VERBOSE=ON \
          BUILD_TYPE=Release \
          pixi run install

  build-debug:
    name: Debug Tests (arm64)
    runs-on: macos-latest
    # Run Debug builds on every push/PR so regressions are caught before landing on main
    steps:
      - name: Checkout
        uses: actions/checkout@v6

      - name: Ensure pixi home exists
        run: mkdir -p "${HOME}/.pixi/bin"

      - name: Setup pixi
        uses: prefix-dev/setup-pixi@v0.9.3
        with:
          # Avoid cache key generation failures on macOS self-hosted runners
          cache: false

      - name: Add pixi to PATH (prepend to override system pixi)
        run: echo "${HOME}/.pixi/bin" >> $GITHUB_PATH

      - name: Setup sccache
        uses: mozilla-actions/sccache-action@v0.0.9

      - name: Configure environment for compiler cache
        run: |
          if [ -n "${ACTIONS_CACHE_URL:-}" ]; then
            echo "SCCACHE_GHA_ENABLED=true" >> $GITHUB_ENV
          else
            echo "SCCACHE_GHA_ENABLED=false" >> $GITHUB_ENV
          fi
          echo "DART_COMPILER_CACHE=sccache" >> $GITHUB_ENV
          echo "CMAKE_C_COMPILER_LAUNCHER=sccache" >> $GITHUB_ENV
          echo "CMAKE_CXX_COMPILER_LAUNCHER=sccache" >> $GITHUB_ENV
          echo "CCACHE_BASEDIR=${GITHUB_WORKSPACE}" >> $GITHUB_ENV
          echo "CCACHE_DIR=${RUNNER_TEMP}/ccache" >> $GITHUB_ENV
          echo "CCACHE_COMPRESS=true" >> $GITHUB_ENV
          echo "CCACHE_MAXSIZE=5G" >> $GITHUB_ENV
          mkdir -p "${RUNNER_TEMP}/ccache"

      - name: Test DART and dartpy
        run: |
          DART_VERBOSE=ON \
          BUILD_TYPE=Debug \
          DART_BUILD_DART8_OVERRIDE=OFF \
          pixi run test-all<|MERGE_RESOLUTION|>--- conflicted
+++ resolved
@@ -63,11 +63,7 @@
 
       - name: Configure environment for compiler cache
         run: |
-<<<<<<< HEAD
-          if [ -n "${ACTIONS_CACHE_URL:-}" ] && [ -n "${ACTIONS_ID_TOKEN_REQUEST_URL:-}" ]; then
-=======
           if [ -n "${ACTIONS_CACHE_URL:-}" ]; then
->>>>>>> 3a3d201e
             echo "SCCACHE_GHA_ENABLED=true" >> $GITHUB_ENV
           else
             echo "SCCACHE_GHA_ENABLED=false" >> $GITHUB_ENV
