---
name: Publish dartpy

"on":
  push:
    branches:
      - "**"
    tags:
      - "v*.*.*" # Trigger on version tags (e.g., v7.0.0, v7.0.1)
    paths-ignore:
      - ".github/workflows/cache_*.yml"
      - "docker/dev/**"
      - "docs/**"
      - ".readthedocs.yml"
      - "tutorials/**"
      - "**/*.md"
      - "**/*.rst"
      - "**/*.po"
      - "**/*.pot"
  pull_request:
    branches:
      - "**"
    paths-ignore:
      - ".github/workflows/cache_*.yml"
      - "docker/dev/**"
      - "docs/**"
      - ".readthedocs.yml"
      - "tutorials/**"
      - "**/*.md"
      - "**/*.rst"
      - "**/*.po"
      - "**/*.pot"
  schedule:
    - cron: "0 10 * * 0,3"
  workflow_dispatch:

concurrency:
  group: ${{ github.workflow }}-${{ github.ref }}
  cancel-in-progress: true

jobs:
  build_wheels:
    name: Wheels | ${{ matrix.os }} Py${{ matrix.python-version }}
    runs-on: ${{ matrix.os }}
    env:
<<<<<<< HEAD
      # Cap parallel builds to reduce posix_spawn failures on constrained runners
      CMAKE_BUILD_PARALLEL_LEVEL: 4
=======
      # Keep parallelism modest to avoid posix_spawn failures on hosted runners
      DART_PARALLEL_JOBS: 8
      CMAKE_BUILD_PARALLEL_LEVEL: 8
>>>>>>> 76461a0f
    # Note: No dedicated container image is used; all platforms rely on pixi environments.
    # Linux wheels: auditwheel derives the glibc compatibility tag from bundled symbols.
    # macOS wheels: delocate bundles dylibs. Windows wheels: delvewheel bundles DLLs.
    strategy:
      fail-fast: false
      matrix:
        include:
          # Linux builds
          - os: ubuntu-latest
            python-version: "312"
          - os: ubuntu-latest
            python-version: "313"
            skip-on-commit: true
          - os: ubuntu-latest
            python-version: "314"
            skip-on-commit: true
          # macOS builds
          - os: macos-latest
            python-version: "312"
          - os: macos-latest
            python-version: "313"
            skip-on-commit: true
          - os: macos-latest
            python-version: "314"
            skip-on-commit: true
          # Windows builds temporarily disabled
    steps:
      - uses: actions/checkout@v5
        if: (matrix.skip-on-commit != true) || github.event_name == 'pull_request' || startsWith(github.ref, 'refs/tags/v')

      - name: Remove preinstalled pixi (if any)
        if: (matrix.skip-on-commit != true) || github.event_name == 'pull_request' || startsWith(github.ref, 'refs/tags/v')
        run: rm -f "$HOME/.pixi/bin/pixi"

      - uses: prefix-dev/setup-pixi@v0.9.3
        if: (matrix.skip-on-commit != true) || github.event_name == 'pull_request' || startsWith(github.ref, 'refs/tags/v')
        with:
          pixi-version: latest
          cache: true

      - name: Setup sccache
        if: (matrix.skip-on-commit != true) || github.event_name == 'pull_request' || startsWith(github.ref, 'refs/tags/v')
        uses: mozilla-actions/sccache-action@v0.0.9

      - name: Configure environment for compiler cache
        if: (matrix.skip-on-commit != true) || github.event_name == 'pull_request' || startsWith(github.ref, 'refs/tags/v')
        run: |
          echo "SCCACHE_GHA_ENABLED=true" >> $GITHUB_ENV
          echo "DART_COMPILER_CACHE=sccache" >> $GITHUB_ENV
          echo "CMAKE_C_COMPILER_LAUNCHER=sccache" >> $GITHUB_ENV
          echo "CMAKE_CXX_COMPILER_LAUNCHER=sccache" >> $GITHUB_ENV
          echo "CCACHE_BASEDIR=${GITHUB_WORKSPACE}" >> $GITHUB_ENV
          echo "CCACHE_DIR=${RUNNER_TEMP}/ccache" >> $GITHUB_ENV
          echo "CCACHE_COMPRESS=true" >> $GITHUB_ENV
          echo "CCACHE_MAXSIZE=5G" >> $GITHUB_ENV
          mkdir -p "${RUNNER_TEMP}/ccache"

      - name: Build wheel
        if: (matrix.skip-on-commit != true) || github.event_name == 'pull_request' || startsWith(github.ref, 'refs/tags/v')
        run: pixi run -e py${{ matrix.python-version }}-wheel wheel-build

      - name: Repair wheel
        if: (matrix.skip-on-commit != true) || github.event_name == 'pull_request' || startsWith(github.ref, 'refs/tags/v')
        run: pixi run -e py${{ matrix.python-version }}-wheel wheel-repair

      - name: Verify wheel
        if: (matrix.skip-on-commit != true) || github.event_name == 'pull_request' || startsWith(github.ref, 'refs/tags/v')
        run: pixi run -e py${{ matrix.python-version }}-wheel wheel-verify

      - name: Test wheel
        if: (matrix.skip-on-commit != true) || github.event_name == 'pull_request' || startsWith(github.ref, 'refs/tags/v')
        run: pixi run -e py${{ matrix.python-version }}-wheel wheel-test

      - uses: actions/upload-artifact@v5
        if: (matrix.skip-on-commit != true) || github.event_name == 'pull_request' || startsWith(github.ref, 'refs/tags/v')
        with:
          path: ./dist/*.whl
          name: ${{ matrix.os }}-py${{ matrix.python-version }}

  upload_pypi:
    name: Wheels | Publish to PyPI
    needs: [build_wheels]
    runs-on: ubuntu-latest
    # Publish all tagged versions (stable and dev) to production PyPI
    # Examples: v7.0.0, v7.0.0.dev0, v7.0.0.alpha1, v7.0.0.beta1, v7.0.0.rc1
    if: github.event_name == 'push' && startsWith(github.ref, 'refs/tags/v')
    steps:
      - uses: actions/download-artifact@v6
        with:
          # unpacks default artifact into dist/
          # if `name: artifact` is omitted, the action will create extra parent dir
          # name: artifact
          path: dist
          merge-multiple: true

      - name: List files in dist
        run: ls -lR dist/

      - uses: pypa/gh-action-pypi-publish@v1.13.0
        with:
          user: __token__
          password: ${{ secrets.PYPI_TOKEN }}
          skip-existing: true<|MERGE_RESOLUTION|>--- conflicted
+++ resolved
@@ -43,14 +43,9 @@
     name: Wheels | ${{ matrix.os }} Py${{ matrix.python-version }}
     runs-on: ${{ matrix.os }}
     env:
-<<<<<<< HEAD
-      # Cap parallel builds to reduce posix_spawn failures on constrained runners
+      # Cap parallelism to avoid posix_spawn failures on hosted runners
+      DART_PARALLEL_JOBS: 4
       CMAKE_BUILD_PARALLEL_LEVEL: 4
-=======
-      # Keep parallelism modest to avoid posix_spawn failures on hosted runners
-      DART_PARALLEL_JOBS: 8
-      CMAKE_BUILD_PARALLEL_LEVEL: 8
->>>>>>> 76461a0f
     # Note: No dedicated container image is used; all platforms rely on pixi environments.
     # Linux wheels: auditwheel derives the glibc compatibility tag from bundled symbols.
     # macOS wheels: delocate bundles dylibs. Windows wheels: delvewheel bundles DLLs.
