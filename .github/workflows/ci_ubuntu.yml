# https://help.github.com/en/articles/workflow-syntax-for-github-actions

name: CI Linux

on:
  push:
    branches:
      - "**"
    paths-ignore:
      - ".github/workflows/cache_*.yml"
      - "docker/dev/**"
      - "docs/**"
      - ".readthedocs.yml"
      - "tutorials/**"
      - "**/*.md"
      - "**/*.rst"
      - "**/*.po"
      - "**/*.pot"
  pull_request:
    branches:
      - "**"
    paths-ignore:
      - ".github/workflows/cache_*.yml"
      - "docker/dev/**"
      - "docs/**"
      - ".readthedocs.yml"
      - "tutorials/**"
      - "**/*.md"
      - "**/*.rst"
      - "**/*.po"
      - "**/*.pot"
  schedule:
    # Cron syntax: [minute hour day_of_the_month month day_of_the_week]
    - cron: "0 2 * * 0,3" # Run every Sunday and Wednesday at 02:00
  workflow_dispatch:

concurrency:
  group: ${{ github.workflow }}-${{ github.ref }}
  cancel-in-progress: ${{ github.event_name != 'schedule' }}

jobs:
  coverage:
    if: github.event_name != 'workflow_dispatch'
    name: Coverage (Debug)
    runs-on: ubuntu-latest
    env:
      DART_PARALLEL_JOBS: 8
      DART_DISABLE_COMPILER_CACHE: ON
    strategy:
      fail-fast: false
    steps:
      - name: Checkout
        uses: actions/checkout@v6

      - name: Setup pixi
        uses: prefix-dev/setup-pixi@v0.9.3
        with:
          cache: true

      - name: Install system dependencies
        uses: awalsh128/cache-apt-pkgs-action@v1.6.0
        with:
          packages: libgl1-mesa-dev libglu1-mesa-dev
          version: 2

<<<<<<< HEAD
      - name: Build with coverage
        run: |
          DART_VERBOSE=ON \
          BUILD_TYPE=Debug \
          pixi run build-coverage
=======
      - name: Setup sccache
        uses: mozilla-actions/sccache-action@v0.0.9
        with:
          disable_annotations: true

      - name: Configure environment for compiler cache
        uses: ./.github/actions/configure-compiler-cache
>>>>>>> f71d5a19

      - name: Build and generate coverage report
        run: |
          DART_VERBOSE=ON \
          BUILD_TYPE=Debug \
          pixi run coverage-report

      - name: Upload coverage to Codecov
        uses: codecov/codecov-action@v5
        with:
          token: ${{ secrets.CODECOV_TOKEN }}
          files: ./coverage.info
          flags: unittests
          name: codecov-umbrella
          fail_ci_if_error: false

  build-release:
    name: Release Tests
    runs-on: ubuntu-latest
    env:
      DART_PARALLEL_JOBS: 8
      DART_DISABLE_COMPILER_CACHE: ON
    steps:
      - name: Checkout
        uses: actions/checkout@v6

      - name: Setup pixi
        uses: prefix-dev/setup-pixi@v0.9.3
        with:
          cache: true

      - name: Install system dependencies
        uses: awalsh128/cache-apt-pkgs-action@v1.6.0
        with:
          packages: libgl1-mesa-dev libglu1-mesa-dev
          version: 2

<<<<<<< HEAD
=======
      - name: Setup sccache
        uses: mozilla-actions/sccache-action@v0.0.9
        with:
          disable_annotations: true

      - name: Configure environment for compiler cache
        uses: ./.github/actions/configure-compiler-cache

>>>>>>> f71d5a19
      - name: Check Lint
        run: |
          DART_VERBOSE=ON \
          BUILD_TYPE=Release \
          pixi run check-lint

      - name: Test DART and dartpy
        run: |
          DART_VERBOSE=ON \
          BUILD_TYPE=Release \
          DART_BUILD_DART8_OVERRIDE=OFF \
          pixi run test-all

      - name: Test with AddressSanitizer
        run: |
          DART_VERBOSE=ON \
          pixi run test-asan

      - name: Install
        run: |
          DART_VERBOSE=ON \
          BUILD_TYPE=Release \
          pixi run install

  build-debug:
    name: Debug Tests
    runs-on: ubuntu-latest
    env:
      DART_PARALLEL_JOBS: 8
      DART_DISABLE_COMPILER_CACHE: ON
    # Run Debug builds on every push/PR so regressions are caught before landing on main
    steps:
      - name: Checkout
        uses: actions/checkout@v6

      - name: Setup pixi
        uses: prefix-dev/setup-pixi@v0.9.3
        with:
          cache: true

      - name: Install system dependencies
        uses: awalsh128/cache-apt-pkgs-action@v1.6.0
        with:
          packages: libgl1-mesa-dev libglu1-mesa-dev
          version: 2

<<<<<<< HEAD
=======
      - name: Setup sccache
        uses: mozilla-actions/sccache-action@v0.0.9
        with:
          disable_annotations: true

      - name: Configure environment for compiler cache
        uses: ./.github/actions/configure-compiler-cache

>>>>>>> f71d5a19
      - name: Test DART and dartpy
        run: |
          DART_VERBOSE=ON \
          BUILD_TYPE=Debug \
          DART_BUILD_DART8_OVERRIDE=OFF \
          pixi run test-all<|MERGE_RESOLUTION|>--- conflicted
+++ resolved
@@ -62,24 +62,13 @@
         with:
           packages: libgl1-mesa-dev libglu1-mesa-dev
           version: 2
-
-<<<<<<< HEAD
       - name: Build with coverage
         run: |
           DART_VERBOSE=ON \
           BUILD_TYPE=Debug \
           pixi run build-coverage
-=======
-      - name: Setup sccache
-        uses: mozilla-actions/sccache-action@v0.0.9
-        with:
-          disable_annotations: true
 
-      - name: Configure environment for compiler cache
-        uses: ./.github/actions/configure-compiler-cache
->>>>>>> f71d5a19
-
-      - name: Build and generate coverage report
+      - name: Generate coverage report
         run: |
           DART_VERBOSE=ON \
           BUILD_TYPE=Debug \
@@ -114,18 +103,6 @@
         with:
           packages: libgl1-mesa-dev libglu1-mesa-dev
           version: 2
-
-<<<<<<< HEAD
-=======
-      - name: Setup sccache
-        uses: mozilla-actions/sccache-action@v0.0.9
-        with:
-          disable_annotations: true
-
-      - name: Configure environment for compiler cache
-        uses: ./.github/actions/configure-compiler-cache
-
->>>>>>> f71d5a19
       - name: Check Lint
         run: |
           DART_VERBOSE=ON \
@@ -171,18 +148,6 @@
         with:
           packages: libgl1-mesa-dev libglu1-mesa-dev
           version: 2
-
-<<<<<<< HEAD
-=======
-      - name: Setup sccache
-        uses: mozilla-actions/sccache-action@v0.0.9
-        with:
-          disable_annotations: true
-
-      - name: Configure environment for compiler cache
-        uses: ./.github/actions/configure-compiler-cache
-
->>>>>>> f71d5a19
       - name: Test DART and dartpy
         run: |
           DART_VERBOSE=ON \
