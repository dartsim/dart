--- conflicted
+++ resolved
@@ -70,11 +70,7 @@
 
       - name: Configure environment for compiler cache
         run: |
-<<<<<<< HEAD
-          if [ -n "${ACTIONS_CACHE_URL:-}" ] && [ -n "${ACTIONS_ID_TOKEN_REQUEST_URL:-}" ]; then
-=======
           if [ -n "${ACTIONS_CACHE_URL:-}" ]; then
->>>>>>> 3a3d201e
             echo "SCCACHE_GHA_ENABLED=true" >> $GITHUB_ENV
           else
             echo "SCCACHE_GHA_ENABLED=false" >> $GITHUB_ENV
@@ -137,11 +133,7 @@
 
       - name: Configure environment for compiler cache
         run: |
-<<<<<<< HEAD
-          if [ -n "${ACTIONS_CACHE_URL:-}" ] && [ -n "${ACTIONS_ID_TOKEN_REQUEST_URL:-}" ]; then
-=======
           if [ -n "${ACTIONS_CACHE_URL:-}" ]; then
->>>>>>> 3a3d201e
             echo "SCCACHE_GHA_ENABLED=true" >> $GITHUB_ENV
           else
             echo "SCCACHE_GHA_ENABLED=false" >> $GITHUB_ENV
@@ -208,17 +200,10 @@
 
       - name: Configure environment for compiler cache
         run: |
-<<<<<<< HEAD
-          if [ -n "${ACTIONS_CACHE_URL:-}" ] && [ -n "${ACTIONS_ID_TOKEN_REQUEST_URL:-}" ]; then
-            echo "SCCACHE_GHA_ENABLED=true" >> $GITHUB_ENV
-          else
-            echo "SCCACHE_GHA_ENABLED=" >> $GITHUB_ENV
-=======
           if [ -n "${ACTIONS_CACHE_URL:-}" ]; then
             echo "SCCACHE_GHA_ENABLED=true" >> $GITHUB_ENV
           else
             echo "SCCACHE_GHA_ENABLED=false" >> $GITHUB_ENV
->>>>>>> 3a3d201e
           fi
           echo "DART_COMPILER_CACHE=sccache" >> $GITHUB_ENV
           echo "CMAKE_C_COMPILER_LAUNCHER=sccache" >> $GITHUB_ENV
