--- conflicted
+++ resolved
@@ -62,11 +62,7 @@
       - name: Configure environment for compiler cache
         shell: powershell
         run: |
-<<<<<<< HEAD
-          if ($env:ACTIONS_CACHE_URL -and $env:ACTIONS_ID_TOKEN_REQUEST_URL) {
-=======
           if ($env:ACTIONS_CACHE_URL) {
->>>>>>> 3a3d201e
             echo "SCCACHE_GHA_ENABLED=true" | Out-File -FilePath $env:GITHUB_ENV -Encoding utf8 -Append
           } else {
             echo "SCCACHE_GHA_ENABLED=false" | Out-File -FilePath $env:GITHUB_ENV -Encoding utf8 -Append
