[workspace]
name = "DART"
version = "6.16.0"
description = "Dynamic Animation and Robotics Toolkit"
authors = ["Jeongseok Lee <jslee02@gmail.com>"]
channels = ["conda-forge"]
platforms = ["linux-64", "osx-64", "osx-arm64", "win-64"]

[dependencies]
assimp = ">=5.4.3,<6"
benchmark = ">=1.9.3,<2"
black = ">=25.1.0,<26"
bullet-cpp = ">=3.25,<4"
clang-format = ">=14.0.0,<15"
cli11 = ">=2.4.2,<3"
cmake = ">=4.0.2,<5"
console_bridge = ">=1.0.2,<2"
doxygen = ">=1.13.2,<2"
eigen = ">=3.4.0,<4"
entt = ">=3.14.0,<4"
fcl = ">=0.7.0,<0.8"
fmt = ">=11.1.4,<12"
gtest = ">=1.17.0,<2"
imgui = ">=1.91.9,<2"
isort = ">=6.0.1,<7"
jinja2 = ">=3.1.2"
libboost-devel = ">=1.86.0,<2"
libode = ">=0.16.5,<0.17"
libsdformat = ">=16.0.0,<17"
myst-parser = "*"
nanobind = ">=2.4.0"
ninja = ">=1.12.1,<2"
numpy = ">=2.2.5,<3"
octomap = ">=1.10.0,<2"
openscenegraph = ">=3.6.5,<4"
pip = ">=25.1.1,<26"
pipx = ">=1.7.1,<2"
pkg-config = ">=0.29.2,<0.30"
prettier = ">=3.4.2,<4"
pybind11 = ">=3.0"
pybind11-stubgen = ">=2.5.1,<3"
pytest = ">=8.3.5,<9"
scikit-build-core = ">=0.10"
setuptools = ">=80.1.0,<81"
spdlog = ">=1.15.3,<2"
sphinx = "*"
sphinx-copybutton = "*"
sphinx-intl = "*"
sphinx-tabs = "*"
sphinx_rtd_theme = "*"
taplo = ">=0.9.3,<1"
taskflow = ">=3.10.0,<4"
tinyxml2 = ">=11.0.0,<12"
tracy-profiler-client = ">=0.11.1,<0.12"
tracy-profiler-gui = ">=0.11.1,<0.12"
urdfdom = ">=4.0.1,<5"

[tasks]
clean = { cmd = "rm -rf build && rm -rf .deps && rm -rf .pixi && rm pixi.lock" }

config = { cmd = [
  "bash",
  "-lc",
  """
set -euo pipefail
BUILD_TYPE={{ build_type }}
DART_BUILD_PROFILE=${DART_BUILD_PROFILE:-ON}
DART_ENABLE_ASAN=${DART_ENABLE_ASAN:-OFF}
DART_VERBOSE=${DART_VERBOSE:-OFF}
DART_BUILD_DARTPY_VALUE=${DART_BUILD_DARTPY_OVERRIDE:-{{ dartpy }}}
if [ -z "$DART_BUILD_DARTPY_VALUE" ]; then
  DART_BUILD_DARTPY_VALUE="{{ dartpy }}"
fi
DART_BUILD_DART8_VALUE=${DART_BUILD_DART8_OVERRIDE:-ON}
DART_BUILD_COLLISION_BULLET_VALUE=${DART_BUILD_COLLISION_BULLET_OVERRIDE:-ON}
DART_BUILD_COLLISION_ODE_VALUE=${DART_BUILD_COLLISION_ODE_OVERRIDE:-ON}
DART_BUILD_GUI_VALUE=${DART_BUILD_GUI_OVERRIDE:-ON}
DART_BUILD_EXAMPLES_VALUE=${DART_BUILD_EXAMPLES_OVERRIDE:-ON}
DART_BUILD_TUTORIALS_VALUE=${DART_BUILD_TUTORIALS_OVERRIDE:-ON}
DART_BUILD_TESTS_VALUE=${DART_BUILD_TESTS_OVERRIDE:-ON}
if [ -z "${CMAKE_C_COMPILER_LAUNCHER:-}" ]; then
  if command -v sccache >/dev/null 2>&1; then
    CMAKE_C_COMPILER_LAUNCHER=sccache
    CMAKE_CXX_COMPILER_LAUNCHER=sccache
  elif command -v ccache >/dev/null 2>&1; then
    CMAKE_C_COMPILER_LAUNCHER=ccache
    CMAKE_CXX_COMPILER_LAUNCHER=ccache
  fi
fi
LAUNCHER_DEFS=""
if [ -n "${CMAKE_C_COMPILER_LAUNCHER:-}" ]; then
  LAUNCHER_DEFS="$LAUNCHER_DEFS -DCMAKE_C_COMPILER_LAUNCHER=${CMAKE_C_COMPILER_LAUNCHER}"
fi
if [ -n "${CMAKE_CXX_COMPILER_LAUNCHER:-}" ]; then
  LAUNCHER_DEFS="$LAUNCHER_DEFS -DCMAKE_CXX_COMPILER_LAUNCHER=${CMAKE_CXX_COMPILER_LAUNCHER}"
fi
cmake \
  -G Ninja \
  -S . \
  -B build/$PIXI_ENVIRONMENT_NAME/cpp/${BUILD_TYPE} \
  -DCMAKE_INSTALL_PREFIX=$CONDA_PREFIX \
  -DCMAKE_BUILD_TYPE=${BUILD_TYPE} \
  -DCMAKE_PREFIX_PATH=$CONDA_PREFIX \
  -DDART_BUILD_DARTPY=${DART_BUILD_DARTPY_VALUE} \
  -DDART_BUILD_DART8=${DART_BUILD_DART8_VALUE} \
  -DDART_BUILD_COLLISION_BULLET=${DART_BUILD_COLLISION_BULLET_VALUE} \
  -DDART_BUILD_COLLISION_ODE=${DART_BUILD_COLLISION_ODE_VALUE} \
  -DDART_BUILD_GUI=${DART_BUILD_GUI_VALUE} \
  -DDART_BUILD_EXAMPLES=${DART_BUILD_EXAMPLES_VALUE} \
  -DDART_BUILD_TUTORIALS=${DART_BUILD_TUTORIALS_VALUE} \
  -DDART_BUILD_TESTS=${DART_BUILD_TESTS_VALUE} \
  -DDART_BUILD_PROFILE=${DART_BUILD_PROFILE} \
  -DDART_ENABLE_ASAN=${DART_ENABLE_ASAN} \
  -DDART_USE_SYSTEM_GOOGLEBENCHMARK=ON \
  -DDART_USE_SYSTEM_GOOGLETEST=ON \
  -DDART_USE_SYSTEM_IMGUI=ON \
  -DDART_USE_SYSTEM_PYBIND11=ON \
  -DDART_USE_SYSTEM_NANOBIND=OFF \
  -DDART_USE_SYSTEM_TRACY=ON \
  -DDART_VERBOSE=${DART_VERBOSE} \
  $LAUNCHER_DEFS
""",
], env = { DART_VERBOSE = "OFF" }, args = [
  { arg = "dartpy", default = "ON" },
  { arg = "build_type", default = "Release" },
] }

# Auto-fix formatting issues (runs black and isort to format code)
lint-cpp = { cmd = """
    cmake \
    --build build/$PIXI_ENVIRONMENT_NAME/cpp/$BUILD_TYPE \
    --target format
""", depends-on = ["config"], env = { BUILD_TYPE = "Release" } }

lint-dart8 = { cmd = """
    find dart8 tests_dart8 examples_dart8 -type f \\( -name '*.hpp' -o -name '*.cpp' \\) -print0 | xargs -0 clang-format -i --style=file
""" }

lint-py = { cmd = """
    black . --extend-exclude '/\\.[^/]+' && isort . --skip-glob '.*'
""" }

lint-yaml = { cmd = """
    prettier --write '**/*.{yml,yaml}' '!**/.pixi/**' '!**/build/**' '!**/external/**' '!**/node_modules/**'
""" }

lint-toml = { cmd = ["bash", "-lc", "python scripts/lint_toml.py"] }

lint = { depends-on = [
  "lint-cpp",
  "lint-dart8",
  "lint-py",
  "lint-yaml",
  "lint-toml",
] }

# Check formatting without modifying files (used in CI)
check-lint-cpp = { cmd = """
    cmake \
        --build build/$PIXI_ENVIRONMENT_NAME/cpp/$BUILD_TYPE \
        --target check-format
""", depends-on = ["config"], env = { BUILD_TYPE = "Release" } }

check-lint-dart8 = { cmd = """
    find dart8 tests_dart8 examples_dart8 -type f \\( -name '*.hpp' -o -name '*.cpp' \\) | xargs clang-format --dry-run --Werror --style=file
""" }

check-lint-py = { cmd = """
    black . --check --extend-exclude '/\\.[^/]+' && isort . --check --skip-glob '.*'
""" }

check-lint-yaml = { cmd = """
    prettier --check '**/*.{yml,yaml}' '!**/.pixi/**' '!**/build/**' '!**/external/**' '!**/node_modules/**'
""" }

check-lint = { depends-on = [
  "check-lint-cpp",
  "check-lint-dart8",
  "check-lint-py",
  "check-lint-yaml",
] }

build = { cmd = [
  "bash",
  "-lc",
  """
set -euo pipefail
BUILD_TYPE={{ build_type }}
CMAKE_BUILD_DIR=build/$PIXI_ENVIRONMENT_NAME/cpp/${BUILD_TYPE} python scripts/cmake_build.py
""",
], depends-on = [
  { task = "config", args = [
    "ON",
    "{{ build_type }}",
  ] },
], args = [
  { arg = "build_type", default = "Release" },
] }

build-debug = { cmd = [
  "bash",
  "-lc",
  """
set -euo pipefail
BUILD_TYPE=${BUILD_TYPE:-Debug}
CMAKE_BUILD_DIR=build/$PIXI_ENVIRONMENT_NAME/cpp/${BUILD_TYPE} python scripts/cmake_build.py
""",
], depends-on = [
  "config-debug",
] }

config-debug = { cmd = [
  "bash",
  "-lc",
  """
set -euo pipefail
BUILD_TYPE=${BUILD_TYPE:-Debug}
DART_BUILD_PROFILE=${DART_BUILD_PROFILE:-ON}
DART_ENABLE_ASAN=${DART_ENABLE_ASAN:-OFF}
DART_VERBOSE=${DART_VERBOSE:-OFF}
DART_BUILD_DARTPY_VALUE=${DART_BUILD_DARTPY_OVERRIDE:-{{ dartpy }}}
if [ -z "$DART_BUILD_DARTPY_VALUE" ]; then
  DART_BUILD_DARTPY_VALUE="{{ dartpy }}"
fi
DART_BUILD_EXAMPLES_VALUE=${DART_BUILD_EXAMPLES_OVERRIDE:-ON}
DART_BUILD_TUTORIALS_VALUE=${DART_BUILD_TUTORIALS_OVERRIDE:-ON}
DART_BUILD_TESTS_VALUE=${DART_BUILD_TESTS_OVERRIDE:-ON}
if [ -z "${CMAKE_C_COMPILER_LAUNCHER:-}" ]; then
  if command -v sccache >/dev/null 2>&1; then
    CMAKE_C_COMPILER_LAUNCHER=sccache
    CMAKE_CXX_COMPILER_LAUNCHER=sccache
  elif command -v ccache >/dev/null 2>&1; then
    CMAKE_C_COMPILER_LAUNCHER=ccache
    CMAKE_CXX_COMPILER_LAUNCHER=ccache
  fi
fi
LAUNCHER_DEFS=""
if [ -n "${CMAKE_C_COMPILER_LAUNCHER:-}" ]; then
  LAUNCHER_DEFS="$LAUNCHER_DEFS -DCMAKE_C_COMPILER_LAUNCHER=${CMAKE_C_COMPILER_LAUNCHER}"
fi
if [ -n "${CMAKE_CXX_COMPILER_LAUNCHER:-}" ]; then
  LAUNCHER_DEFS="$LAUNCHER_DEFS -DCMAKE_CXX_COMPILER_LAUNCHER=${CMAKE_CXX_COMPILER_LAUNCHER}"
fi
cmake \
  -G Ninja \
  -S . \
  -B build/$PIXI_ENVIRONMENT_NAME/cpp/${BUILD_TYPE} \
  -DCMAKE_INSTALL_PREFIX=$CONDA_PREFIX \
  -DCMAKE_BUILD_TYPE=${BUILD_TYPE} \
  -DCMAKE_PREFIX_PATH=$CONDA_PREFIX \
  -DDART_BUILD_DARTPY=${DART_BUILD_DARTPY_VALUE} \
  -DDART_BUILD_DART8=ON \
  -DDART_BUILD_EXAMPLES=${DART_BUILD_EXAMPLES_VALUE} \
  -DDART_BUILD_TUTORIALS=${DART_BUILD_TUTORIALS_VALUE} \
  -DDART_BUILD_TESTS=${DART_BUILD_TESTS_VALUE} \
  -DDART_BUILD_PROFILE=${DART_BUILD_PROFILE} \
  -DDART_ENABLE_ASAN=${DART_ENABLE_ASAN} \
  -DDART_USE_SYSTEM_GOOGLEBENCHMARK=ON \
  -DDART_USE_SYSTEM_GOOGLETEST=ON \
  -DDART_USE_SYSTEM_IMGUI=ON \
  -DDART_USE_SYSTEM_PYBIND11=ON \
  -DDART_USE_SYSTEM_NANOBIND=OFF \
  -DDART_USE_SYSTEM_TRACY=ON \
  -DDART_VERBOSE=${DART_VERBOSE} \
  $LAUNCHER_DEFS
""",
], env = { DART_VERBOSE = "OFF" }, args = [
  { arg = "dartpy", default = "ON" },
] }

build-tests = { cmd = [
  "bash",
  "-lc",
  """
set -euo pipefail
BUILD_TYPE={{ build_type }}
CMAKE_BUILD_DIR=build/$PIXI_ENVIRONMENT_NAME/cpp/${BUILD_TYPE} python scripts/cmake_build.py --target tests
""",
], depends-on = [
  { task = "config", args = [
    "{{ dartpy }}",
    "{{ build_type }}",
  ] },
], args = [
  { arg = "dartpy", default = "ON" },
  { arg = "build_type", default = "Release" },
] }

build-dart8-tests = { cmd = [
  "bash",
  "-lc",
  """
set -euo pipefail
BUILD_TYPE={{ build_type }}
CMAKE_BUILD_DIR=build/$PIXI_ENVIRONMENT_NAME/cpp/${BUILD_TYPE} python scripts/cmake_build.py --target dart8_tests
""",
], depends-on = [
  { task = "config", args = [
    "{{ dartpy }}",
    "{{ build_type }}",
  ] },
], args = [
  { arg = "dartpy", default = "ON" },
  { arg = "build_type", default = "Release" },
] }

build-math-tests = { cmd = [
  "bash",
  "-lc",
  """
set -euo pipefail
BUILD_TYPE=${BUILD_TYPE:-Release}
BUILD_DIR=build/$PIXI_ENVIRONMENT_NAME/cpp/${BUILD_TYPE}
python scripts/cmake_build.py --build-dir "$BUILD_DIR" \
  --target UNIT_math_Convhull --target UNIT_math_Geometry --target UNIT_math_Icosphere \
  --target UNIT_math_Math --target UNIT_math_Random --target UNIT_math_TriMesh
""",
], depends-on = [
  "config",
] }

build-py-dev = { cmd = [
  "bash",
  "-lc",
  """
set -euo pipefail
BUILD_TYPE={{ build_type }}
CMAKE_BUILD_DIR=build/$PIXI_ENVIRONMENT_NAME/cpp/${BUILD_TYPE} python scripts/cmake_build.py --target dartpy
""",
], depends-on = [
  { task = "config-py", args = [
    "{{ dartpy }}",
    "{{ build_type }}",
  ] },
], args = [
  { arg = "dartpy", default = "ON" },
  { arg = "build_type", default = "Release" },
] }

build-dartpy8 = { cmd = [
  "bash",
  "-lc",
  """
set -euo pipefail
BUILD_TYPE={{ build_type }}
CMAKE_BUILD_DIR=build/$PIXI_ENVIRONMENT_NAME/cpp/${BUILD_TYPE} python scripts/cmake_build.py --target dartpy8
""",
], depends-on = [
  { task = "config-py", args = [
    "{{ dartpy }}",
    "{{ build_type }}",
  ] },
], args = [
  { arg = "dartpy", default = "ON" },
  { arg = "build_type", default = "Release" },
] }
config-py = { cmd = [
  "bash",
  "-lc",
  "set -euo pipefail\nBUILD_TYPE={{ build_type }}\nDART_BUILD_PROFILE=${DART_BUILD_PROFILE:-ON}\nDART_ENABLE_ASAN=${DART_ENABLE_ASAN:-OFF}\nDART_VERBOSE=${DART_VERBOSE:-OFF}\nDART_BUILD_DARTPY_VALUE=${DART_BUILD_DARTPY_OVERRIDE:-{{ dartpy }}}\nif [ -z \"${DART_BUILD_DARTPY_VALUE}\" ]; then\n  DART_BUILD_DARTPY_VALUE=\"{{ dartpy }}\"\nfi\nif [ -z \"${CMAKE_C_COMPILER_LAUNCHER:-}\" ]; then\n  if command -v sccache >/dev/null 2>&1; then\n    CMAKE_C_COMPILER_LAUNCHER=sccache\n    CMAKE_CXX_COMPILER_LAUNCHER=sccache\n  elif command -v ccache >/dev/null 2>&1; then\n    CMAKE_C_COMPILER_LAUNCHER=ccache\n    CMAKE_CXX_COMPILER_LAUNCHER=ccache\n  fi\nfi\nLAUNCHER_DEFS=\"\"\nif [ -n \"${CMAKE_C_COMPILER_LAUNCHER:-}\" ]; then\n  LAUNCHER_DEFS=\"$LAUNCHER_DEFS -DCMAKE_C_COMPILER_LAUNCHER=${CMAKE_C_COMPILER_LAUNCHER}\"\nfi\nif [ -n \"${CMAKE_CXX_COMPILER_LAUNCHER:-}\" ]; then\n  LAUNCHER_DEFS=\"$LAUNCHER_DEFS -DCMAKE_CXX_COMPILER_LAUNCHER=${CMAKE_CXX_COMPILER_LAUNCHER}\"\nfi\ncmake -G Ninja -S . -B build/$PIXI_ENVIRONMENT_NAME/cpp/${BUILD_TYPE} -DCMAKE_INSTALL_PREFIX=$CONDA_PREFIX -DCMAKE_BUILD_TYPE=${BUILD_TYPE} -DCMAKE_PREFIX_PATH=$CONDA_PREFIX -DDART_BUILD_DARTPY=${DART_BUILD_DARTPY_VALUE} -DDART_BUILD_DART8=ON -DDART_BUILD_PROFILE=${DART_BUILD_PROFILE} -DDART_ENABLE_ASAN=${DART_ENABLE_ASAN} -DDART_USE_SYSTEM_GOOGLEBENCHMARK=ON -DDART_USE_SYSTEM_GOOGLETEST=ON -DDART_USE_SYSTEM_IMGUI=ON -DDART_USE_SYSTEM_NANOBIND=OFF -DDART_USE_SYSTEM_TRACY=ON -DDART_VERBOSE=${DART_VERBOSE} $LAUNCHER_DEFS",
], env = { DART_VERBOSE = "OFF" }, args = [
  { arg = "dartpy", default = "ON" },
  { arg = "build_type", default = "Release" },
] }

py-ex = { cmd = "python python/examples/{{ example }}/main.py", depends-on = [
  "build-py-dev",
], args = [
  { arg = "example", default = "hello_world" },
], env = { BUILD_TYPE = "Release", PYTHONPATH = "build/$PIXI_ENVIRONMENT_NAME/cpp/$BUILD_TYPE/python" } }

py-ex-hello-world = { depends-on = [
  { task = "py-ex", args = [
    "hello_world",
  ] },
] }

py-ex-hello-world-gui = { depends-on = [
  { task = "py-ex", args = [
    "hello_world_gui",
  ] },
] }

py-ex-rigid-cubes = { depends-on = [
  { task = "py-ex", args = [
    "rigid_cubes",
  ] },
] }

py-ex-rigid-chain = { depends-on = [
  { task = "py-ex", args = [
    "rigid_chain",
  ] },
] }

py-ex-rigid-loop = { depends-on = [{ task = "py-ex", args = ["rigid_loop"] }] }

py-ex-biped-stand = { depends-on = [
  { task = "py-ex", args = [
    "biped_stand",
  ] },
] }

py-ex-contacts-pointcloud = { depends-on = [
  { task = "py-ex", args = [
    "contacts_pointcloud",
  ] },
] }

py-ex-drag-and-drop = { depends-on = [
  { task = "py-ex", args = [
    "drag_and_drop",
  ] },
] }

py-ex-operational-space-control = { depends-on = [
  { task = "py-ex", args = [
    "operational_space_control",
  ] },
] }

py-tu = { cmd = "python python/tutorials/{{ tutorial }}/{{ entry }}.py", depends-on = [
  "build-py-dev",
], args = [
  { arg = "tutorial" },
  { arg = "entry", default = "main" },
], env = { BUILD_TYPE = "Release", PYTHONPATH = "build/$PIXI_ENVIRONMENT_NAME/cpp/$BUILD_TYPE/python" } }

py-tu-multi-pendulum = { depends-on = [
  { task = "py-tu", args = [
    "01_multi_pendulum",
    "main",
  ] },
] }
py-tu-multi-pendulum-fi = { depends-on = [
  { task = "py-tu", args = [
    "01_multi_pendulum",
    "main_finished",
  ] },
] }
py-tu-collisions = { depends-on = [
  { task = "py-tu", args = [
    "02_collisions",
    "main",
  ] },
] }
py-tu-collisions-fi = { depends-on = [
  { task = "py-tu", args = [
    "02_collisions",
    "main_finished",
  ] },
] }
py-tu-dominoes = { depends-on = [
  { task = "py-tu", args = [
    "03_dominoes",
    "main",
  ] },
] }
py-tu-dominoes-fi = { depends-on = [
  { task = "py-tu", args = [
    "03_dominoes",
    "main_finished",
  ] },
] }
py-tu-biped = { depends-on = [{ task = "py-tu", args = ["04_biped", "main"] }] }
py-tu-biped-fi = { depends-on = [
  { task = "py-tu", args = [
    "04_biped",
    "main_finished",
  ] },
] }

py-ex-atlas-puppet = { depends-on = [
  { task = "py-ex", args = [
    "atlas_puppet",
  ] },
] }

test = { cmd = [
  "bash",
  "-lc",
  "set -euo pipefail\nBUILD_TYPE={{ build_type }}\nctest --test-dir build/$PIXI_ENVIRONMENT_NAME/cpp/${BUILD_TYPE} --output-on-failure -LE dart8",
], depends-on = [
  { task = "build-tests", args = [
    "{{ dartpy }}",
    "{{ build_type }}",
  ] },
], args = [
  { arg = "dartpy", default = "ON" },
  { arg = "build_type", default = "Release" },
] }

test-no-plane = { cmd = [
  "bash",
  "-lc",
  "set -euo pipefail\nBUILD_TYPE={{ build_type }}\nctest --test-dir build/$PIXI_ENVIRONMENT_NAME/cpp/${BUILD_TYPE} --output-on-failure --exclude-regex \"test_plane_shape_collision\"",
], depends-on = [
  { task = "build-tests", args = [
    "{{ dartpy }}",
    "{{ build_type }}",
  ] },
  { task = "build-dart8-tests", args = [
    "{{ dartpy }}",
    "{{ build_type }}",
  ] },
], args = [
  { arg = "dartpy", default = "ON" },
  { arg = "build_type", default = "Release" },
] }

test-dart8 = { cmd = [
  "bash",
  "-lc",
  "set -euo pipefail\nBUILD_TYPE={{ build_type }}\nctest --test-dir build/$PIXI_ENVIRONMENT_NAME/cpp/${BUILD_TYPE} --output-on-failure -L dart8",
], depends-on = [
  { task = "build-tests", args = [
    "{{ dartpy }}",
    "{{ build_type }}",
  ] },
  { task = "build-dart8-tests", args = [
    "{{ dartpy }}",
    "{{ build_type }}",
  ] },
], args = [
  { arg = "dartpy", default = "ON" },
  { arg = "build_type", default = "Release" },
] }

test-math = { cmd = """
    ctest \
        --test-dir build/$PIXI_ENVIRONMENT_NAME/cpp/$BUILD_TYPE \
        --output-on-failure \
        -R "^UNIT_math_"
""", depends-on = ["build-math-tests"], env = { BUILD_TYPE = "Release" } }

test-lcpsolver = { cmd = """
    ctest \
        --test-dir build/$PIXI_ENVIRONMENT_NAME/cpp/$BUILD_TYPE \
        --output-on-failure \
        -R UNIT_lcpsolver
""", depends-on = ["build-tests"], env = { BUILD_TYPE = "Release" } }

test-py = { cmd = [
  "bash",
  "-lc",
  """
set -euo pipefail
BUILD_TYPE={{ build_type }}
<<<<<<< HEAD
python scripts/pixi_test_py.py
=======
CMAKE_BUILD_DIR=build/$PIXI_ENVIRONMENT_NAME/cpp/${BUILD_TYPE} python scripts/cmake_build.py --target pytest
>>>>>>> 0c57e7da
""",
], depends-on = [
  { task = "config", args = [
    "ON",
    "{{ build_type }}",
  ] },
], args = [
  { arg = "build_type", default = "Release" },
] }

test-capsule-ground-contact = { cmd = """
    ctest \
        --test-dir build/$PIXI_ENVIRONMENT_NAME/cpp/$BUILD_TYPE \
        --output-on-failure \
        -R INTEGRATION_collision_CapsuleGroundContact
""", depends-on = [
  { task = "build-tests", args = [
    "{{ dartpy }}",
  ] },
], env = { BUILD_TYPE = "Release" }, args = [
  { arg = "dartpy", default = "ON" },
] }

config-coverage = { cmd = [
  "bash",
  "-lc",
  """
set -euo pipefail
PIXI_ENVIRONMENT_NAME=${PIXI_ENVIRONMENT_NAME:-default}
rm -rf "build/$PIXI_ENVIRONMENT_NAME/cpp/$BUILD_TYPE"
echo "Configuring coverage build directory: build/$PIXI_ENVIRONMENT_NAME/cpp/$BUILD_TYPE"
if [ -z "${CMAKE_C_COMPILER_LAUNCHER:-}" ]; then
  if command -v sccache >/dev/null 2>&1; then
    CMAKE_C_COMPILER_LAUNCHER=sccache
    CMAKE_CXX_COMPILER_LAUNCHER=sccache
  elif command -v ccache >/dev/null 2>&1; then
    CMAKE_C_COMPILER_LAUNCHER=ccache
    CMAKE_CXX_COMPILER_LAUNCHER=ccache
  fi
fi
LAUNCHER_DEFS=""
if [ -n "${CMAKE_C_COMPILER_LAUNCHER:-}" ]; then
  LAUNCHER_DEFS="$LAUNCHER_DEFS -DCMAKE_C_COMPILER_LAUNCHER=${CMAKE_C_COMPILER_LAUNCHER}"
fi
if [ -n "${CMAKE_CXX_COMPILER_LAUNCHER:-}" ]; then
  LAUNCHER_DEFS="$LAUNCHER_DEFS -DCMAKE_CXX_COMPILER_LAUNCHER=${CMAKE_CXX_COMPILER_LAUNCHER}"
fi
cmake \
    -G Ninja \
    -S . \
    -B "build/$PIXI_ENVIRONMENT_NAME/cpp/$BUILD_TYPE" \
    -DCMAKE_INSTALL_PREFIX=$CONDA_PREFIX \
    -DCMAKE_BUILD_TYPE=$BUILD_TYPE \
    -DCMAKE_PREFIX_PATH=$CONDA_PREFIX \
    -DDART_BUILD_PROFILE=OFF \
    -DDART_CODECOV=ON \
    -DDART_USE_SYSTEM_GOOGLEBENCHMARK=ON \
    -DDART_USE_SYSTEM_GOOGLETEST=ON \
    -DDART_USE_SYSTEM_IMGUI=ON \
    -DDART_USE_SYSTEM_TRACY=ON \
    -DDART_VERBOSE=$DART_VERBOSE \
    $LAUNCHER_DEFS
""",
], env = { DART_VERBOSE = "OFF", BUILD_TYPE = "Debug" } }

build-coverage = { cmd = [
  "bash",
  "-lc",
  """
set -euo pipefail
PARALLEL_JOBS=$(python scripts/parallel_jobs.py)
CMAKE_BUILD_DIR=build/$PIXI_ENVIRONMENT_NAME/cpp/$BUILD_TYPE python scripts/cmake_build.py --parallel ${PARALLEL_JOBS} --target all --target tests \
  && ctest --output-on-failure -j ${PARALLEL_JOBS} --test-dir build/$PIXI_ENVIRONMENT_NAME/cpp/$BUILD_TYPE
""",
], depends-on = [
  "config-coverage",
], env = { BUILD_TYPE = "Debug" } }

# Note: --rc flag is needed for lcov compatibility with gcc 13+
coverage-report = { cmd = ["bash", "-lc", """
set -euo pipefail
# Drop coverage artifacts for directories we filter out later so that
# stale gcda files without matching gcno files do not break lcov.
find build/$PIXI_ENVIRONMENT_NAME/cpp/$BUILD_TYPE \
    '(' -path '*/tests/*' -o -path '*/examples/*' -o -path '*/tutorials/*' ')' \
    '(' -name '*.gcda' -o -name '*.gcno' ')' -delete
lcov \
    --capture \
    --directory build/$PIXI_ENVIRONMENT_NAME/cpp/$BUILD_TYPE \
    --output-file coverage.info \
    --rc geninfo_unexecuted_blocks=1 \
&& lcov \
    --remove coverage.info \
    '/usr/*' \
    '*/.deps/*' \
    '*/tests/*' \
    '*/examples/*' \
    '*/tutorials/*' \
    --output-file coverage.info \
&& lcov --list coverage.info
"""], depends-on = ["build-coverage"], env = { BUILD_TYPE = "Debug" } }

# Shared helper to build a target and run the produced binary. Defaults to a Release build;
# run the matching config task manually before using other build types.
run-cpp-target = { cmd = """
    CMAKE_BUILD_DIR=build/$PIXI_ENVIRONMENT_NAME/cpp/{{ build_type }} python scripts/cmake_build.py --target {{ target }} \
    && ./build/$PIXI_ENVIRONMENT_NAME/cpp/{{ build_type }}/bin/{{ target }}
""", depends-on = [
  "config",
], args = [
  { arg = "target" },
  { arg = "build_type", default = "Release" },
] }

ex = { depends-on = [
  { task = "run-cpp-target", args = [
    "{{ target }}",
    "{{ build_type }}",
  ] },
], args = [
  { arg = "target", default = "hello_world" },
  { arg = "build_type", default = "Release" },
] }

ex-atlas-puppet = { depends-on = [
  { task = "run-cpp-target", args = [
    "atlas_puppet",
  ] },
] }

ex-atlas-simbicon = { depends-on = [
  { task = "run-cpp-target", args = [
    "atlas_simbicon",
  ] },
] }

ex-hello-world = { depends-on = [
  { task = "run-cpp-target", args = [
    "hello_world",
  ] },
] }

py-atlas-puppet = { cmd = """
    PYTHONPATH=build/$PIXI_ENVIRONMENT_NAME/cpp/$BUILD_TYPE/python:$PYTHONPATH \
    python python/examples/atlas_puppet/main.py
""", depends-on = ["build"], env = { BUILD_TYPE = "Release" } }

bm = { depends-on = [
  { task = "run-cpp-target", args = [
    "{{ target }}",
    "{{ build_type }}",
  ] },
], args = [
  { arg = "target", default = "BM_INTEGRATION_empty" },
  { arg = "build_type", default = "Release" },
] }

bm-boxes = { depends-on = [
  { task = "run-cpp-target", args = [
    "BM_INTEGRATION_boxes",
  ] },
] }

bm-empty = { depends-on = [
  { task = "run-cpp-target", args = [
    "BM_INTEGRATION_empty",
  ] },
] }

bm-kinematics = { depends-on = [
  { task = "run-cpp-target", args = [
    "BM_INTEGRATION_kinematics",
  ] },
] }

bm-convhull = { depends-on = [
  { task = "run-cpp-target", args = [
    "BM_UNIT_convhull",
  ] },
] }

bm-lcpsolver = { cmd = """
    CMAKE_BUILD_DIR=build/$PIXI_ENVIRONMENT_NAME/cpp/$BUILD_TYPE python scripts/cmake_build.py --target BM_LCPSOLVER \
    && ./build/$PIXI_ENVIRONMENT_NAME/cpp/$BUILD_TYPE/tests/benchmark/lcpsolver/BM_LCPSOLVER
""", depends-on = [
  "config",
], env = { BUILD_TYPE = "Release" } }

tu-biped = { depends-on = [
  { task = "run-cpp-target", args = [
    "tutorial_biped",
  ] },
] }

tu-biped-fi = { depends-on = [
  { task = "run-cpp-target", args = [
    "tutorial_biped_finished",
  ] },
] }

tu-collisions = { depends-on = [
  { task = "run-cpp-target", args = [
    "tutorial_collisions",
  ] },
] }

tu-collisions-fi = { depends-on = [
  { task = "run-cpp-target", args = [
    "tutorial_collisions_finished",
  ] },
] }

tu-dominoes = { depends-on = [
  { task = "run-cpp-target", args = [
    "tutorial_dominoes",
  ] },
] }

tu-dominoes-fi = { depends-on = [
  { task = "run-cpp-target", args = [
    "tutorial_dominoes_finished",
  ] },
] }

tu-multi-pendulum = { depends-on = [
  { task = "run-cpp-target", args = [
    "tutorial_multi_pendulum",
  ] },
] }

tu-multi-pendulum-fi = { depends-on = [
  { task = "run-cpp-target", args = [
    "tutorial_multi_pendulum_finished",
  ] },
] }

tu-wholebody-ik = { depends-on = [
  { task = "run-cpp-target", args = [
    "tutorial_wholebody_ik",
  ] },
] }

tu-wholebody-ik-fi = { depends-on = [
  { task = "run-cpp-target", args = [
    "tutorial_wholebody_ik_finished",
  ] },
] }

install = { cmd = "python scripts/pixi_install.py {{ dartpy }}", depends-on = [
  { task = "config-install", args = [
    "{{ dartpy }}",
  ] },
], env = { BUILD_TYPE = "Release" }, args = [
  { arg = "dartpy", default = "ON" },
] }

config-install = { cmd = [
  "bash",
  "-lc",
  """
set -euo pipefail
cmake \
    -G Ninja \
    -S . \
    -B build/$PIXI_ENVIRONMENT_NAME/cpp \
    -DCMAKE_INSTALL_PREFIX=$CONDA_PREFIX \
    -DCMAKE_BUILD_TYPE=$BUILD_TYPE \
    -DCMAKE_PREFIX_PATH=$CONDA_PREFIX \
    -DDART_BUILD_DARTPY={{ dartpy }} \
    -DDART_BUILD_DART8={{ dartpy }} \
    -DDART_BUILD_COLLISION_BULLET=${DART_BUILD_COLLISION_BULLET_OVERRIDE:-ON} \
    -DDART_BUILD_COLLISION_ODE=${DART_BUILD_COLLISION_ODE_OVERRIDE:-ON} \
    -DDART_BUILD_PROFILE=OFF \
    -DDART_USE_SYSTEM_GOOGLEBENCHMARK=ON \
    -DDART_USE_SYSTEM_GOOGLETEST=ON \
    -DDART_USE_SYSTEM_IMGUI=ON \
    -DDART_USE_SYSTEM_TRACY=ON \
    -DDART_VERBOSE=$DART_VERBOSE
""",
], env = { DART_VERBOSE = "OFF", BUILD_TYPE = "Release" }, args = [
  { arg = "dartpy", default = "ON" },
] }

tracy = { cmd = "tracy-profiler" }

# Python package build
build-py = { cmd = "pip install . -v", env = { CMAKE_ARGS = "-DDART_BUILD_DARTPY=ON -DDART_ENABLE_SIMD=OFF -DDART_BUILD_WHEELS=ON -DDART_TREAT_WARNINGS_AS_ERRORS=OFF -DBUILD_SHARED_LIBS=OFF -DDART_USE_SYSTEM_IMGUI=ON" } }

# Build wheel package (without installing)
build-wheel = { cmd = "pip wheel . --no-deps -w dist/ -v", env = { CMAKE_ARGS = "-DDART_BUILD_DARTPY=ON -DDART_ENABLE_SIMD=OFF -DDART_BUILD_WHEELS=ON -DDART_TREAT_WARNINGS_AS_ERRORS=OFF -DBUILD_SHARED_LIBS=OFF" } }

# Verify wheel contains dartpy module
verify-wheel = { cmd = "bash -c 'python scripts/verify_wheel.py dist/dartpy-*.whl'", depends-on = [
  "build-wheel",
] }

# Test dartpy installation (requires dartpy to be installed)
test-installation = { cmd = "python scripts/test_installation.py" }

# Shared wheel helper tasks (reused by version-specific wheel features)
wheel-build-core = { cmd = "pip wheel . --no-deps -w dist/ -v", args = [
  { arg = "use_system_imgui", default = "ON" },
], env = { CMAKE_ARGS = "-DCMAKE_PREFIX_PATH=$CONDA_PREFIX -DDART_BUILD_DARTPY=ON -DDART_BUILD_GUI=ON -DDART_ENABLE_SIMD=OFF -DDART_BUILD_WHEELS=ON -DDART_TREAT_WARNINGS_AS_ERRORS=OFF -DBUILD_SHARED_LIBS=OFF -DDART_USE_SYSTEM_IMGUI={{ use_system_imgui }}" } }

wheel-repair-linux-core = { cmd = "auditwheel repair dist/dartpy-*-{{ python_tag }}-*-linux_x86_64.whl -w dist/ && rm dist/dartpy-*-{{ python_tag }}-*-linux_x86_64.whl", args = [
  { arg = "python_tag" },
], env = { LD_LIBRARY_PATH = "$CONDA_PREFIX/lib:$LD_LIBRARY_PATH" } }

wheel-repair-macos-core = { cmd = "delocate-wheel --require-archs {{ arch }} -w dist/ -v dist/dartpy-*-{{ python_tag }}-*-macosx_*_{{ arch }}.whl", args = [
  { arg = "python_tag" },
  { arg = "arch" },
], env = { DYLD_LIBRARY_PATH = "$CONDA_PREFIX/lib" } }

wheel-repair-windows-core = { cmd = """
    rm -rf dist/repaired &&
    delvewheel repair dist/dartpy-*-{{ python_tag }}-*-win_amd64.whl -w dist/repaired &&
    rm dist/dartpy-*-{{ python_tag }}-*-win_amd64.whl &&
    mv dist/repaired/*.whl dist/ &&
    rm -rf dist/repaired
""", args = [
  { arg = "python_tag" },
] }

wheel-verify-core = { cmd = "python scripts/verify_version.py dist/dartpy-*-{{ python_tag }}-*.whl", args = [
  { arg = "python_tag" },
] }

wheel-test-core = { cmd = "python scripts/test_wheel.py dist/dartpy-*-{{ python_tag }}-*.whl", args = [
  { arg = "python_tag" },
] }

wheel-upload-core = { cmd = "twine upload --repository dartpy dist/dartpy-*-{{ python_tag }}-*.whl", args = [
  { arg = "python_tag" },
] }

wheel-upload-test-core = { cmd = "twine upload --repository testpypi dist/dartpy-*-{{ python_tag }}-*.whl", args = [
  { arg = "python_tag" },
] }

# Generate Python stub files for dartpy module (for IDE support)
generate-stubs = { cmd = "python scripts/generate_stubs.py", depends-on = [
  "build-py-dev",
], env = { BUILD_TYPE = "Release", PYTHONPATH = "build/$PIXI_ENVIRONMENT_NAME/cpp/$BUILD_TYPE/python" } }

# Build Read the Docs documentation (user guides, tutorials, developer docs)
# Includes the embedded C++ Doxygen bundle to mirror Read the Docs
docs-build = { cmd = """
    cd docs/readthedocs && sphinx-build -b html . _build/html
""" }

# Build Korean documentation with Python API (using stub files via autoapi)
docs-build-ko = { cmd = "cd docs/readthedocs && sphinx-build -b html -D language=ko . _build/html/ko" }

# Serve English documentation
docs-serve = { cmd = """
    pkill -f 'python.*http.server.*8000' || true && \
    python -m http.server --directory docs/readthedocs/_build/html 8000
""", depends-on = ["docs-build"] }

# Serve Korean documentation
docs-serve-ko = { cmd = """
    pkill -f 'python.*http.server.*8001' || true && \
    python -m http.server --directory docs/readthedocs/_build/html/ko 8001
""", depends-on = ["docs-build-ko"] }

docs-clean = { cmd = """
    rm -rf docs/readthedocs/_build
""" }

# Build C++ API documentation (Doxygen)
api-docs-cpp = { cmd = """
    cmake --build build/$PIXI_ENVIRONMENT_NAME/cpp/$BUILD_TYPE --target docs
""", depends-on = ["config"], env = { BUILD_TYPE = "Release" } }

# Build Python API documentation (Sphinx)
api-docs-py = { cmd = """
    export PYTHONPATH="$PWD/build/$PIXI_ENVIRONMENT_NAME/cpp/$BUILD_TYPE/python:$PYTHONPATH" && \
    cd docs/python_api && \
    rm -rf _build && \
    sphinx-build -b html . _build/html
""", depends-on = [
  "build-py-dev",
], env = { BUILD_TYPE = "Release" } }

# Build both C++ and Python API docs locally
api-docs-build = { depends-on = ["api-docs-cpp", "api-docs-py"] }

# Serve C++ API documentation
api-docs-serve-cpp = { cmd = """
    echo "C++ API documentation at: http://localhost:8002" && \
    python -m http.server --directory build/$PIXI_ENVIRONMENT_NAME/cpp/$BUILD_TYPE/docs/doxygen/html 8002
""", depends-on = [
  "api-docs-cpp",
], env = { BUILD_TYPE = "Release" } }

# Serve Python API documentation
api-docs-serve-py = { cmd = """
    echo "Python API documentation at: http://localhost:8003" && \
    python -m http.server --directory docs/python_api/_build/html 8003
""", depends-on = ["api-docs-py"] }

test-all = { cmd = """
    python scripts/test_all.py
""" }

test-dartpy-install = { cmd = """
    python scripts/test_dartpy_install.py
""" }

# Docker build tasks - Test Docker images locally
# Requires Docker to be installed on the system
# Usage:
#   pixi run docker-build                              # Build all Ubuntu versions
#   pixi run docker-build-ubuntu jammy                 # Build Ubuntu 22.04 (by codename)
#   pixi run docker-build-ubuntu 22.04                 # Build Ubuntu 22.04 (by version)
#   pixi run docker-build-ubuntu 24.04                 # Build Ubuntu 24.04 (by version)
docker-build = { cmd = "python scripts/build_docker.py all" }

docker-build-ubuntu = { cmd = "python scripts/build_docker.py ubuntu {{ distro }}", args = [
  { arg = "distro", default = "jammy" },
] }

config-asan = { cmd = [
  "bash",
  "-lc",
  """
set -euo pipefail
BUILD_TYPE=${BUILD_TYPE:-asan}
CMAKE_BUILD_TYPE=${CMAKE_BUILD_TYPE:-RelWithDebInfo}
DART_BUILD_PROFILE=${DART_BUILD_PROFILE:-OFF}
DART_VERBOSE=${DART_VERBOSE:-OFF}
if command -v sccache >/dev/null 2>&1 && [ -z "${CMAKE_C_COMPILER_LAUNCHER:-}" ]; then
  CMAKE_C_COMPILER_LAUNCHER=sccache
  CMAKE_CXX_COMPILER_LAUNCHER=sccache
fi
LAUNCHER_DEFS=""
if [ -n "${CMAKE_C_COMPILER_LAUNCHER:-}" ]; then
  LAUNCHER_DEFS="$LAUNCHER_DEFS -DCMAKE_C_COMPILER_LAUNCHER=${CMAKE_C_COMPILER_LAUNCHER}"
fi
if [ -n "${CMAKE_CXX_COMPILER_LAUNCHER:-}" ]; then
  LAUNCHER_DEFS="$LAUNCHER_DEFS -DCMAKE_CXX_COMPILER_LAUNCHER=${CMAKE_CXX_COMPILER_LAUNCHER}"
fi
cmake \
  -G Ninja \
  -S . \
  -B build/$PIXI_ENVIRONMENT_NAME/cpp/${BUILD_TYPE} \
  -DCMAKE_INSTALL_PREFIX=$CONDA_PREFIX \
  -DCMAKE_BUILD_TYPE=${CMAKE_BUILD_TYPE} \
  -DCMAKE_PREFIX_PATH=$CONDA_PREFIX \
  -DDART_BUILD_DARTPY=ON \
  -DDART_BUILD_DART8=ON \
  -DDART_BUILD_PROFILE=${DART_BUILD_PROFILE} \
  -DDART_ENABLE_ASAN=ON \
  -DDART_USE_SYSTEM_GOOGLEBENCHMARK=ON \
  -DDART_USE_SYSTEM_GOOGLETEST=ON \
  -DDART_USE_SYSTEM_IMGUI=ON \
  -DDART_USE_SYSTEM_PYBIND11=ON \
  -DDART_USE_SYSTEM_NANOBIND=OFF \
  -DDART_USE_SYSTEM_TRACY=ON \
  -DDART_VERBOSE=${DART_VERBOSE} \
  $LAUNCHER_DEFS
""",
], env = { BUILD_TYPE = "asan", CMAKE_BUILD_TYPE = "RelWithDebInfo", DART_BUILD_PROFILE = "OFF", DART_VERBOSE = "OFF" } }

build-asan = { cmd = [
  "bash",
  "-lc",
  """
set -euo pipefail
BUILD_TYPE=${BUILD_TYPE:-asan}
CMAKE_BUILD_DIR=build/$PIXI_ENVIRONMENT_NAME/cpp/${BUILD_TYPE} python scripts/cmake_build.py --target tests
""",
], depends-on = [
  "config-asan",
], env = { BUILD_TYPE = "asan" } }

test-asan = { cmd = [
  "bash",
  "-lc",
  """
set -euo pipefail
BUILD_TYPE=${BUILD_TYPE:-asan}
ctest \
  --test-dir build/$PIXI_ENVIRONMENT_NAME/cpp/${BUILD_TYPE} \
  --output-on-failure \
  -LE dart8
""",
], depends-on = [
  "build-asan",
], env = { BUILD_TYPE = "asan", ASAN_OPTIONS = "detect_leaks=1" } }

################################################################################
# linux-64
################################################################################

[target.linux-64.dependencies]
lcov = ">=1.16,<2"
mesalib = ">=24"
libglvnd = ">=1.7"
libgl-devel = ">=1.7"
libglu = ">=9.0"

################################################################################
# osx-64
################################################################################

[target.osx-64.dependencies]
git = ">=2.40.0"

[target.osx-64.tasks]
download-osg = { cmd = """
    rm -rf .deps/OpenSceneGraph/ && \
    git clone https://github.com/openscenegraph/OpenSceneGraph.git .deps/OpenSceneGraph && \
    cd .deps/OpenSceneGraph && \
    git checkout 2e4ae2ea94595995c1fc56860051410b0c0be605
""", outputs = [
  ".deps/OpenSceneGraph/README.md",
] }

config-osg = { cmd = """
    cmake \
        -G Ninja \
        -S .deps/OpenSceneGraph \
        -B .deps/OpenSceneGraph/build \
        -DCMAKE_INSTALL_PREFIX=$CONDA_PREFIX \
        -DCMAKE_BUILD_TYPE=Release \
        -DCMAKE_PREFIX_PATH=$CONDA_PREFIX \
        -DCMAKE_POLICY_VERSION_MINIMUM=3.5 \
        -DBUILD_OSG_APPLICATIONS=OFF \
        -DBUILD_OSG_EXAMPLES=OFF
""", depends-on = ["download-osg"] }

build-osg = { cmd = ["bash", "-lc", """
set -euo pipefail
CMAKE_BUILD_DIR=.deps/OpenSceneGraph/build python scripts/cmake_build.py
"""], depends-on = ["config-osg"] }

install-osg = { cmd = "cmake --install .deps/OpenSceneGraph/build", depends-on = [
  "build-osg",
] }

################################################################################
# osx-arm64
################################################################################

[target.osx-arm64.dependencies]
git = ">=2.40.0"

[target.osx-arm64.tasks]
download-osg = { cmd = """
    rm -rf .deps/OpenSceneGraph/ && \
    git clone https://github.com/openscenegraph/OpenSceneGraph.git .deps/OpenSceneGraph && \
    cd .deps/OpenSceneGraph && \
    git checkout 2e4ae2ea94595995c1fc56860051410b0c0be605
""", outputs = [
  ".deps/OpenSceneGraph/README.md",
] }

config-osg = { cmd = """
    cmake \
        -G Ninja \
        -S .deps/OpenSceneGraph \
        -B .deps/OpenSceneGraph/build \
        -DCMAKE_INSTALL_PREFIX=$CONDA_PREFIX \
        -DCMAKE_BUILD_TYPE=Release \
        -DCMAKE_PREFIX_PATH=$CONDA_PREFIX \
        -DCMAKE_POLICY_VERSION_MINIMUM=3.5 \
        -DBUILD_OSG_APPLICATIONS=OFF \
        -DBUILD_OSG_EXAMPLES=OFF
""", depends-on = ["download-osg"] }

build-osg = { cmd = ["bash", "-lc", """
set -euo pipefail
CMAKE_BUILD_DIR=.deps/OpenSceneGraph/build python scripts/cmake_build.py
"""], depends-on = ["config-osg"] }

install-osg = { cmd = "cmake --install .deps/OpenSceneGraph/build", depends-on = [
  "build-osg",
] }

################################################################################
# win-64
################################################################################

[target.win-64.dependencies]
# Note: Vulkan packages are not available in conda-forge for Windows
# System imgui that requires Vulkan will automatically fallback to fetching imgui from GitHub

[target.win-64.tasks]
# Note: DART_MSVC_FORCE_RELEASE_RUNTIME defaults to ON, which forces /MD for all
# configurations (including Debug) to match conda-forge packages and avoid LNK2038
# runtime library mismatch errors. Set to OFF if building all deps from source.
config = { cmd = """
    cmake \
        -S . \
        -B build/$PIXI_ENVIRONMENT_NAME/cpp \
        -G 'Visual Studio 17 2022' \
        -DBUILD_SHARED_LIBS=ON \
        -DCMAKE_INSTALL_PREFIX=$CONDA_PREFIX \
        -DCMAKE_PREFIX_PATH=$CONDA_PREFIX \
        -DDART_BUILD_DARTPY={{ dartpy }} \
        -DDART_BUILD_DART8=ON \
        -DDART_BUILD_PROFILE=ON \
        -DDART_MSVC_DEFAULT_OPTIONS=ON \
        -DDART_MSVC_FORCE_RELEASE_RUNTIME=ON \
        -DDART_USE_SYSTEM_GOOGLEBENCHMARK=ON \
        -DDART_USE_SYSTEM_GOOGLETEST=ON \
        -DDART_USE_SYSTEM_IMGUI=OFF \
        -DDART_USE_SYSTEM_PYBIND11=ON \
        -DDART_USE_SYSTEM_TRACY=ON \
        -DDART_VERBOSE=$DART_VERBOSE
""", env = { DART_VERBOSE = "OFF" }, args = [
  { arg = "dartpy", default = "ON" },
] }

# Multi-config generator uses same build directory for all configurations
config-debug = { depends-on = [{ task = "config", args = ["{{ dartpy }}"] }] }

# C++ formatting targets (format/check-format) are not available with Visual Studio generator
# C++ formatting is checked on Linux/Mac platforms
lint-cpp = { cmd = "echo C++ formatting is not supported on Windows with Visual Studio generator. Skipping..." }

check-lint-cpp = { cmd = "echo C++ formatting is not supported on Windows with Visual Studio generator. Skipping..." }

# YAML formatting has environment-specific issues on Windows (line endings, prettier version)
# YAML formatting is checked on Linux/Mac platforms
lint-yaml = { cmd = "echo YAML formatting has environment-specific issues on Windows. Skipping..." }

check-lint-yaml = { cmd = "echo YAML formatting has environment-specific issues on Windows. Skipping..." }

lint-py = { cmd = """
    black . --extend-exclude '/\\.[^/]+' && isort . --skip-glob '.*'
""" }

lint = { depends-on = ["lint-cpp", "lint-py", "lint-yaml"] }

check-lint-py = { cmd = """
    black . --check --extend-exclude '/\\.[^/]+' && isort . --check --skip-glob '.*'
""" }

check-lint = { depends-on = [
  "check-lint-cpp",
  "check-lint-py",
  "check-lint-yaml",
] }

build = { cmd = """
    BUILD_TYPE={{ build_type }}
    CMAKE_BUILD_DIR=build/$PIXI_ENVIRONMENT_NAME/cpp python scripts/cmake_build.py --config $BUILD_TYPE
""", depends-on = [
  { task = "config", args = [
    "ON",
  ] },
], args = [
  { arg = "build_type", default = "Release" },
] }

build-debug = { cmd = """
    CMAKE_BUILD_DIR=build/$PIXI_ENVIRONMENT_NAME/cpp python scripts/cmake_build.py --config Debug --target all
""", depends-on = [
  "config-debug",
] }

build-tests = { cmd = """
    BUILD_TYPE={{ build_type }}
    CMAKE_BUILD_DIR=build/$PIXI_ENVIRONMENT_NAME/cpp python scripts/cmake_build.py --config $BUILD_TYPE --target tests
""", depends-on = [
  { task = "config", args = [
    "{{ dartpy }}",
  ] },
], args = [
  { arg = "dartpy", default = "ON" },
  { arg = "build_type", default = "Release" },
] }

build-dart8-tests = { cmd = """
    BUILD_TYPE={{ build_type }}
    CMAKE_BUILD_DIR=build/$PIXI_ENVIRONMENT_NAME/cpp python scripts/cmake_build.py --config $BUILD_TYPE --target dart8_tests
""", depends-on = [
  { task = "config", args = [
    "{{ dartpy }}",
  ] },
], args = [
  { arg = "dartpy", default = "ON" },
  { arg = "build_type", default = "Release" },
] }

build-py-dev = { cmd = """
    BUILD_TYPE={{ build_type }}
    CMAKE_BUILD_DIR=build/$PIXI_ENVIRONMENT_NAME/cpp python scripts/cmake_build.py --config $BUILD_TYPE --target dartpy
""", depends-on = [
  "config-py",
], args = [
  { arg = "build_type", default = "Release" },
] }

config-py = { cmd = """
    cmake \
        -S . \
        -B build/$PIXI_ENVIRONMENT_NAME/cpp \
        -G 'Visual Studio 17 2022' \
        -DCMAKE_INSTALL_PREFIX=$CONDA_PREFIX \
        -DCMAKE_PREFIX_PATH=$CONDA_PREFIX \
        -DDART_BUILD_DARTPY=ON \
        -DDART_BUILD_PROFILE=ON \
        -DDART_MSVC_DEFAULT_OPTIONS=ON \
        -DDART_USE_SYSTEM_GOOGLEBENCHMARK=ON \
        -DDART_USE_SYSTEM_GOOGLETEST=ON \
        -DDART_USE_SYSTEM_IMGUI=ON \
        -DDART_USE_SYSTEM_TRACY=ON \
        -DDART_VERBOSE=$DART_VERBOSE
""", env = { DART_VERBOSE = "OFF" } }

test = { cmd = [
  "bash",
  "-lc",
  "set -euo pipefail\nBUILD_TYPE={{ build_type }}\nctest --test-dir build/$PIXI_ENVIRONMENT_NAME/cpp --build-config ${BUILD_TYPE} --output-on-failure -LE dart8",
], depends-on = [
  { task = "build-tests", args = [
    "{{ dartpy }}",
    "{{ build_type }}",
  ] },
], args = [
  { arg = "dartpy", default = "ON" },
  { arg = "build_type", default = "Release" },
] }

test-no-plane = { cmd = [
  "bash",
  "-lc",
  "set -euo pipefail\nBUILD_TYPE={{ build_type }}\nctest --test-dir build/$PIXI_ENVIRONMENT_NAME/cpp --build-config ${BUILD_TYPE} --output-on-failure --exclude-regex \"test_plane_shape_collision\"",
], depends-on = [
  { task = "build-tests", args = [
    "{{ dartpy }}",
    "{{ build_type }}",
  ] },
  { task = "build-dart8-tests", args = [
    "{{ dartpy }}",
    "{{ build_type }}",
  ] },
], args = [
  { arg = "dartpy", default = "ON" },
  { arg = "build_type", default = "Release" },
] }

test-dart8 = { cmd = [
  "bash",
  "-lc",
  "set -euo pipefail\nBUILD_TYPE={{ build_type }}\nctest --test-dir build/$PIXI_ENVIRONMENT_NAME/cpp --build-config ${BUILD_TYPE} --output-on-failure -L dart8",
], depends-on = [
  { task = "build-tests", args = [
    "{{ dartpy }}",
    "{{ build_type }}",
  ] },
  { task = "build-dart8-tests", args = [
    "{{ dartpy }}",
    "{{ build_type }}",
  ] },
], args = [
  { arg = "dartpy", default = "ON" },
  { arg = "build_type", default = "Release" },
] }

test-py = { cmd = """
    BUILD_TYPE={{ build_type }}
    CMAKE_BUILD_DIR=build/$PIXI_ENVIRONMENT_NAME/cpp python scripts/cmake_build.py --config $BUILD_TYPE --target pytest
""", depends-on = [
  { task = "config", args = [
    "{{ dartpy }}",
  ] },
], args = [
  { arg = "build_type", default = "Release" },
] }

test-all = { cmd = """
    python scripts/test_all.py
""" }

# Windows helper to match the single-config generator layout. As above, configure
# alternative build types explicitly before invoking with a different configuration.
run-cpp-target-win = { cmd = """
    CMAKE_BUILD_DIR=build/$PIXI_ENVIRONMENT_NAME/cpp python scripts/cmake_build.py --config {{ build_type }} --target {{ target }} \
    && build/{{ build_type }}/{{ run_target }}.exe
""", depends-on = [
  "config",
], args = [
  { arg = "target" },
  { arg = "run_target" },
  { arg = "build_type", default = "Release" },
] }

tu-biped = { depends-on = [
  { task = "run-cpp-target-win", args = [
    "tutorial_biped",
    "tutorial_biped",
  ] },
] }

tu-biped-fi = { depends-on = [
  { task = "run-cpp-target-win", args = [
    "tutorial_biped_finished",
    "tutorial_biped",
  ] },
] }

tu-collisions = { depends-on = [
  { task = "run-cpp-target-win", args = [
    "tutorial_collisions",
    "tutorial_collisions",
  ] },
] }

tu-collisions-fi = { depends-on = [
  { task = "run-cpp-target-win", args = [
    "tutorial_collisions_finished",
    "tutorial_collisions",
  ] },
] }

tu-dominoes = { depends-on = [
  { task = "run-cpp-target-win", args = [
    "tutorial_dominoes",
    "tutorial_dominoes",
  ] },
] }

tu-dominoes-fi = { depends-on = [
  { task = "run-cpp-target-win", args = [
    "tutorial_dominoes_finished",
    "tutorial_dominoes",
  ] },
] }

tu-multi-pendulum = { depends-on = [
  { task = "run-cpp-target-win", args = [
    "tutorial_multi_pendulum",
    "tutorial_multi_pendulum",
  ] },
] }

tu-multi-pendulum-fi = { depends-on = [
  { task = "run-cpp-target-win", args = [
    "tutorial_multi_pendulum_finished",
    "tutorial_multi_pendulum",
  ] },
] }

install = { cmd = "python scripts/pixi_install.py {{ dartpy }}", depends-on = [
  { task = "config-install", args = [
    "{{ dartpy }}",
  ] },
], env = { BUILD_TYPE = "Release" }, args = [
  { arg = "dartpy", default = "ON" },
] }

config-install = { cmd = """
    cmake \
        -S . \
        -B build/$PIXI_ENVIRONMENT_NAME/cpp \
        -G 'Visual Studio 17 2022' \
        -DCMAKE_INSTALL_PREFIX=$CONDA_PREFIX \
        -DCMAKE_BUILD_TYPE=$BUILD_TYPE \
        -DCMAKE_PREFIX_PATH=$CONDA_PREFIX \
        -DDART_BUILD_DARTPY={{ dartpy }} \
        -DDART_BUILD_DART8={{ dartpy }} \
        -DDART_BUILD_PROFILE=OFF \
        -DDART_MSVC_DEFAULT_OPTIONS=ON \
        -DDART_USE_SYSTEM_GOOGLEBENCHMARK=ON \
        -DDART_USE_SYSTEM_GOOGLETEST=ON \
        -DDART_USE_SYSTEM_IMGUI=ON \
        -DDART_USE_SYSTEM_TRACY=ON \
        -DDART_VERBOSE=$DART_VERBOSE
""", env = { DART_VERBOSE = "OFF", BUILD_TYPE = "Release" }, args = [
  { arg = "dartpy", default = "ON" },
] }

tracy = { cmd = "tracy-profiler.exe" }

#=================
# Feature: Gazebo
#=================
#
# Gazebo Physics Integration Testing
#
# This feature tests DART integration with Gazebo Physics (gz-physics) by:
# 1. Downloading gz-physics from source (gz-physics9_9.0.0 branch)
# 2. Patching CMakeLists.txt to accept DART 7.0 (was hardcoded to 6.10)
# 3. Building gz-physics with the dartsim plugin and test binaries
# 4. Running the gz-physics test suite and verifying the dartsim plugin links against DART libraries
#
# Usage (single command runs entire chain):
#   pixi run -e gazebo test-gz
#
# The dependency chain automatically executes:
#   test-gz → build-gz → config-gz → patch-gz → download-gz
#
# Individual tasks can also be run separately if needed:
#   pixi run -e gazebo download-gz  # Download gz-physics source
#   pixi run -e gazebo patch-gz     # Patch DART version requirement
#   pixi run -e gazebo config-gz    # Configure CMake build
#   pixi run -e gazebo build-gz     # Build gz-physics + dartsim plugin
#   pixi run -e gazebo test-gz      # Verify DART integration
#

[feature.gazebo]
channels = ["conda-forge"]
platforms = ["linux-64", "osx-64", "osx-arm64", "win-64"]

[feature.gazebo.activation.env]
DART_BUILD_COLLISION_BULLET_OVERRIDE = "ON"
DART_BUILD_COLLISION_ODE_OVERRIDE = "ON"

[feature.gazebo.dependencies]
git = ">=1"
libgz-cmake = ">=5.0.0"
libgz-plugin = ">=4.0.0"
libgz-math = ">=9.0.0"
libgz-common = ">=7.0.0"
libgz-utils = ">=4.0.0"
libsdformat = ">=16.0.0"
eigen = ">=3.4.0"
assimp = ">=5.4.3"
libode = ">=0.16.2"
bullet-cpp = ">=3.25"

[feature.gazebo.tasks]
download-gz = { cmd = """
    rm -rf .deps/gz-physics/ \
    && git clone --branch gz-physics9_9.0.0 https://github.com/gazebosim/gz-physics .deps/gz-physics
    """ }

patch-gz = { cmd = "python3 scripts/patch_gz_physics.py", depends-on = [
  "download-gz",
] }

config-gz = { cmd = [
  "bash",
  "-lc",
  """
set -euo pipefail
if command -v sccache >/dev/null 2>&1 && [ -z "${CMAKE_C_COMPILER_LAUNCHER:-}" ]; then
  CMAKE_C_COMPILER_LAUNCHER=sccache
  CMAKE_CXX_COMPILER_LAUNCHER=sccache
fi
LAUNCHER_DEFS=""
if [ -n "${CMAKE_C_COMPILER_LAUNCHER:-}" ]; then
  LAUNCHER_DEFS="$LAUNCHER_DEFS -DCMAKE_C_COMPILER_LAUNCHER=${CMAKE_C_COMPILER_LAUNCHER}"
fi
if [ -n "${CMAKE_CXX_COMPILER_LAUNCHER:-}" ]; then
  LAUNCHER_DEFS="$LAUNCHER_DEFS -DCMAKE_CXX_COMPILER_LAUNCHER=${CMAKE_CXX_COMPILER_LAUNCHER}"
fi
cmake \
    -G Ninja \
    -S .deps/gz-physics \
    -B .deps/gz-physics/build \
    -DCMAKE_INSTALL_PREFIX=$CONDA_PREFIX \
    -DCMAKE_BUILD_TYPE=Release \
    -DCMAKE_PREFIX_PATH=$CONDA_PREFIX \
    -DCMAKE_EXE_LINKER_FLAGS=-L$CONDA_PREFIX/lib \
    -DCMAKE_SHARED_LINKER_FLAGS=-L$CONDA_PREFIX/lib \
    -DBUILD_TESTING=ON \
    $LAUNCHER_DEFS
""",
], depends-on = [
  "patch-gz",
  { task = "install", args = [
    "OFF",
  ] },
] }

build-gz = { cmd = [
  "bash",
  "-lc",
  """
set -euo pipefail
CMAKE_BUILD_DIR=.deps/gz-physics/build python scripts/cmake_build.py --target all
""",
], depends-on = [
  "config-gz",
] }

test-gz = { cmd = """
    bash -c '
        set -euo pipefail
        DART_PARALLEL_JOBS=${DART_PARALLEL_JOBS:-$(python scripts/parallel_jobs.py)}
        export DART_PARALLEL_JOBS
        export CTEST_OUTPUT_ON_FAILURE=1
        export LIBRARY_PATH=$CONDA_PREFIX/lib:${LIBRARY_PATH:-}
        export LD_LIBRARY_PATH=.deps/gz-physics/build/lib:$CONDA_PREFIX/lib:${LD_LIBRARY_PATH:-}
        ROOT_DIR=$PWD
        cd .deps/gz-physics/build
        python "$ROOT_DIR/scripts/cmake_build.py" --build-dir . --parallel ${DART_PARALLEL_JOBS} --target all
        python <<\"PY\"
import os
import subprocess
from pathlib import Path

build_dir = Path(\".\")
ctest = subprocess.run([\"ctest\", \"-N\"], cwd=build_dir, text=True, capture_output=True, check=True)
targets = set()
for line in ctest.stdout.splitlines():
    line = line.strip()
    if not line.startswith(\"Test #\"):
        continue
    name = line.split(\":\", 1)[1].strip()
    if name.startswith(\"UNIT_\"):
        targets.add(name)
        if name.startswith(\"check_UNIT_\"):
            base = name[len(\"check_\"):]
            targets.add(base)
    elif name.startswith(\"COMMON_TEST_\") and name.endswith(\"_dartsim\"):
        base = name.rsplit(\"_\", 1)[0]
        targets.add(base)
jobs = os.environ.get(\"DART_PARALLEL_JOBS\", \"1\")
subprocess.check_call([\"ninja\", \"-j\", jobs, *sorted(targets)], cwd=build_dir)
PY
        ctest --output-on-failure --tests-regex \"^(UNIT_|check_UNIT_|COMMON_TEST_.*dartsim)\"
        cd lib
        (otool -L libgz-physics-dartsim-plugin*.dylib 2>/dev/null || ldd libgz-physics-dartsim-plugin.so 2>/dev/null) | grep dart
        echo "✓ DART plugin built successfully with DART integration!"
    '
""", depends-on = [
  "build-gz",
] }

#======================
# Feature: Python 3.12 Wheel Building
#======================
#
# IMPORTANT NOTES:
# - All CMake configuration MUST be done via CMAKE_ARGS environment variable
# - DO NOT use --config-settings=cmake.define.XXX (it doesn't work reliably with scikit-build-core)
# - DART_BUILD_GUI controls whether dartpy.gui.osg submodule is included (see python/dartpy/CMakeLists.txt:46-50)
# - OpenSceneGraph is available on conda-forge for ALL platforms (Linux, macOS, Windows)
# - DART_BUILD_GUI=ON enables dartpy.gui.osg Python bindings on all platforms

[feature.py312-wheel]
channels = ["conda-forge"]
platforms = ["linux-64", "osx-64", "osx-arm64", "win-64"]

[feature.py312-wheel.dependencies]
python = "3.12.*"
pip = ">=25"
scikit-build-core = ">=0.10"
pybind11 = ">=3.0"
nanobind = ">=2.4.0"
cmake = ">=4.0"
ninja = ">=1.12"
assimp = ">=5.4.3,<6"
bullet-cpp = ">=3.25,<4"
console_bridge = ">=1.0.2,<2"
eigen = ">=3.4.0,<4"
fcl = ">=0.7.0,<0.8"
fmt = ">=11.1.4,<12"
imgui = ">=1.91.9,<2"
libboost-devel = ">=1.86.0,<2"
octomap = ">=1.10.0,<2"
tinyxml2 = ">=11.0.0,<12"
urdfdom = ">=4.0.1,<5"
numpy = ">=2"
# Testing and publishing
uv = ">=0.5"
twine = ">=6.0"

[feature.py312-wheel.target.linux-64.dependencies]
openscenegraph = ">=3.6.5,<4"
auditwheel = ">=6.0"
patchelf = ">=0.17"
mesalib = ">=24"
libglvnd = ">=1.7"

[feature.py312-wheel.target.osx-64.dependencies]
openscenegraph = ">=3.6.5,<4"
delocate = ">=0.11.0"

[feature.py312-wheel.target.osx-arm64.dependencies]
openscenegraph = ">=3.6.5,<4"
delocate = ">=0.11.0"

[feature.py312-wheel.target.win-64.dependencies]
openscenegraph = ">=3.6.5,<4"
delvewheel = ">=1.8.1"

[feature.py312-wheel.target.linux-64.tasks]
wheel-build = { depends-on = ["wheel-build-core"] }

# auditwheel auto-detects the glibc compatibility tag from the bundled libraries.
wheel-repair = { depends-on = [
  { task = "wheel-repair-linux-core", args = [
    "cp312",
  ] },
] }

[feature.py312-wheel.target.win-64.tasks]
wheel-build = { depends-on = ["wheel-build-core"] }

wheel-repair = { depends-on = [
  { task = "wheel-repair-windows-core", args = [
    "cp312",
  ] },
] }

[feature.py312-wheel.tasks]
wheel-verify = { depends-on = [
  { task = "wheel-verify-core", args = [
    "cp312",
  ] },
] }

wheel-test = { depends-on = [{ task = "wheel-test-core", args = ["cp312"] }] }

wheel-upload = { depends-on = [
  { task = "wheel-upload-core", args = [
    "cp312",
  ] },
] }

wheel-upload-test = { depends-on = [
  { task = "wheel-upload-test-core", args = [
    "cp312",
  ] },
] }

wheel-publish-test = { depends-on = [
  "wheel-build",
  "wheel-repair",
  "wheel-verify",
  "wheel-test",
  "wheel-upload-test",
] }

wheel-publish = { depends-on = [
  "wheel-build",
  "wheel-repair",
  "wheel-verify",
  "wheel-test",
  "wheel-upload",
] }

# macOS-specific: OSG is available but imgui needs to be built from source (not available on conda-forge for macOS)
[feature.py312-wheel.target.osx-64.tasks]
wheel-build = { depends-on = [{ task = "wheel-build-core", args = ["OFF"] }] }

# delocate-wheel repairs in-place when -w points to the same directory as the source wheel.
wheel-repair = { depends-on = [
  { task = "wheel-repair-macos-core", args = [
    "cp312",
    "x86_64",
  ] },
] }

[feature.py312-wheel.target.osx-arm64.tasks]
wheel-build = { depends-on = [{ task = "wheel-build-core", args = ["OFF"] }] }

wheel-repair = { depends-on = [
  { task = "wheel-repair-macos-core", args = [
    "cp312",
    "arm64",
  ] },
] }

#======================
# Feature: Python 3.13 Wheel Building
#======================

[feature.py313-wheel]
channels = ["conda-forge"]
platforms = ["linux-64", "osx-64", "osx-arm64", "win-64"]

[feature.py313-wheel.dependencies]
python = "3.13.*"
pip = ">=25"
scikit-build-core = ">=0.10"
pybind11 = ">=3.0"
cmake = ">=4.0"
ninja = ">=1.12"
assimp = ">=5.4.3,<6"
bullet-cpp = ">=3.25,<4"
console_bridge = ">=1.0.2,<2"
eigen = ">=3.4.0,<4"
fcl = ">=0.7.0,<0.8"
fmt = ">=11.1.4,<12"
imgui = ">=1.91.9,<2"
libboost-devel = ">=1.86.0,<2"
octomap = ">=1.10.0,<2"
tinyxml2 = ">=11.0.0,<12"
urdfdom = ">=4.0.1,<5"
numpy = ">=2"
# Testing and publishing
uv = ">=0.5"
twine = ">=6.0"

[feature.py313-wheel.target.linux-64.dependencies]
openscenegraph = ">=3.6.5,<4"
auditwheel = ">=6.0"
patchelf = ">=0.17"
mesalib = ">=24"
libglvnd = ">=1.7"

[feature.py313-wheel.target.linux-64.tasks]
wheel-build = { depends-on = ["wheel-build-core"] }

# auditwheel auto-detects the glibc compatibility tag from the bundled libraries.
wheel-repair = { depends-on = [
  { task = "wheel-repair-linux-core", args = [
    "cp313",
  ] },
] }

[feature.py313-wheel.target.osx-64.dependencies]
openscenegraph = ">=3.6.5,<4"
delocate = ">=0.11.0"

[feature.py313-wheel.target.osx-64.tasks]
wheel-build = { depends-on = [{ task = "wheel-build-core", args = ["OFF"] }] }

# delocate-wheel repairs in-place. No extra cleanup needed.
wheel-repair = { depends-on = [
  { task = "wheel-repair-macos-core", args = [
    "cp313",
    "x86_64",
  ] },
] }

[feature.py313-wheel.target.win-64.dependencies]
openscenegraph = ">=3.6.5,<4"
delvewheel = ">=1.8.1"

[feature.py313-wheel.target.win-64.tasks]
wheel-build = { depends-on = ["wheel-build-core"] }

wheel-repair = { depends-on = [
  { task = "wheel-repair-windows-core", args = [
    "cp313",
  ] },
] }

[feature.py313-wheel.tasks]
wheel-verify = { depends-on = [
  { task = "wheel-verify-core", args = [
    "cp313",
  ] },
] }

wheel-test = { depends-on = [{ task = "wheel-test-core", args = ["cp313"] }] }

wheel-upload = { depends-on = [
  { task = "wheel-upload-core", args = [
    "cp313",
  ] },
] }

wheel-upload-test = { depends-on = [
  { task = "wheel-upload-test-core", args = [
    "cp313",
  ] },
] }

wheel-publish-test = { depends-on = [
  "wheel-build",
  "wheel-repair",
  "wheel-verify",
  "wheel-test",
  "wheel-upload-test",
] }

wheel-publish = { depends-on = [
  "wheel-build",
  "wheel-repair",
  "wheel-verify",
  "wheel-test",
  "wheel-upload",
] }

[feature.py313-wheel.target.osx-arm64.dependencies]
openscenegraph = ">=3.6.5,<4"
delocate = ">=0.11.0"

[feature.py313-wheel.target.osx-arm64.tasks]
wheel-build = { depends-on = [{ task = "wheel-build-core", args = ["OFF"] }] }

# delocate-wheel repairs in-place. No extra cleanup needed.
wheel-repair = { depends-on = [
  { task = "wheel-repair-macos-core", args = [
    "cp313",
    "arm64",
  ] },
] }

#======================
# Feature: Python 3.14 Wheel Building
#======================

[feature.py314-wheel]
channels = ["conda-forge"]
platforms = ["linux-64", "osx-64", "osx-arm64", "win-64"]

[feature.py314-wheel.dependencies]
python = "3.14.*"
pip = ">=25"
scikit-build-core = ">=0.10"
pybind11 = ">=3.0"
cmake = ">=4.0"
ninja = ">=1.12"
assimp = ">=5.4.3,<6"
bullet-cpp = ">=3.25,<4"
console_bridge = ">=1.0.2,<2"
eigen = ">=3.4.0,<4"
fcl = ">=0.7.0,<0.8"
fmt = ">=11.1.4,<12"
imgui = ">=1.91.9,<2"
libboost-devel = ">=1.86.0,<2"
octomap = ">=1.10.0,<2"
tinyxml2 = ">=11.0.0,<12"
urdfdom = ">=4.0.1,<5"
numpy = ">=2"
# Testing and publishing
uv = ">=0.5"
twine = ">=6.0"

[feature.py314-wheel.target.linux-64.dependencies]
openscenegraph = ">=3.6.5,<4"
auditwheel = ">=6.0"
patchelf = ">=0.17"
mesalib = ">=24"
libglvnd = ">=1.7"

[feature.py314-wheel.target.linux-64.tasks]
wheel-build = { depends-on = ["wheel-build-core"] }

# auditwheel auto-detects the glibc compatibility tag from the bundled libraries.
wheel-repair = { depends-on = [
  { task = "wheel-repair-linux-core", args = [
    "cp314",
  ] },
] }

[feature.py314-wheel.target.osx-64.dependencies]
openscenegraph = ">=3.6.5,<4"
delocate = ">=0.11.0"

[feature.py314-wheel.target.osx-arm64.dependencies]
openscenegraph = ">=3.6.5,<4"
delocate = ">=0.11.0"

[feature.py314-wheel.target.win-64.dependencies]
openscenegraph = ">=3.6.5,<4"
delvewheel = ">=1.8.1"

[feature.py314-wheel.target.win-64.tasks]
wheel-build = { depends-on = ["wheel-build-core"] }

wheel-repair = { depends-on = [
  { task = "wheel-repair-windows-core", args = [
    "cp314",
  ] },
] }

[feature.py314-wheel.tasks]
wheel-verify = { depends-on = [
  { task = "wheel-verify-core", args = [
    "cp314",
  ] },
] }

wheel-test = { depends-on = [{ task = "wheel-test-core", args = ["cp314"] }] }

wheel-upload = { depends-on = [
  { task = "wheel-upload-core", args = [
    "cp314",
  ] },
] }

wheel-upload-test = { depends-on = [
  { task = "wheel-upload-test-core", args = [
    "cp314",
  ] },
] }

wheel-publish-test = { depends-on = [
  "wheel-build",
  "wheel-repair",
  "wheel-verify",
  "wheel-test",
  "wheel-upload-test",
] }

wheel-publish = { depends-on = [
  "wheel-build",
  "wheel-repair",
  "wheel-verify",
  "wheel-test",
  "wheel-upload",
] }

[feature.py314-wheel.target.osx-64.tasks]
wheel-build = { depends-on = [{ task = "wheel-build-core", args = ["OFF"] }] }

# delocate-wheel repairs in-place. No extra cleanup needed.
wheel-repair = { depends-on = [
  { task = "wheel-repair-macos-core", args = [
    "cp314",
    "x86_64",
  ] },
] }

[feature.py314-wheel.target.osx-arm64.tasks]
wheel-build = { depends-on = [{ task = "wheel-build-core", args = ["OFF"] }] }

# delocate-wheel repairs in-place. No extra cleanup needed.
wheel-repair = { depends-on = [
  { task = "wheel-repair-macos-core", args = [
    "cp314",
    "arm64",
  ] },
] }

#==============
# Environments
#==============

[environments]
gazebo = ["gazebo"]
py312-wheel = ["py312-wheel"]
py313-wheel = ["py313-wheel"]
py314-wheel = ["py314-wheel"]<|MERGE_RESOLUTION|>--- conflicted
+++ resolved
@@ -546,11 +546,7 @@
   """
 set -euo pipefail
 BUILD_TYPE={{ build_type }}
-<<<<<<< HEAD
 python scripts/pixi_test_py.py
-=======
-CMAKE_BUILD_DIR=build/$PIXI_ENVIRONMENT_NAME/cpp/${BUILD_TYPE} python scripts/cmake_build.py --target pytest
->>>>>>> 0c57e7da
 """,
 ], depends-on = [
   { task = "config", args = [
