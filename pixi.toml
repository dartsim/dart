[workspace]
name = "DART"
version = "6.16.0"
description = "Dynamic Animation and Robotics Toolkit"
authors = ["Jeongseok Lee <jslee02@gmail.com>"]
channels = ["conda-forge"]
platforms = ["linux-64", "osx-64", "osx-arm64", "win-64"]

[dependencies]
assimp = ">=5.4.3,<6"
benchmark = ">=1.9.3,<2"
black = ">=25.1.0,<26"
bullet-cpp = ">=3.25,<4"
clang-format = ">=14.0.0,<15"
cli11 = ">=2.4.2,<3"
cmake = ">=4.0.2,<5"
console_bridge = ">=1.0.2,<2"
doxygen = ">=1.13.2,<2"
eigen = ">=3.4.0,<4"
entt = ">=3.14.0,<4"
fcl = ">=0.7.0,<0.8"
fmt = ">=11.1.4,<12"
gtest = ">=1.17.0,<2"
imgui = ">=1.91.9,<2"
isort = ">=6.0.1,<7"
jinja2 = ">=3.1.2"
libboost-devel = ">=1.86.0,<2"
libode = ">=0.16.5,<0.17"
libsdformat = ">=16.0.0,<17"
myst-parser = "*"
nanobind = ">=2.4.0"
ninja = ">=1.12.1,<2"
numpy = ">=2.2.5,<3"
octomap = ">=1.10.0,<2"
openscenegraph = ">=3.6.5,<4"
pip = ">=25.1.1,<26"
pipx = ">=1.7.1,<2"
pkg-config = ">=0.29.2,<0.30"
prettier = ">=3.4.2,<4"
pytest = ">=8.3.5,<9"
scikit-build-core = ">=0.10"
setuptools = ">=80.1.0,<81"
spdlog = ">=1.15.3,<2"
sphinx = "*"
sphinx-copybutton = "*"
sphinx-intl = "*"
sphinx-tabs = "*"
sphinx_rtd_theme = "*"
taplo = ">=0.9.3,<1"
taskflow = ">=3.10.0,<4"
tinyxml2 = ">=11.0.0,<12"
tracy-profiler-client = ">=0.11.1,<0.12"
tracy-profiler-gui = ">=0.11.1,<0.12"
urdfdom = ">=4.0.1,<5"

[tasks]
clean = { cmd = "rm -rf build && rm -rf .deps && rm -rf .pixi && rm pixi.lock" }

config = { cmd = [
  "bash",
  "-lc",
  """
set -euo pipefail
BUILD_TYPE={{ build_type }}
DART_BUILD_PROFILE=${DART_BUILD_PROFILE:-ON}
DART_ENABLE_ASAN=${DART_ENABLE_ASAN:-OFF}
DART_VERBOSE=${DART_VERBOSE:-OFF}
DART_BUILD_DARTPY_VALUE=${DART_BUILD_DARTPY_OVERRIDE:-{{ dartpy }}}
<<<<<<< HEAD
DART_BUILD_DARTPY8_VALUE=${DART_BUILD_DARTPY8_OVERRIDE:-OFF}
=======
if [ -z "$DART_BUILD_DARTPY_VALUE" ]; then
  DART_BUILD_DARTPY_VALUE="{{ dartpy }}"
fi
>>>>>>> 56b8a7b7
DART_BUILD_DART8_VALUE=${DART_BUILD_DART8_OVERRIDE:-ON}
DART_BUILD_COLLISION_BULLET_VALUE=${DART_BUILD_COLLISION_BULLET_OVERRIDE:-ON}
DART_BUILD_COLLISION_ODE_VALUE=${DART_BUILD_COLLISION_ODE_OVERRIDE:-ON}
DART_BUILD_GUI_VALUE=${DART_BUILD_GUI_OVERRIDE:-ON}
DART_BUILD_EXAMPLES_VALUE=${DART_BUILD_EXAMPLES_OVERRIDE:-ON}
DART_BUILD_TUTORIALS_VALUE=${DART_BUILD_TUTORIALS_OVERRIDE:-ON}
DART_BUILD_TESTS_VALUE=${DART_BUILD_TESTS_OVERRIDE:-ON}
if [ -z "${CMAKE_C_COMPILER_LAUNCHER:-}" ]; then
  if command -v sccache >/dev/null 2>&1; then
    CMAKE_C_COMPILER_LAUNCHER=sccache
    CMAKE_CXX_COMPILER_LAUNCHER=sccache
  elif command -v ccache >/dev/null 2>&1; then
    CMAKE_C_COMPILER_LAUNCHER=ccache
    CMAKE_CXX_COMPILER_LAUNCHER=ccache
  fi
fi
LAUNCHER_DEFS=""
if [ -n "${CMAKE_C_COMPILER_LAUNCHER:-}" ]; then
  LAUNCHER_DEFS="$LAUNCHER_DEFS -DCMAKE_C_COMPILER_LAUNCHER=${CMAKE_C_COMPILER_LAUNCHER}"
fi
if [ -n "${CMAKE_CXX_COMPILER_LAUNCHER:-}" ]; then
  LAUNCHER_DEFS="$LAUNCHER_DEFS -DCMAKE_CXX_COMPILER_LAUNCHER=${CMAKE_CXX_COMPILER_LAUNCHER}"
fi
cmake \
  -G Ninja \
  -S . \
  -B build/$PIXI_ENVIRONMENT_NAME/cpp/${BUILD_TYPE} \
  -DCMAKE_INSTALL_PREFIX=$CONDA_PREFIX \
  -DCMAKE_BUILD_TYPE=${BUILD_TYPE} \
  -DCMAKE_PREFIX_PATH=$CONDA_PREFIX \
  -DDART_BUILD_DARTPY=${DART_BUILD_DARTPY_VALUE} \
  -DDART_BUILD_DART8=${DART_BUILD_DART8_VALUE} \
  -DDART_BUILD_COLLISION_BULLET=${DART_BUILD_COLLISION_BULLET_VALUE} \
  -DDART_BUILD_COLLISION_ODE=${DART_BUILD_COLLISION_ODE_VALUE} \
  -DDART_BUILD_GUI=${DART_BUILD_GUI_VALUE} \
  -DDART_BUILD_EXAMPLES=${DART_BUILD_EXAMPLES_VALUE} \
  -DDART_BUILD_TUTORIALS=${DART_BUILD_TUTORIALS_VALUE} \
  -DDART_BUILD_TESTS=${DART_BUILD_TESTS_VALUE} \
  -DDART_BUILD_PROFILE=${DART_BUILD_PROFILE} \
  -DDART_ENABLE_ASAN=${DART_ENABLE_ASAN} \
  -DDART_USE_SYSTEM_GOOGLEBENCHMARK=ON \
  -DDART_USE_SYSTEM_GOOGLETEST=ON \
  -DDART_USE_SYSTEM_IMGUI=ON \
  -DDART_USE_SYSTEM_NANOBIND=OFF \
  -DDART_USE_SYSTEM_TRACY=ON \
  -DDART_VERBOSE=${DART_VERBOSE} \
  $LAUNCHER_DEFS
""",
], env = { DART_VERBOSE = "OFF" }, args = [
  { arg = "dartpy", default = "OFF" },
  { arg = "build_type", default = "Release" },
] }

# Auto-fix formatting issues (runs black and isort to format code)
lint-cpp = { cmd = """
    cmake \
    --build build/$PIXI_ENVIRONMENT_NAME/cpp/$BUILD_TYPE \
    --target format
""", depends-on = ["config"], env = { BUILD_TYPE = "Release" } }

lint-dart8 = { cmd = """
    find dart8 tests_dart8 examples_dart8 -type f \\( -name '*.hpp' -o -name '*.cpp' \\) -print0 | xargs -0 clang-format -i --style=file
""" }

lint-py = { cmd = """
    black . --extend-exclude '/\\.[^/]+' && isort . --skip-glob '.*'
""" }

lint-yaml = { cmd = """
    prettier --write '**/*.{yml,yaml}' '!**/.pixi/**' '!**/build/**' '!**/external/**' '!**/node_modules/**'
""" }

lint-toml = { cmd = ["bash", "-lc", "python scripts/lint_toml.py"] }

lint = { depends-on = [
  "lint-cpp",
  "lint-dart8",
  "lint-py",
  "lint-yaml",
  "lint-toml",
] }

# Check formatting without modifying files (used in CI)
check-lint-cpp = { cmd = """
    cmake \
        --build build/$PIXI_ENVIRONMENT_NAME/cpp/$BUILD_TYPE \
        --target check-format
""", depends-on = ["config"], env = { BUILD_TYPE = "Release" } }

check-lint-dart8 = { cmd = """
    find dart8 tests_dart8 examples_dart8 -type f \\( -name '*.hpp' -o -name '*.cpp' \\) | xargs clang-format --dry-run --Werror --style=file
""" }

check-lint-py = { cmd = """
    black . --check --extend-exclude '/\\.[^/]+' && isort . --check --skip-glob '.*'
""" }

check-lint-yaml = { cmd = """
    prettier --check '**/*.{yml,yaml}' '!**/.pixi/**' '!**/build/**' '!**/external/**' '!**/node_modules/**'
""" }

check-lint = { depends-on = [
  "check-lint-cpp",
  "check-lint-dart8",
  "check-lint-py",
  "check-lint-yaml",
] }

build = { cmd = [
  "bash",
  "-lc",
  """
set -euo pipefail
BUILD_TYPE={{ build_type }}
CMAKE_BUILD_DIR=build/$PIXI_ENVIRONMENT_NAME/cpp/${BUILD_TYPE} python scripts/cmake_build.py
""",
], depends-on = [
  { task = "config", args = [
    "{{ dartpy }}",
    "{{ build_type }}",
  ] },
], args = [
  { arg = "dartpy", default = "OFF" },
  { arg = "build_type", default = "Release" },
] }

build-debug = { cmd = [
  "bash",
  "-lc",
  """
set -euo pipefail
BUILD_TYPE=${BUILD_TYPE:-Debug}
CMAKE_BUILD_DIR=build/$PIXI_ENVIRONMENT_NAME/cpp/${BUILD_TYPE} python scripts/cmake_build.py
""",
], depends-on = [
  "config-debug",
] }

config-debug = { cmd = [
  "bash",
  "-lc",
  """
set -euo pipefail
BUILD_TYPE=${BUILD_TYPE:-Debug}
DART_BUILD_PROFILE=${DART_BUILD_PROFILE:-ON}
DART_ENABLE_ASAN=${DART_ENABLE_ASAN:-OFF}
DART_VERBOSE=${DART_VERBOSE:-OFF}
DART_BUILD_DARTPY_VALUE=${DART_BUILD_DARTPY_OVERRIDE:-{{ dartpy }}}
if [ -z "$DART_BUILD_DARTPY_VALUE" ]; then
  DART_BUILD_DARTPY_VALUE="{{ dartpy }}"
fi
DART_BUILD_EXAMPLES_VALUE=${DART_BUILD_EXAMPLES_OVERRIDE:-ON}
DART_BUILD_TUTORIALS_VALUE=${DART_BUILD_TUTORIALS_OVERRIDE:-ON}
DART_BUILD_TESTS_VALUE=${DART_BUILD_TESTS_OVERRIDE:-ON}
if [ -z "${CMAKE_C_COMPILER_LAUNCHER:-}" ]; then
  if command -v sccache >/dev/null 2>&1; then
    CMAKE_C_COMPILER_LAUNCHER=sccache
    CMAKE_CXX_COMPILER_LAUNCHER=sccache
  elif command -v ccache >/dev/null 2>&1; then
    CMAKE_C_COMPILER_LAUNCHER=ccache
    CMAKE_CXX_COMPILER_LAUNCHER=ccache
  fi
fi
LAUNCHER_DEFS=""
if [ -n "${CMAKE_C_COMPILER_LAUNCHER:-}" ]; then
  LAUNCHER_DEFS="$LAUNCHER_DEFS -DCMAKE_C_COMPILER_LAUNCHER=${CMAKE_C_COMPILER_LAUNCHER}"
fi
if [ -n "${CMAKE_CXX_COMPILER_LAUNCHER:-}" ]; then
  LAUNCHER_DEFS="$LAUNCHER_DEFS -DCMAKE_CXX_COMPILER_LAUNCHER=${CMAKE_CXX_COMPILER_LAUNCHER}"
fi
cmake \
  -G Ninja \
  -S . \
  -B build/$PIXI_ENVIRONMENT_NAME/cpp/${BUILD_TYPE} \
  -DCMAKE_INSTALL_PREFIX=$CONDA_PREFIX \
  -DCMAKE_BUILD_TYPE=${BUILD_TYPE} \
  -DCMAKE_PREFIX_PATH=$CONDA_PREFIX \
  -DDART_BUILD_DARTPY=${DART_BUILD_DARTPY_VALUE} \
  -DDART_BUILD_DART8=ON \
  -DDART_BUILD_EXAMPLES=${DART_BUILD_EXAMPLES_VALUE} \
  -DDART_BUILD_TUTORIALS=${DART_BUILD_TUTORIALS_VALUE} \
  -DDART_BUILD_TESTS=${DART_BUILD_TESTS_VALUE} \
  -DDART_BUILD_PROFILE=${DART_BUILD_PROFILE} \
  -DDART_ENABLE_ASAN=${DART_ENABLE_ASAN} \
  -DDART_USE_SYSTEM_GOOGLEBENCHMARK=ON \
  -DDART_USE_SYSTEM_GOOGLETEST=ON \
  -DDART_USE_SYSTEM_IMGUI=ON \
  -DDART_USE_SYSTEM_NANOBIND=OFF \
  -DDART_USE_SYSTEM_TRACY=ON \
  -DDART_VERBOSE=${DART_VERBOSE} \
  $LAUNCHER_DEFS
""",
], env = { DART_VERBOSE = "OFF" }, args = [
  { arg = "dartpy", default = "OFF" },
] }

build-tests = { cmd = [
  "bash",
  "-lc",
  """
set -euo pipefail
BUILD_TYPE={{ build_type }}
CMAKE_BUILD_DIR=build/$PIXI_ENVIRONMENT_NAME/cpp/${BUILD_TYPE} python scripts/cmake_build.py --target tests
""",
], depends-on = [
  { task = "config", args = [
    "{{ dartpy }}",
    "{{ build_type }}",
  ] },
], args = [
  { arg = "dartpy", default = "OFF" },
  { arg = "build_type", default = "Release" },
] }

build-dart8-tests = { cmd = [
  "bash",
  "-lc",
  """
set -euo pipefail
BUILD_TYPE={{ build_type }}
CMAKE_BUILD_DIR=build/$PIXI_ENVIRONMENT_NAME/cpp/${BUILD_TYPE} python scripts/cmake_build.py --target dart8_tests
""",
], depends-on = [
  { task = "config", args = [
    "{{ dartpy }}",
    "{{ build_type }}",
  ] },
], args = [
  { arg = "dartpy", default = "OFF" },
  { arg = "build_type", default = "Release" },
] }

build-math-tests = { cmd = [
  "bash",
  "-lc",
  """
set -euo pipefail
BUILD_TYPE=${BUILD_TYPE:-Release}
BUILD_DIR=build/$PIXI_ENVIRONMENT_NAME/cpp/${BUILD_TYPE}
python scripts/cmake_build.py --build-dir "$BUILD_DIR" \
  --target UNIT_math_Convhull --target UNIT_math_Geometry --target UNIT_math_Icosphere \
  --target UNIT_math_Math --target UNIT_math_Random --target UNIT_math_TriMesh
""",
], depends-on = [
  "config",
] }

build-py-dev = { cmd = [
  "bash",
  "-lc",
<<<<<<< HEAD
  "set -euo pipefail\nBUILD_TYPE={{ build_type }}\ncmake --build build/$PIXI_ENVIRONMENT_NAME/cpp/${BUILD_TYPE} --parallel --target dartpy_nb",
=======
  """
set -euo pipefail
BUILD_TYPE={{ build_type }}
CMAKE_BUILD_DIR=build/$PIXI_ENVIRONMENT_NAME/cpp/${BUILD_TYPE} python scripts/cmake_build.py --target dartpy
""",
>>>>>>> 56b8a7b7
], depends-on = [
  { task = "config", args = [
    "{{ dartpy }}",
    "{{ build_type }}",
  ] },
], args = [
  { arg = "dartpy", default = "ON" },
  { arg = "build_type", default = "Release" },
] }

build-dartpy8 = { cmd = [
  "bash",
  "-lc",
  """
set -euo pipefail
BUILD_TYPE={{ build_type }}
CMAKE_BUILD_DIR=build/$PIXI_ENVIRONMENT_NAME/cpp/${BUILD_TYPE} python scripts/cmake_build.py --target dartpy8
""",
], depends-on = [
  { task = "config-py", args = [
    "{{ dartpy }}",
    "{{ build_type }}",
  ] },
], args = [
  { arg = "dartpy", default = "OFF" },
  { arg = "build_type", default = "Release" },
] }
config-py = { cmd = [
  "bash",
  "-lc",
  "set -euo pipefail\nBUILD_TYPE={{ build_type }}\nDART_BUILD_PROFILE=${DART_BUILD_PROFILE:-ON}\nDART_ENABLE_ASAN=${DART_ENABLE_ASAN:-OFF}\nDART_VERBOSE=${DART_VERBOSE:-OFF}\nDART_BUILD_DARTPY_VALUE=${DART_BUILD_DARTPY_OVERRIDE:-{{ dartpy }}}\nif [ -z \"${DART_BUILD_DARTPY_VALUE}\" ]; then\n  DART_BUILD_DARTPY_VALUE=\"{{ dartpy }}\"\nfi\nif [ -z \"${CMAKE_C_COMPILER_LAUNCHER:-}\" ]; then\n  if command -v sccache >/dev/null 2>&1; then\n    CMAKE_C_COMPILER_LAUNCHER=sccache\n    CMAKE_CXX_COMPILER_LAUNCHER=sccache\n  elif command -v ccache >/dev/null 2>&1; then\n    CMAKE_C_COMPILER_LAUNCHER=ccache\n    CMAKE_CXX_COMPILER_LAUNCHER=ccache\n  fi\nfi\nLAUNCHER_DEFS=\"\"\nif [ -n \"${CMAKE_C_COMPILER_LAUNCHER:-}\" ]; then\n  LAUNCHER_DEFS=\"$LAUNCHER_DEFS -DCMAKE_C_COMPILER_LAUNCHER=${CMAKE_C_COMPILER_LAUNCHER}\"\nfi\nif [ -n \"${CMAKE_CXX_COMPILER_LAUNCHER:-}\" ]; then\n  LAUNCHER_DEFS=\"$LAUNCHER_DEFS -DCMAKE_CXX_COMPILER_LAUNCHER=${CMAKE_CXX_COMPILER_LAUNCHER}\"\nfi\ncmake -G Ninja -S . -B build/$PIXI_ENVIRONMENT_NAME/cpp/${BUILD_TYPE} -DCMAKE_INSTALL_PREFIX=$CONDA_PREFIX -DCMAKE_BUILD_TYPE=${BUILD_TYPE} -DCMAKE_PREFIX_PATH=$CONDA_PREFIX -DDART_BUILD_DARTPY=${DART_BUILD_DARTPY_VALUE} -DDART_BUILD_DART8=ON -DDART_BUILD_PROFILE=${DART_BUILD_PROFILE} -DDART_ENABLE_ASAN=${DART_ENABLE_ASAN} -DDART_USE_SYSTEM_GOOGLEBENCHMARK=ON -DDART_USE_SYSTEM_GOOGLETEST=ON -DDART_USE_SYSTEM_IMGUI=ON -DDART_USE_SYSTEM_NANOBIND=OFF -DDART_USE_SYSTEM_TRACY=ON -DDART_VERBOSE=${DART_VERBOSE} $LAUNCHER_DEFS",
], env = { DART_VERBOSE = "OFF" }, args = [
  { arg = "dartpy", default = "OFF" },
  { arg = "build_type", default = "Release" },
] }

py-ex = { cmd = "python python/examples/{{ example }}/main.py", depends-on = [
  "build-py-dev",
], args = [
  { arg = "example", default = "hello_world" },
], env = { BUILD_TYPE = "Release", PYTHONPATH = "build/$PIXI_ENVIRONMENT_NAME/cpp/$BUILD_TYPE/python" } }

py-ex-hello-world = { depends-on = [
  { task = "py-ex", args = [
    "hello_world",
  ] },
] }

py-ex-hello-world-gui = { depends-on = [
  { task = "py-ex", args = [
    "hello_world_gui",
  ] },
] }

py-ex-rigid-cubes = { depends-on = [
  { task = "py-ex", args = [
    "rigid_cubes",
  ] },
] }

py-ex-rigid-chain = { depends-on = [
  { task = "py-ex", args = [
    "rigid_chain",
  ] },
] }

py-ex-rigid-loop = { depends-on = [{ task = "py-ex", args = ["rigid_loop"] }] }

py-ex-biped-stand = { depends-on = [
  { task = "py-ex", args = [
    "biped_stand",
  ] },
] }

py-ex-contacts-pointcloud = { depends-on = [
  { task = "py-ex", args = [
    "contacts_pointcloud",
  ] },
] }

py-ex-drag-and-drop = { depends-on = [
  { task = "py-ex", args = [
    "drag_and_drop",
  ] },
] }

py-ex-operational-space-control = { depends-on = [
  { task = "py-ex", args = [
    "operational_space_control",
  ] },
] }

py-tu = { cmd = "python python/tutorials/{{ tutorial }}/{{ entry }}.py", depends-on = [
  "build-py-dev",
], args = [
  { arg = "tutorial" },
  { arg = "entry", default = "main" },
], env = { BUILD_TYPE = "Release", PYTHONPATH = "build/$PIXI_ENVIRONMENT_NAME/cpp/$BUILD_TYPE/python" } }

py-tu-multi-pendulum = { depends-on = [
  { task = "py-tu", args = [
    "01_multi_pendulum",
    "main",
  ] },
] }
py-tu-multi-pendulum-fi = { depends-on = [
  { task = "py-tu", args = [
    "01_multi_pendulum",
    "main_finished",
  ] },
] }
py-tu-collisions = { depends-on = [
  { task = "py-tu", args = [
    "02_collisions",
    "main",
  ] },
] }
py-tu-collisions-fi = { depends-on = [
  { task = "py-tu", args = [
    "02_collisions",
    "main_finished",
  ] },
] }
py-tu-dominoes = { depends-on = [
  { task = "py-tu", args = [
    "03_dominoes",
    "main",
  ] },
] }
py-tu-dominoes-fi = { depends-on = [
  { task = "py-tu", args = [
    "03_dominoes",
    "main_finished",
  ] },
] }
py-tu-biped = { depends-on = [{ task = "py-tu", args = ["04_biped", "main"] }] }
py-tu-biped-fi = { depends-on = [
  { task = "py-tu", args = [
    "04_biped",
    "main_finished",
  ] },
] }

py-ex-atlas-puppet = { depends-on = [
  { task = "py-ex", args = [
    "atlas_puppet",
  ] },
] }

test = { cmd = [
  "bash",
  "-lc",
  "set -euo pipefail\nBUILD_TYPE={{ build_type }}\nctest --test-dir build/$PIXI_ENVIRONMENT_NAME/cpp/${BUILD_TYPE} --output-on-failure -LE dart8",
], depends-on = [
  { task = "build-tests", args = [
    "{{ dartpy }}",
    "{{ build_type }}",
  ] },
], args = [
  { arg = "dartpy", default = "OFF" },
  { arg = "build_type", default = "Release" },
] }

test-no-plane = { cmd = [
  "bash",
  "-lc",
  "set -euo pipefail\nBUILD_TYPE={{ build_type }}\nctest --test-dir build/$PIXI_ENVIRONMENT_NAME/cpp/${BUILD_TYPE} --output-on-failure --exclude-regex \"test_plane_shape_collision\"",
], depends-on = [
  { task = "build-tests", args = [
    "{{ dartpy }}",
    "{{ build_type }}",
  ] },
  { task = "build-dart8-tests", args = [
    "{{ dartpy }}",
    "{{ build_type }}",
  ] },
], args = [
  { arg = "dartpy", default = "OFF" },
  { arg = "build_type", default = "Release" },
] }

test-dart8 = { cmd = [
  "bash",
  "-lc",
  "set -euo pipefail\nBUILD_TYPE={{ build_type }}\nctest --test-dir build/$PIXI_ENVIRONMENT_NAME/cpp/${BUILD_TYPE} --output-on-failure -L dart8",
], depends-on = [
  { task = "build-tests", args = [
    "{{ dartpy }}",
    "{{ build_type }}",
  ] },
  { task = "build-dart8-tests", args = [
    "{{ dartpy }}",
    "{{ build_type }}",
  ] },
], args = [
  { arg = "dartpy", default = "OFF" },
  { arg = "build_type", default = "Release" },
] }

test-math = { cmd = """
    ctest \
        --test-dir build/$PIXI_ENVIRONMENT_NAME/cpp/$BUILD_TYPE \
        --output-on-failure \
        -R "^UNIT_math_"
""", depends-on = ["build-math-tests"], env = { BUILD_TYPE = "Release" } }

test-lcpsolver = { cmd = """
    ctest \
        --test-dir build/$PIXI_ENVIRONMENT_NAME/cpp/$BUILD_TYPE \
        --output-on-failure \
        -R UNIT_lcpsolver
""", depends-on = ["build-tests"], env = { BUILD_TYPE = "Release" } }

test-py = { cmd = [
  "bash",
  "-lc",
  """
set -euo pipefail
BUILD_TYPE={{ build_type }}
python scripts/pixi_test_py.py
""",
], depends-on = [
  { task = "config", args = [
    "{{ dartpy }}",
    "{{ build_type }}",
  ] },
], args = [
  { arg = "dartpy", default = "ON" },
  { arg = "build_type", default = "Release" },
] }

test-capsule-ground-contact = { cmd = """
    ctest \
        --test-dir build/$PIXI_ENVIRONMENT_NAME/cpp/$BUILD_TYPE \
        --output-on-failure \
        -R INTEGRATION_collision_CapsuleGroundContact
""", depends-on = [
  { task = "build-tests", args = [
    "{{ dartpy }}",
  ] },
], env = { BUILD_TYPE = "Release" }, args = [
  { arg = "dartpy", default = "ON" },
] }

config-coverage = { cmd = [
  "bash",
  "-lc",
  """
set -euo pipefail
PIXI_ENVIRONMENT_NAME=${PIXI_ENVIRONMENT_NAME:-default}
rm -rf "build/$PIXI_ENVIRONMENT_NAME/cpp/$BUILD_TYPE"
echo "Configuring coverage build directory: build/$PIXI_ENVIRONMENT_NAME/cpp/$BUILD_TYPE"
if [ -z "${CMAKE_C_COMPILER_LAUNCHER:-}" ]; then
  if command -v sccache >/dev/null 2>&1; then
    CMAKE_C_COMPILER_LAUNCHER=sccache
    CMAKE_CXX_COMPILER_LAUNCHER=sccache
  elif command -v ccache >/dev/null 2>&1; then
    CMAKE_C_COMPILER_LAUNCHER=ccache
    CMAKE_CXX_COMPILER_LAUNCHER=ccache
  fi
fi
LAUNCHER_DEFS=""
if [ -n "${CMAKE_C_COMPILER_LAUNCHER:-}" ]; then
  LAUNCHER_DEFS="$LAUNCHER_DEFS -DCMAKE_C_COMPILER_LAUNCHER=${CMAKE_C_COMPILER_LAUNCHER}"
fi
if [ -n "${CMAKE_CXX_COMPILER_LAUNCHER:-}" ]; then
  LAUNCHER_DEFS="$LAUNCHER_DEFS -DCMAKE_CXX_COMPILER_LAUNCHER=${CMAKE_CXX_COMPILER_LAUNCHER}"
fi
cmake \
    -G Ninja \
    -S . \
    -B "build/$PIXI_ENVIRONMENT_NAME/cpp/$BUILD_TYPE" \
    -DCMAKE_INSTALL_PREFIX=$CONDA_PREFIX \
    -DCMAKE_BUILD_TYPE=$BUILD_TYPE \
    -DCMAKE_PREFIX_PATH=$CONDA_PREFIX \
    -DDART_BUILD_PROFILE=OFF \
    -DDART_CODECOV=ON \
    -DDART_USE_SYSTEM_GOOGLEBENCHMARK=ON \
    -DDART_USE_SYSTEM_GOOGLETEST=ON \
    -DDART_USE_SYSTEM_IMGUI=ON \
    -DDART_USE_SYSTEM_TRACY=ON \
    -DDART_VERBOSE=$DART_VERBOSE \
    $LAUNCHER_DEFS
""",
], env = { DART_VERBOSE = "OFF", BUILD_TYPE = "Debug" } }

build-coverage = { cmd = [
  "bash",
  "-lc",
  """
set -euo pipefail
PARALLEL_JOBS=$(python scripts/parallel_jobs.py)
CMAKE_BUILD_DIR=build/$PIXI_ENVIRONMENT_NAME/cpp/$BUILD_TYPE python scripts/cmake_build.py --parallel ${PARALLEL_JOBS} --target all --target tests \
  && ctest --output-on-failure -j ${PARALLEL_JOBS} --test-dir build/$PIXI_ENVIRONMENT_NAME/cpp/$BUILD_TYPE
""",
], depends-on = [
  "config-coverage",
], env = { BUILD_TYPE = "Debug" } }

# Note: --rc flag is needed for lcov compatibility with gcc 13+
coverage-report = { cmd = ["bash", "-lc", """
set -euo pipefail
# Drop coverage artifacts for directories we filter out later so that
# stale gcda files without matching gcno files do not break lcov.
find build/$PIXI_ENVIRONMENT_NAME/cpp/$BUILD_TYPE \
    '(' -path '*/tests/*' -o -path '*/examples/*' -o -path '*/tutorials/*' ')' \
    '(' -name '*.gcda' -o -name '*.gcno' ')' -delete
lcov \
    --capture \
    --directory build/$PIXI_ENVIRONMENT_NAME/cpp/$BUILD_TYPE \
    --output-file coverage.info \
    --rc geninfo_unexecuted_blocks=1 \
&& lcov \
    --remove coverage.info \
    '/usr/*' \
    '*/.deps/*' \
    '*/tests/*' \
    '*/examples/*' \
    '*/tutorials/*' \
    --output-file coverage.info \
&& lcov --list coverage.info
"""], depends-on = ["build-coverage"], env = { BUILD_TYPE = "Debug" } }

# Shared helper to build a target and run the produced binary. Defaults to a Release build;
# run the matching config task manually before using other build types.
run-cpp-target = { cmd = """
    CMAKE_BUILD_DIR=build/$PIXI_ENVIRONMENT_NAME/cpp/{{ build_type }} python scripts/cmake_build.py --target {{ target }} \
    && ./build/$PIXI_ENVIRONMENT_NAME/cpp/{{ build_type }}/bin/{{ target }}
""", depends-on = [
  "config",
], args = [
  { arg = "target" },
  { arg = "build_type", default = "Release" },
] }

ex = { depends-on = [
  { task = "run-cpp-target", args = [
    "{{ target }}",
    "{{ build_type }}",
  ] },
], args = [
  { arg = "target", default = "hello_world" },
  { arg = "build_type", default = "Release" },
] }

ex-atlas-puppet = { depends-on = [
  { task = "run-cpp-target", args = [
    "atlas_puppet",
  ] },
] }

ex-atlas-simbicon = { depends-on = [
  { task = "run-cpp-target", args = [
    "atlas_simbicon",
  ] },
] }

ex-hello-world = { depends-on = [
  { task = "run-cpp-target", args = [
    "hello_world",
  ] },
] }

py-atlas-puppet = { cmd = """
    PYTHONPATH=build/$PIXI_ENVIRONMENT_NAME/cpp/$BUILD_TYPE/python:$PYTHONPATH \
    python python/examples/atlas_puppet/main.py
""", depends-on = ["build"], env = { BUILD_TYPE = "Release" } }

bm = { depends-on = [
  { task = "run-cpp-target", args = [
    "{{ target }}",
    "{{ build_type }}",
  ] },
], args = [
  { arg = "target", default = "BM_INTEGRATION_empty" },
  { arg = "build_type", default = "Release" },
] }

test-joints = { cmd = [
  "bash",
  "-lc",
  """
set -euo pipefail
cmake \
    --build build/$PIXI_ENVIRONMENT_NAME/cpp/Release \
    --parallel \
    --target INTEGRATION_dynamics_Joints
./build/$PIXI_ENVIRONMENT_NAME/cpp/Release/tests/integration/INTEGRATION_dynamics_Joints
""",
], depends-on = [
  "config",
] }

test-joints-coupler = { cmd = [
  "bash",
  "-lc",
  """
set -euo pipefail
cmake \
    --build build/$PIXI_ENVIRONMENT_NAME/cpp/Release \
    --parallel \
    --target INTEGRATION_dynamics_Joints
./build/$PIXI_ENVIRONMENT_NAME/cpp/Release/tests/integration/INTEGRATION_dynamics_Joints --gtest_filter=JOINTS.MIMIC_JOINT:JOINTS.MIMIC_JOINT_COUPLER
""",
], depends-on = [
  "config",
] }

bm-boxes = { depends-on = [
  { task = "run-cpp-target", args = [
    "BM_INTEGRATION_boxes",
  ] },
] }

bm-empty = { depends-on = [
  { task = "run-cpp-target", args = [
    "BM_INTEGRATION_empty",
  ] },
] }

bm-kinematics = { depends-on = [
  { task = "run-cpp-target", args = [
    "BM_INTEGRATION_kinematics",
  ] },
] }

bm-convhull = { depends-on = [
  { task = "run-cpp-target", args = [
    "BM_UNIT_convhull",
  ] },
] }

bm-lcpsolver = { cmd = """
    CMAKE_BUILD_DIR=build/$PIXI_ENVIRONMENT_NAME/cpp/$BUILD_TYPE python scripts/cmake_build.py --target BM_LCPSOLVER \
    && ./build/$PIXI_ENVIRONMENT_NAME/cpp/$BUILD_TYPE/tests/benchmark/lcpsolver/BM_LCPSOLVER
""", depends-on = [
  "config",
], env = { BUILD_TYPE = "Release" } }

tu-biped = { depends-on = [
  { task = "run-cpp-target", args = [
    "tutorial_biped",
  ] },
] }

tu-biped-fi = { depends-on = [
  { task = "run-cpp-target", args = [
    "tutorial_biped_finished",
  ] },
] }

tu-collisions = { depends-on = [
  { task = "run-cpp-target", args = [
    "tutorial_collisions",
  ] },
] }

tu-collisions-fi = { depends-on = [
  { task = "run-cpp-target", args = [
    "tutorial_collisions_finished",
  ] },
] }

tu-dominoes = { depends-on = [
  { task = "run-cpp-target", args = [
    "tutorial_dominoes",
  ] },
] }

tu-dominoes-fi = { depends-on = [
  { task = "run-cpp-target", args = [
    "tutorial_dominoes_finished",
  ] },
] }

tu-multi-pendulum = { depends-on = [
  { task = "run-cpp-target", args = [
    "tutorial_multi_pendulum",
  ] },
] }

tu-multi-pendulum-fi = { depends-on = [
  { task = "run-cpp-target", args = [
    "tutorial_multi_pendulum_finished",
  ] },
] }

tu-wholebody-ik = { depends-on = [
  { task = "run-cpp-target", args = [
    "tutorial_wholebody_ik",
  ] },
] }

tu-wholebody-ik-fi = { depends-on = [
  { task = "run-cpp-target", args = [
    "tutorial_wholebody_ik_finished",
  ] },
] }

install = { cmd = "python scripts/pixi_install.py {{ dartpy }}", depends-on = [
  { task = "config-install", args = [
    "{{ dartpy }}",
  ] },
], env = { BUILD_TYPE = "Release" }, args = [
  { arg = "dartpy", default = "OFF" },
] }

<<<<<<< HEAD
config-install = { cmd = """
    cmake \
        -G Ninja \
        -S . \
        -B build/$PIXI_ENVIRONMENT_NAME/cpp \
        -DCMAKE_INSTALL_PREFIX=$CONDA_PREFIX \
        -DCMAKE_BUILD_TYPE=$BUILD_TYPE \
        -DCMAKE_PREFIX_PATH=$CONDA_PREFIX \
        -DDART_BUILD_DARTPY={{ dartpy }} \
        -DDART_BUILD_DART8={{ dartpy }} \
        -DDART_BUILD_PROFILE=OFF \
        -DDART_USE_SYSTEM_GOOGLEBENCHMARK=ON \
        -DDART_USE_SYSTEM_GOOGLETEST=ON \
        -DDART_USE_SYSTEM_IMGUI=ON \
        -DDART_USE_SYSTEM_TRACY=ON \
        -DDART_VERBOSE=$DART_VERBOSE
""", env = { DART_VERBOSE = "OFF", BUILD_TYPE = "Release" }, args = [
  { arg = "dartpy", default = "OFF" },
=======
config-install = { cmd = [
  "bash",
  "-lc",
  """
set -euo pipefail
cmake \
    -G Ninja \
    -S . \
    -B build/$PIXI_ENVIRONMENT_NAME/cpp \
    -DCMAKE_INSTALL_PREFIX=$CONDA_PREFIX \
    -DCMAKE_BUILD_TYPE=$BUILD_TYPE \
    -DCMAKE_PREFIX_PATH=$CONDA_PREFIX \
    -DDART_BUILD_DARTPY={{ dartpy }} \
    -DDART_BUILD_DART8={{ dartpy }} \
    -DDART_BUILD_COLLISION_BULLET=${DART_BUILD_COLLISION_BULLET_OVERRIDE:-ON} \
    -DDART_BUILD_COLLISION_ODE=${DART_BUILD_COLLISION_ODE_OVERRIDE:-ON} \
    -DDART_BUILD_PROFILE=OFF \
    -DDART_USE_SYSTEM_GOOGLEBENCHMARK=ON \
    -DDART_USE_SYSTEM_GOOGLETEST=ON \
    -DDART_USE_SYSTEM_IMGUI=ON \
    -DDART_USE_SYSTEM_TRACY=ON \
    -DDART_VERBOSE=$DART_VERBOSE
""",
], env = { DART_VERBOSE = "OFF", BUILD_TYPE = "Release" }, args = [
  { arg = "dartpy", default = "ON" },
>>>>>>> 56b8a7b7
] }

tracy = { cmd = "tracy-profiler" }

# Python package build
build-py = { cmd = "pip install . -v", env = { CMAKE_ARGS = "-DDART_BUILD_DARTPY=ON -DDART_ENABLE_SIMD=OFF -DDART_BUILD_WHEELS=ON -DDART_TREAT_WARNINGS_AS_ERRORS=OFF -DBUILD_SHARED_LIBS=OFF -DDART_USE_SYSTEM_IMGUI=ON" } }

# Build wheel package (without installing)
build-wheel = { cmd = "pip wheel . --no-deps -w dist/ -v", env = { CMAKE_ARGS = "-DDART_BUILD_DARTPY=ON -DDART_ENABLE_SIMD=OFF -DDART_BUILD_WHEELS=ON -DDART_TREAT_WARNINGS_AS_ERRORS=OFF -DBUILD_SHARED_LIBS=OFF" } }

# Verify wheel contains dartpy module
verify-wheel = { cmd = "bash -c 'python scripts/verify_wheel.py dist/dartpy-*.whl'", depends-on = [
  "build-wheel",
] }

# Test dartpy installation (requires dartpy to be installed)
test-installation = { cmd = "python scripts/test_installation.py" }

# Shared wheel helper tasks (reused by version-specific wheel features)
wheel-build-core = { cmd = "pip wheel . --no-deps -w dist/ -v", args = [
  { arg = "use_system_imgui", default = "ON" },
], env = { CMAKE_ARGS = "-DCMAKE_PREFIX_PATH=$CONDA_PREFIX -DDART_BUILD_DARTPY=ON -DDART_BUILD_GUI=ON -DDART_ENABLE_SIMD=OFF -DDART_BUILD_WHEELS=ON -DDART_TREAT_WARNINGS_AS_ERRORS=OFF -DBUILD_SHARED_LIBS=OFF -DDART_USE_SYSTEM_IMGUI={{ use_system_imgui }}" } }

wheel-repair-linux-core = { cmd = "auditwheel repair dist/dartpy-*-{{ python_tag }}-*-linux_x86_64.whl -w dist/ && rm dist/dartpy-*-{{ python_tag }}-*-linux_x86_64.whl", args = [
  { arg = "python_tag" },
], env = { LD_LIBRARY_PATH = "$CONDA_PREFIX/lib:$LD_LIBRARY_PATH" } }

wheel-repair-macos-core = { cmd = "delocate-wheel --require-archs {{ arch }} -w dist/ -v dist/dartpy-*-{{ python_tag }}-*-macosx_*_{{ arch }}.whl", args = [
  { arg = "python_tag" },
  { arg = "arch" },
], env = { DYLD_LIBRARY_PATH = "$CONDA_PREFIX/lib" } }

wheel-repair-windows-core = { cmd = """
    rm -rf dist/repaired &&
    delvewheel repair dist/dartpy-*-{{ python_tag }}-*-win_amd64.whl -w dist/repaired &&
    rm dist/dartpy-*-{{ python_tag }}-*-win_amd64.whl &&
    mv dist/repaired/*.whl dist/ &&
    rm -rf dist/repaired
""", args = [
  { arg = "python_tag" },
] }

wheel-verify-core = { cmd = "python scripts/verify_version.py dist/dartpy-*-{{ python_tag }}-*.whl", args = [
  { arg = "python_tag" },
] }

wheel-test-core = { cmd = "python scripts/test_wheel.py dist/dartpy-*-{{ python_tag }}-*.whl", args = [
  { arg = "python_tag" },
] }

wheel-upload-core = { cmd = "twine upload --repository dartpy dist/dartpy-*-{{ python_tag }}-*.whl", args = [
  { arg = "python_tag" },
] }

wheel-upload-test-core = { cmd = "twine upload --repository testpypi dist/dartpy-*-{{ python_tag }}-*.whl", args = [
  { arg = "python_tag" },
] }

# Generate Python stub files for dartpy module (for IDE support)
generate-stubs = { cmd = "python scripts/generate_stubs.py", depends-on = [
  "build-py-dev",
], env = { BUILD_TYPE = "Release", PYTHONPATH = "build/$PIXI_ENVIRONMENT_NAME/cpp/$BUILD_TYPE/python" } }

# Build Read the Docs documentation (user guides, tutorials, developer docs)
# Includes the embedded C++ Doxygen bundle to mirror Read the Docs
docs-build = { cmd = """
    cd docs/readthedocs && sphinx-build -b html . _build/html
""" }

# Build Korean documentation with Python API (using stub files via autoapi)
docs-build-ko = { cmd = "cd docs/readthedocs && sphinx-build -b html -D language=ko . _build/html/ko" }

# Serve English documentation
docs-serve = { cmd = """
    pkill -f 'python.*http.server.*8000' || true && \
    python -m http.server --directory docs/readthedocs/_build/html 8000
""", depends-on = ["docs-build"] }

# Serve Korean documentation
docs-serve-ko = { cmd = """
    pkill -f 'python.*http.server.*8001' || true && \
    python -m http.server --directory docs/readthedocs/_build/html/ko 8001
""", depends-on = ["docs-build-ko"] }

docs-clean = { cmd = """
    rm -rf docs/readthedocs/_build
""" }

# Build C++ API documentation (Doxygen)
api-docs-cpp = { cmd = """
    cmake --build build/$PIXI_ENVIRONMENT_NAME/cpp/$BUILD_TYPE --target docs
""", depends-on = ["config"], env = { BUILD_TYPE = "Release" } }

# Build Python API documentation (Sphinx)
api-docs-py = { cmd = """
    export PYTHONPATH="$PWD/build/$PIXI_ENVIRONMENT_NAME/cpp/$BUILD_TYPE/python:$PYTHONPATH" && \
    cd docs/python_api && \
    rm -rf _build && \
    sphinx-build -b html . _build/html
""", depends-on = [
  "build-py-dev",
], env = { BUILD_TYPE = "Release" } }

# Build both C++ and Python API docs locally
api-docs-build = { depends-on = ["api-docs-cpp", "api-docs-py"] }

# Serve C++ API documentation
api-docs-serve-cpp = { cmd = """
    echo "C++ API documentation at: http://localhost:8002" && \
    python -m http.server --directory build/$PIXI_ENVIRONMENT_NAME/cpp/$BUILD_TYPE/docs/doxygen/html 8002
""", depends-on = [
  "api-docs-cpp",
], env = { BUILD_TYPE = "Release" } }

# Serve Python API documentation
api-docs-serve-py = { cmd = """
    echo "Python API documentation at: http://localhost:8003" && \
    python -m http.server --directory docs/python_api/_build/html 8003
""", depends-on = ["api-docs-py"] }

test-all = { cmd = """
    python scripts/test_all.py
""" }

test-dartpy-install = { cmd = """
    python scripts/test_dartpy_install.py
""" }

# Docker build tasks - Test Docker images locally
# Requires Docker to be installed on the system
# Usage:
#   pixi run docker-build                              # Build all Ubuntu versions
#   pixi run docker-build-ubuntu jammy                 # Build Ubuntu 22.04 (by codename)
#   pixi run docker-build-ubuntu 22.04                 # Build Ubuntu 22.04 (by version)
#   pixi run docker-build-ubuntu 24.04                 # Build Ubuntu 24.04 (by version)
docker-build = { cmd = "python scripts/build_docker.py all" }

docker-build-ubuntu = { cmd = "python scripts/build_docker.py ubuntu {{ distro }}", args = [
  { arg = "distro", default = "jammy" },
] }

config-asan = { cmd = [
  "bash",
  "-lc",
  """
set -euo pipefail
BUILD_TYPE=${BUILD_TYPE:-asan}
CMAKE_BUILD_TYPE=${CMAKE_BUILD_TYPE:-RelWithDebInfo}
DART_BUILD_PROFILE=${DART_BUILD_PROFILE:-OFF}
DART_VERBOSE=${DART_VERBOSE:-OFF}
if command -v sccache >/dev/null 2>&1 && [ -z "${CMAKE_C_COMPILER_LAUNCHER:-}" ]; then
  CMAKE_C_COMPILER_LAUNCHER=sccache
  CMAKE_CXX_COMPILER_LAUNCHER=sccache
fi
LAUNCHER_DEFS=""
if [ -n "${CMAKE_C_COMPILER_LAUNCHER:-}" ]; then
  LAUNCHER_DEFS="$LAUNCHER_DEFS -DCMAKE_C_COMPILER_LAUNCHER=${CMAKE_C_COMPILER_LAUNCHER}"
fi
if [ -n "${CMAKE_CXX_COMPILER_LAUNCHER:-}" ]; then
  LAUNCHER_DEFS="$LAUNCHER_DEFS -DCMAKE_CXX_COMPILER_LAUNCHER=${CMAKE_CXX_COMPILER_LAUNCHER}"
fi
cmake \
  -G Ninja \
  -S . \
  -B build/$PIXI_ENVIRONMENT_NAME/cpp/${BUILD_TYPE} \
  -DCMAKE_INSTALL_PREFIX=$CONDA_PREFIX \
  -DCMAKE_BUILD_TYPE=${CMAKE_BUILD_TYPE} \
  -DCMAKE_PREFIX_PATH=$CONDA_PREFIX \
  -DDART_BUILD_DARTPY=ON \
  -DDART_BUILD_DART8=ON \
  -DDART_BUILD_PROFILE=${DART_BUILD_PROFILE} \
  -DDART_ENABLE_ASAN=ON \
  -DDART_USE_SYSTEM_GOOGLEBENCHMARK=ON \
  -DDART_USE_SYSTEM_GOOGLETEST=ON \
  -DDART_USE_SYSTEM_IMGUI=ON \
  -DDART_USE_SYSTEM_NANOBIND=OFF \
  -DDART_USE_SYSTEM_TRACY=ON \
  -DDART_VERBOSE=${DART_VERBOSE} \
  $LAUNCHER_DEFS
""",
], env = { BUILD_TYPE = "asan", CMAKE_BUILD_TYPE = "RelWithDebInfo", DART_BUILD_PROFILE = "OFF", DART_VERBOSE = "OFF" } }

build-asan = { cmd = [
  "bash",
  "-lc",
  """
set -euo pipefail
BUILD_TYPE=${BUILD_TYPE:-asan}
CMAKE_BUILD_DIR=build/$PIXI_ENVIRONMENT_NAME/cpp/${BUILD_TYPE} python scripts/cmake_build.py --target tests
""",
], depends-on = [
  "config-asan",
], env = { BUILD_TYPE = "asan" } }

test-asan = { cmd = [
  "bash",
  "-lc",
  """
set -euo pipefail
BUILD_TYPE=${BUILD_TYPE:-asan}
ctest \
  --test-dir build/$PIXI_ENVIRONMENT_NAME/cpp/${BUILD_TYPE} \
  --output-on-failure \
  -LE dart8
""",
], depends-on = [
  "build-asan",
], env = { BUILD_TYPE = "asan", ASAN_OPTIONS = "detect_leaks=1" } }

################################################################################
# linux-64
################################################################################

[target.linux-64.dependencies]
lcov = ">=1.16,<2"
mesalib = ">=24"
libglvnd = ">=1.7"
libgl-devel = ">=1.7"
libglu = ">=9.0"

################################################################################
# osx-64
################################################################################

[target.osx-64.dependencies]
git = ">=2.40.0"

[target.osx-64.tasks]
download-osg = { cmd = """
    rm -rf .deps/OpenSceneGraph/ && \
    git clone https://github.com/openscenegraph/OpenSceneGraph.git .deps/OpenSceneGraph && \
    cd .deps/OpenSceneGraph && \
    git checkout 2e4ae2ea94595995c1fc56860051410b0c0be605
""", outputs = [
  ".deps/OpenSceneGraph/README.md",
] }

config-osg = { cmd = """
    cmake \
        -G Ninja \
        -S .deps/OpenSceneGraph \
        -B .deps/OpenSceneGraph/build \
        -DCMAKE_INSTALL_PREFIX=$CONDA_PREFIX \
        -DCMAKE_BUILD_TYPE=Release \
        -DCMAKE_PREFIX_PATH=$CONDA_PREFIX \
        -DCMAKE_POLICY_VERSION_MINIMUM=3.5 \
        -DBUILD_OSG_APPLICATIONS=OFF \
        -DBUILD_OSG_EXAMPLES=OFF
""", depends-on = ["download-osg"] }

build-osg = { cmd = ["bash", "-lc", """
set -euo pipefail
CMAKE_BUILD_DIR=.deps/OpenSceneGraph/build python scripts/cmake_build.py
"""], depends-on = ["config-osg"] }

install-osg = { cmd = "cmake --install .deps/OpenSceneGraph/build", depends-on = [
  "build-osg",
] }

################################################################################
# osx-arm64
################################################################################

[target.osx-arm64.dependencies]
git = ">=2.40.0"

[target.osx-arm64.tasks]
download-osg = { cmd = """
    rm -rf .deps/OpenSceneGraph/ && \
    git clone https://github.com/openscenegraph/OpenSceneGraph.git .deps/OpenSceneGraph && \
    cd .deps/OpenSceneGraph && \
    git checkout 2e4ae2ea94595995c1fc56860051410b0c0be605
""", outputs = [
  ".deps/OpenSceneGraph/README.md",
] }

config-osg = { cmd = """
    cmake \
        -G Ninja \
        -S .deps/OpenSceneGraph \
        -B .deps/OpenSceneGraph/build \
        -DCMAKE_INSTALL_PREFIX=$CONDA_PREFIX \
        -DCMAKE_BUILD_TYPE=Release \
        -DCMAKE_PREFIX_PATH=$CONDA_PREFIX \
        -DCMAKE_POLICY_VERSION_MINIMUM=3.5 \
        -DBUILD_OSG_APPLICATIONS=OFF \
        -DBUILD_OSG_EXAMPLES=OFF
""", depends-on = ["download-osg"] }

build-osg = { cmd = ["bash", "-lc", """
set -euo pipefail
CMAKE_BUILD_DIR=.deps/OpenSceneGraph/build python scripts/cmake_build.py
"""], depends-on = ["config-osg"] }

install-osg = { cmd = "cmake --install .deps/OpenSceneGraph/build", depends-on = [
  "build-osg",
] }

################################################################################
# win-64
################################################################################

[target.win-64.dependencies]
# Note: Vulkan packages are not available in conda-forge for Windows
# System imgui that requires Vulkan will automatically fallback to fetching imgui from GitHub

[target.win-64.tasks]
# Note: DART_MSVC_FORCE_RELEASE_RUNTIME defaults to ON, which forces /MD for all
# configurations (including Debug) to match conda-forge packages and avoid LNK2038
# runtime library mismatch errors. Set to OFF if building all deps from source.
config = { cmd = """
    cmake \
        -S . \
        -B build/$PIXI_ENVIRONMENT_NAME/cpp \
        -G 'Visual Studio 17 2022' \
        -DBUILD_SHARED_LIBS=ON \
        -DCMAKE_INSTALL_PREFIX=$CONDA_PREFIX \
        -DCMAKE_PREFIX_PATH=$CONDA_PREFIX \
        -DDART_BUILD_DARTPY={{ dartpy }} \
        -DDART_BUILD_DART8=ON \
        -DDART_BUILD_PROFILE=ON \
        -DDART_MSVC_DEFAULT_OPTIONS=ON \
        -DDART_MSVC_FORCE_RELEASE_RUNTIME=ON \
        -DDART_USE_SYSTEM_GOOGLEBENCHMARK=ON \
        -DDART_USE_SYSTEM_GOOGLETEST=ON \
        -DDART_USE_SYSTEM_IMGUI=OFF \
        -DDART_USE_SYSTEM_NANOBIND=OFF \
        -DDART_USE_SYSTEM_TRACY=ON \
        -DDART_VERBOSE=$DART_VERBOSE
""", env = { DART_VERBOSE = "OFF" }, args = [
  { arg = "dartpy", default = "OFF" },
] }

# Multi-config generator uses same build directory for all configurations
config-debug = { depends-on = [{ task = "config", args = ["{{ dartpy }}"] }] }

# C++ formatting targets (format/check-format) are not available with Visual Studio generator
# C++ formatting is checked on Linux/Mac platforms
lint-cpp = { cmd = "echo C++ formatting is not supported on Windows with Visual Studio generator. Skipping..." }

check-lint-cpp = { cmd = "echo C++ formatting is not supported on Windows with Visual Studio generator. Skipping..." }

# YAML formatting has environment-specific issues on Windows (line endings, prettier version)
# YAML formatting is checked on Linux/Mac platforms
lint-yaml = { cmd = "echo YAML formatting has environment-specific issues on Windows. Skipping..." }

check-lint-yaml = { cmd = "echo YAML formatting has environment-specific issues on Windows. Skipping..." }

lint-py = { cmd = """
    black . --extend-exclude '/\\.[^/]+' && isort . --skip-glob '.*'
""" }

lint = { depends-on = ["lint-cpp", "lint-py", "lint-yaml"] }

check-lint-py = { cmd = """
    black . --check --extend-exclude '/\\.[^/]+' && isort . --check --skip-glob '.*'
""" }

check-lint = { depends-on = [
  "check-lint-cpp",
  "check-lint-py",
  "check-lint-yaml",
] }

build = { cmd = """
    BUILD_TYPE={{ build_type }}
    CMAKE_BUILD_DIR=build/$PIXI_ENVIRONMENT_NAME/cpp python scripts/cmake_build.py --config $BUILD_TYPE
""", depends-on = [
  { task = "config", args = [
    "ON",
  ] },
], args = [
  { arg = "build_type", default = "Release" },
] }

build-debug = { cmd = """
    CMAKE_BUILD_DIR=build/$PIXI_ENVIRONMENT_NAME/cpp python scripts/cmake_build.py --config Debug --target all
""", depends-on = [
  "config-debug",
] }

build-tests = { cmd = """
    BUILD_TYPE={{ build_type }}
    CMAKE_BUILD_DIR=build/$PIXI_ENVIRONMENT_NAME/cpp python scripts/cmake_build.py --config $BUILD_TYPE --target tests
""", depends-on = [
  { task = "config", args = [
    "{{ dartpy }}",
  ] },
], args = [
  { arg = "dartpy", default = "OFF" },
  { arg = "build_type", default = "Release" },
] }

build-dart8-tests = { cmd = """
    BUILD_TYPE={{ build_type }}
    CMAKE_BUILD_DIR=build/$PIXI_ENVIRONMENT_NAME/cpp python scripts/cmake_build.py --config $BUILD_TYPE --target dart8_tests
""", depends-on = [
  { task = "config", args = [
    "{{ dartpy }}",
  ] },
], args = [
  { arg = "dartpy", default = "OFF" },
  { arg = "build_type", default = "Release" },
] }

build-py-dev = { cmd = """
    BUILD_TYPE={{ build_type }}
<<<<<<< HEAD
    cmake \
        --build build/$PIXI_ENVIRONMENT_NAME/cpp \
        --config $BUILD_TYPE \
        --parallel \
        --target dartpy_nb
=======
    CMAKE_BUILD_DIR=build/$PIXI_ENVIRONMENT_NAME/cpp python scripts/cmake_build.py --config $BUILD_TYPE --target dartpy
>>>>>>> 56b8a7b7
""", depends-on = [
  "config-py",
], args = [
  { arg = "build_type", default = "Release" },
] }

config-py = { cmd = """
    cmake \
        -S . \
        -B build/$PIXI_ENVIRONMENT_NAME/cpp \
        -G 'Visual Studio 17 2022' \
        -DCMAKE_INSTALL_PREFIX=$CONDA_PREFIX \
        -DCMAKE_PREFIX_PATH=$CONDA_PREFIX \
        -DDART_BUILD_DARTPY=ON \
        -DDART_BUILD_PROFILE=ON \
        -DDART_MSVC_DEFAULT_OPTIONS=ON \
        -DDART_USE_SYSTEM_GOOGLEBENCHMARK=ON \
        -DDART_USE_SYSTEM_GOOGLETEST=ON \
        -DDART_USE_SYSTEM_IMGUI=ON \
        -DDART_USE_SYSTEM_TRACY=ON \
        -DDART_VERBOSE=$DART_VERBOSE
""", env = { DART_VERBOSE = "OFF" } }

test = { cmd = [
  "bash",
  "-lc",
  "set -euo pipefail\nBUILD_TYPE={{ build_type }}\nctest --test-dir build/$PIXI_ENVIRONMENT_NAME/cpp --build-config ${BUILD_TYPE} --output-on-failure -LE dart8",
], depends-on = [
  { task = "build-tests", args = [
    "{{ dartpy }}",
    "{{ build_type }}",
  ] },
], args = [
  { arg = "dartpy", default = "OFF" },
  { arg = "build_type", default = "Release" },
] }

test-no-plane = { cmd = [
  "bash",
  "-lc",
  "set -euo pipefail\nBUILD_TYPE={{ build_type }}\nctest --test-dir build/$PIXI_ENVIRONMENT_NAME/cpp --build-config ${BUILD_TYPE} --output-on-failure --exclude-regex \"test_plane_shape_collision\"",
], depends-on = [
  { task = "build-tests", args = [
    "{{ dartpy }}",
    "{{ build_type }}",
  ] },
  { task = "build-dart8-tests", args = [
    "{{ dartpy }}",
    "{{ build_type }}",
  ] },
], args = [
  { arg = "dartpy", default = "OFF" },
  { arg = "build_type", default = "Release" },
] }

test-dart8 = { cmd = [
  "bash",
  "-lc",
  "set -euo pipefail\nBUILD_TYPE={{ build_type }}\nctest --test-dir build/$PIXI_ENVIRONMENT_NAME/cpp --build-config ${BUILD_TYPE} --output-on-failure -L dart8",
], depends-on = [
  { task = "build-tests", args = [
    "{{ dartpy }}",
    "{{ build_type }}",
  ] },
  { task = "build-dart8-tests", args = [
    "{{ dartpy }}",
    "{{ build_type }}",
  ] },
], args = [
  { arg = "dartpy", default = "OFF" },
  { arg = "build_type", default = "Release" },
] }

test-py = { cmd = """
    BUILD_TYPE={{ build_type }}
    CMAKE_BUILD_DIR=build/$PIXI_ENVIRONMENT_NAME/cpp python scripts/cmake_build.py --config $BUILD_TYPE --target pytest
""", depends-on = [
  { task = "config", args = [
    "{{ dartpy }}",
  ] },
], args = [
  { arg = "build_type", default = "Release" },
] }

test-all = { cmd = """
    python scripts/test_all.py
""" }

# Windows helper to match the single-config generator layout. As above, configure
# alternative build types explicitly before invoking with a different configuration.
run-cpp-target-win = { cmd = """
    CMAKE_BUILD_DIR=build/$PIXI_ENVIRONMENT_NAME/cpp python scripts/cmake_build.py --config {{ build_type }} --target {{ target }} \
    && build/{{ build_type }}/{{ run_target }}.exe
""", depends-on = [
  "config",
], args = [
  { arg = "target" },
  { arg = "run_target" },
  { arg = "build_type", default = "Release" },
] }

tu-biped = { depends-on = [
  { task = "run-cpp-target-win", args = [
    "tutorial_biped",
    "tutorial_biped",
  ] },
] }

tu-biped-fi = { depends-on = [
  { task = "run-cpp-target-win", args = [
    "tutorial_biped_finished",
    "tutorial_biped",
  ] },
] }

tu-collisions = { depends-on = [
  { task = "run-cpp-target-win", args = [
    "tutorial_collisions",
    "tutorial_collisions",
  ] },
] }

tu-collisions-fi = { depends-on = [
  { task = "run-cpp-target-win", args = [
    "tutorial_collisions_finished",
    "tutorial_collisions",
  ] },
] }

tu-dominoes = { depends-on = [
  { task = "run-cpp-target-win", args = [
    "tutorial_dominoes",
    "tutorial_dominoes",
  ] },
] }

tu-dominoes-fi = { depends-on = [
  { task = "run-cpp-target-win", args = [
    "tutorial_dominoes_finished",
    "tutorial_dominoes",
  ] },
] }

tu-multi-pendulum = { depends-on = [
  { task = "run-cpp-target-win", args = [
    "tutorial_multi_pendulum",
    "tutorial_multi_pendulum",
  ] },
] }

tu-multi-pendulum-fi = { depends-on = [
  { task = "run-cpp-target-win", args = [
    "tutorial_multi_pendulum_finished",
    "tutorial_multi_pendulum",
  ] },
] }

install = { cmd = "python scripts/pixi_install.py {{ dartpy }}", depends-on = [
  { task = "config-install", args = [
    "{{ dartpy }}",
  ] },
], env = { BUILD_TYPE = "Release" }, args = [
  { arg = "dartpy", default = "OFF" },
] }

config-install = { cmd = """
    cmake \
        -S . \
        -B build/$PIXI_ENVIRONMENT_NAME/cpp \
        -G 'Visual Studio 17 2022' \
        -DCMAKE_INSTALL_PREFIX=$CONDA_PREFIX \
        -DCMAKE_BUILD_TYPE=$BUILD_TYPE \
        -DCMAKE_PREFIX_PATH=$CONDA_PREFIX \
        -DDART_BUILD_DARTPY={{ dartpy }} \
        -DDART_BUILD_DART8={{ dartpy }} \
        -DDART_BUILD_PROFILE=OFF \
        -DDART_MSVC_DEFAULT_OPTIONS=ON \
        -DDART_USE_SYSTEM_GOOGLEBENCHMARK=ON \
        -DDART_USE_SYSTEM_GOOGLETEST=ON \
        -DDART_USE_SYSTEM_IMGUI=ON \
        -DDART_USE_SYSTEM_TRACY=ON \
        -DDART_VERBOSE=$DART_VERBOSE
""", env = { DART_VERBOSE = "OFF", BUILD_TYPE = "Release" }, args = [
  { arg = "dartpy", default = "OFF" },
] }

tracy = { cmd = "tracy-profiler.exe" }

#=================
# Feature: Gazebo
#=================
#
# Gazebo Physics Integration Testing
#
# This feature tests DART integration with Gazebo Physics (gz-physics) by:
# 1. Downloading gz-physics from source (gz-physics9_9.0.0 branch)
# 2. Patching CMakeLists.txt to accept DART 7.0 (was hardcoded to 6.10)
# 3. Building gz-physics with the dartsim plugin and test binaries
# 4. Running the gz-physics test suite and verifying the dartsim plugin links against DART libraries
#
# Usage (single command runs entire chain):
#   pixi run -e gazebo test-gz
#
# The dependency chain automatically executes:
#   test-gz → build-gz → config-gz → patch-gz → download-gz
#
# Individual tasks can also be run separately if needed:
#   pixi run -e gazebo download-gz  # Download gz-physics source
#   pixi run -e gazebo patch-gz     # Patch DART version requirement
#   pixi run -e gazebo config-gz    # Configure CMake build
#   pixi run -e gazebo build-gz     # Build gz-physics + dartsim plugin
#   pixi run -e gazebo test-gz      # Verify DART integration
#

[feature.gazebo]
channels = ["conda-forge"]
platforms = ["linux-64", "osx-64", "osx-arm64", "win-64"]

[feature.gazebo.activation.env]
DART_BUILD_COLLISION_BULLET_OVERRIDE = "ON"
DART_BUILD_COLLISION_ODE_OVERRIDE = "ON"

[feature.gazebo.dependencies]
git = ">=1"
libgz-cmake = ">=5.0.0"
libgz-plugin = ">=4.0.0"
libgz-math = ">=9.0.0"
libgz-common = ">=7.0.0"
libgz-utils = ">=4.0.0"
libsdformat = ">=16.0.0"
eigen = ">=3.4.0"
assimp = ">=5.4.3"
libode = ">=0.16.2"
bullet-cpp = ">=3.25"

[feature.gazebo.tasks]
download-gz = { cmd = """
    rm -rf .deps/gz-physics/ \
    && git clone --branch gz-physics9_9.0.0 https://github.com/gazebosim/gz-physics .deps/gz-physics
    """ }

patch-gz = { cmd = "python3 scripts/patch_gz_physics.py", depends-on = [
  "download-gz",
] }

config-gz = { cmd = [
  "bash",
  "-lc",
  """
set -euo pipefail
if command -v sccache >/dev/null 2>&1 && [ -z "${CMAKE_C_COMPILER_LAUNCHER:-}" ]; then
  CMAKE_C_COMPILER_LAUNCHER=sccache
  CMAKE_CXX_COMPILER_LAUNCHER=sccache
fi
LAUNCHER_DEFS=""
if [ -n "${CMAKE_C_COMPILER_LAUNCHER:-}" ]; then
  LAUNCHER_DEFS="$LAUNCHER_DEFS -DCMAKE_C_COMPILER_LAUNCHER=${CMAKE_C_COMPILER_LAUNCHER}"
fi
if [ -n "${CMAKE_CXX_COMPILER_LAUNCHER:-}" ]; then
  LAUNCHER_DEFS="$LAUNCHER_DEFS -DCMAKE_CXX_COMPILER_LAUNCHER=${CMAKE_CXX_COMPILER_LAUNCHER}"
fi
cmake \
    -G Ninja \
    -S .deps/gz-physics \
    -B .deps/gz-physics/build \
    -DCMAKE_INSTALL_PREFIX=$CONDA_PREFIX \
    -DCMAKE_BUILD_TYPE=Release \
    -DCMAKE_PREFIX_PATH=$CONDA_PREFIX \
    -DCMAKE_EXE_LINKER_FLAGS=-L$CONDA_PREFIX/lib \
    -DCMAKE_SHARED_LINKER_FLAGS=-L$CONDA_PREFIX/lib \
    -DBUILD_TESTING=ON \
    $LAUNCHER_DEFS
""",
], depends-on = [
  "patch-gz",
  { task = "install", args = [
    "OFF",
  ] },
] }

build-gz = { cmd = [
  "bash",
  "-lc",
  """
set -euo pipefail
CMAKE_BUILD_DIR=.deps/gz-physics/build python scripts/cmake_build.py --target all
""",
], depends-on = [
  "config-gz",
] }

test-gz = { cmd = """
    bash -c '
        set -euo pipefail
        DART_PARALLEL_JOBS=${DART_PARALLEL_JOBS:-$(python scripts/parallel_jobs.py)}
        export DART_PARALLEL_JOBS
        export CTEST_OUTPUT_ON_FAILURE=1
        export LIBRARY_PATH=$CONDA_PREFIX/lib:${LIBRARY_PATH:-}
        export LD_LIBRARY_PATH=.deps/gz-physics/build/lib:$CONDA_PREFIX/lib:${LD_LIBRARY_PATH:-}
        ROOT_DIR=$PWD
        cd .deps/gz-physics/build
        python "$ROOT_DIR/scripts/cmake_build.py" --build-dir . --parallel ${DART_PARALLEL_JOBS} --target all
        python <<\"PY\"
import os
import subprocess
from pathlib import Path

build_dir = Path(\".\")
ctest = subprocess.run([\"ctest\", \"-N\"], cwd=build_dir, text=True, capture_output=True, check=True)
targets = set()
for line in ctest.stdout.splitlines():
    line = line.strip()
    if not line.startswith(\"Test #\"):
        continue
    name = line.split(\":\", 1)[1].strip()
    if name.startswith(\"UNIT_\"):
        targets.add(name)
        if name.startswith(\"check_UNIT_\"):
            base = name[len(\"check_\"):]
            targets.add(base)
    elif name.startswith(\"COMMON_TEST_\") and name.endswith(\"_dartsim\"):
        base = name.rsplit(\"_\", 1)[0]
        targets.add(base)
jobs = os.environ.get(\"DART_PARALLEL_JOBS\", \"1\")
subprocess.check_call([\"ninja\", \"-j\", jobs, *sorted(targets)], cwd=build_dir)
PY
        ctest --output-on-failure --tests-regex \"^(UNIT_|check_UNIT_|COMMON_TEST_.*dartsim)\"
        cd lib
        (otool -L libgz-physics-dartsim-plugin*.dylib 2>/dev/null || ldd libgz-physics-dartsim-plugin.so 2>/dev/null) | grep dart
        echo "✓ DART plugin built successfully with DART integration!"
    '
""", depends-on = [
  "build-gz",
] }

#======================
# Feature: Python 3.12 Wheel Building
#======================
#
# IMPORTANT NOTES:
# - All CMake configuration MUST be done via CMAKE_ARGS environment variable
# - DO NOT use --config-settings=cmake.define.XXX (it doesn't work reliably with scikit-build-core)
# - DART_BUILD_GUI controls whether dartpy.gui.osg submodule is included (see python/dartpy/CMakeLists.txt:46-50)
# - OpenSceneGraph is available on conda-forge for ALL platforms (Linux, macOS, Windows)
# - DART_BUILD_GUI=ON enables dartpy.gui.osg Python bindings on all platforms

[feature.py312-wheel]
channels = ["conda-forge"]
platforms = ["linux-64", "osx-64", "osx-arm64", "win-64"]

[feature.py312-wheel.dependencies]
python = "3.12.*"
pip = ">=25"
scikit-build-core = ">=0.10"
nanobind = ">=2.4.0"
cmake = ">=4.0"
ninja = ">=1.12"
assimp = ">=5.4.3,<6"
bullet-cpp = ">=3.25,<4"
console_bridge = ">=1.0.2,<2"
eigen = ">=3.4.0,<4"
fcl = ">=0.7.0,<0.8"
fmt = ">=11.1.4,<12"
imgui = ">=1.91.9,<2"
libboost-devel = ">=1.86.0,<2"
octomap = ">=1.10.0,<2"
tinyxml2 = ">=11.0.0,<12"
urdfdom = ">=4.0.1,<5"
numpy = ">=2"
# Testing and publishing
uv = ">=0.5"
twine = ">=6.0"

[feature.py312-wheel.target.linux-64.dependencies]
openscenegraph = ">=3.6.5,<4"
auditwheel = ">=6.0"
patchelf = ">=0.17"
mesalib = ">=24"
libglvnd = ">=1.7"

[feature.py312-wheel.target.osx-64.dependencies]
openscenegraph = ">=3.6.5,<4"
delocate = ">=0.11.0"

[feature.py312-wheel.target.osx-arm64.dependencies]
openscenegraph = ">=3.6.5,<4"
delocate = ">=0.11.0"

[feature.py312-wheel.target.win-64.dependencies]
openscenegraph = ">=3.6.5,<4"
delvewheel = ">=1.8.1"

[feature.py312-wheel.target.linux-64.tasks]
wheel-build = { depends-on = ["wheel-build-core"] }

# auditwheel auto-detects the glibc compatibility tag from the bundled libraries.
wheel-repair = { depends-on = [
  { task = "wheel-repair-linux-core", args = [
    "cp312",
  ] },
] }

[feature.py312-wheel.target.win-64.tasks]
wheel-build = { depends-on = ["wheel-build-core"] }

wheel-repair = { depends-on = [
  { task = "wheel-repair-windows-core", args = [
    "cp312",
  ] },
] }

[feature.py312-wheel.tasks]
wheel-verify = { depends-on = [
  { task = "wheel-verify-core", args = [
    "cp312",
  ] },
] }

wheel-test = { depends-on = [{ task = "wheel-test-core", args = ["cp312"] }] }

wheel-upload = { depends-on = [
  { task = "wheel-upload-core", args = [
    "cp312",
  ] },
] }

wheel-upload-test = { depends-on = [
  { task = "wheel-upload-test-core", args = [
    "cp312",
  ] },
] }

wheel-publish-test = { depends-on = [
  "wheel-build",
  "wheel-repair",
  "wheel-verify",
  "wheel-test",
  "wheel-upload-test",
] }

wheel-publish = { depends-on = [
  "wheel-build",
  "wheel-repair",
  "wheel-verify",
  "wheel-test",
  "wheel-upload",
] }

# macOS-specific: OSG is available but imgui needs to be built from source (not available on conda-forge for macOS)
[feature.py312-wheel.target.osx-64.tasks]
wheel-build = { depends-on = [{ task = "wheel-build-core", args = ["OFF"] }] }

# delocate-wheel repairs in-place when -w points to the same directory as the source wheel.
wheel-repair = { depends-on = [
  { task = "wheel-repair-macos-core", args = [
    "cp312",
    "x86_64",
  ] },
] }

[feature.py312-wheel.target.osx-arm64.tasks]
wheel-build = { depends-on = [{ task = "wheel-build-core", args = ["OFF"] }] }

wheel-repair = { depends-on = [
  { task = "wheel-repair-macos-core", args = [
    "cp312",
    "arm64",
  ] },
] }

#======================
# Feature: Python 3.13 Wheel Building
#======================

[feature.py313-wheel]
channels = ["conda-forge"]
platforms = ["linux-64", "osx-64", "osx-arm64", "win-64"]

[feature.py313-wheel.dependencies]
python = "3.13.*"
pip = ">=25"
scikit-build-core = ">=0.10"
nanobind = ">=2.4.0"
cmake = ">=4.0"
ninja = ">=1.12"
assimp = ">=5.4.3,<6"
bullet-cpp = ">=3.25,<4"
console_bridge = ">=1.0.2,<2"
eigen = ">=3.4.0,<4"
fcl = ">=0.7.0,<0.8"
fmt = ">=11.1.4,<12"
imgui = ">=1.91.9,<2"
libboost-devel = ">=1.86.0,<2"
octomap = ">=1.10.0,<2"
tinyxml2 = ">=11.0.0,<12"
urdfdom = ">=4.0.1,<5"
numpy = ">=2"
# Testing and publishing
uv = ">=0.5"
twine = ">=6.0"

[feature.py313-wheel.target.linux-64.dependencies]
openscenegraph = ">=3.6.5,<4"
auditwheel = ">=6.0"
patchelf = ">=0.17"
mesalib = ">=24"
libglvnd = ">=1.7"

[feature.py313-wheel.target.linux-64.tasks]
wheel-build = { depends-on = ["wheel-build-core"] }

# auditwheel auto-detects the glibc compatibility tag from the bundled libraries.
wheel-repair = { depends-on = [
  { task = "wheel-repair-linux-core", args = [
    "cp313",
  ] },
] }

[feature.py313-wheel.target.osx-64.dependencies]
openscenegraph = ">=3.6.5,<4"
delocate = ">=0.11.0"

[feature.py313-wheel.target.osx-64.tasks]
wheel-build = { depends-on = [{ task = "wheel-build-core", args = ["OFF"] }] }

# delocate-wheel repairs in-place. No extra cleanup needed.
wheel-repair = { depends-on = [
  { task = "wheel-repair-macos-core", args = [
    "cp313",
    "x86_64",
  ] },
] }

[feature.py313-wheel.target.win-64.dependencies]
openscenegraph = ">=3.6.5,<4"
delvewheel = ">=1.8.1"

[feature.py313-wheel.target.win-64.tasks]
wheel-build = { depends-on = ["wheel-build-core"] }

wheel-repair = { depends-on = [
  { task = "wheel-repair-windows-core", args = [
    "cp313",
  ] },
] }

[feature.py313-wheel.tasks]
wheel-verify = { depends-on = [
  { task = "wheel-verify-core", args = [
    "cp313",
  ] },
] }

wheel-test = { depends-on = [{ task = "wheel-test-core", args = ["cp313"] }] }

wheel-upload = { depends-on = [
  { task = "wheel-upload-core", args = [
    "cp313",
  ] },
] }

wheel-upload-test = { depends-on = [
  { task = "wheel-upload-test-core", args = [
    "cp313",
  ] },
] }

wheel-publish-test = { depends-on = [
  "wheel-build",
  "wheel-repair",
  "wheel-verify",
  "wheel-test",
  "wheel-upload-test",
] }

wheel-publish = { depends-on = [
  "wheel-build",
  "wheel-repair",
  "wheel-verify",
  "wheel-test",
  "wheel-upload",
] }

[feature.py313-wheel.target.osx-arm64.dependencies]
openscenegraph = ">=3.6.5,<4"
delocate = ">=0.11.0"

[feature.py313-wheel.target.osx-arm64.tasks]
wheel-build = { depends-on = [{ task = "wheel-build-core", args = ["OFF"] }] }

# delocate-wheel repairs in-place. No extra cleanup needed.
wheel-repair = { depends-on = [
  { task = "wheel-repair-macos-core", args = [
    "cp313",
    "arm64",
  ] },
] }

#======================
# Feature: Python 3.14 Wheel Building
#======================

[feature.py314-wheel]
channels = ["conda-forge"]
platforms = ["linux-64", "osx-64", "osx-arm64", "win-64"]

[feature.py314-wheel.dependencies]
python = "3.14.*"
pip = ">=25"
scikit-build-core = ">=0.10"
nanobind = ">=2.4.0"
cmake = ">=4.0"
ninja = ">=1.12"
assimp = ">=5.4.3,<6"
bullet-cpp = ">=3.25,<4"
console_bridge = ">=1.0.2,<2"
eigen = ">=3.4.0,<4"
fcl = ">=0.7.0,<0.8"
fmt = ">=11.1.4,<12"
imgui = ">=1.91.9,<2"
libboost-devel = ">=1.86.0,<2"
octomap = ">=1.10.0,<2"
tinyxml2 = ">=11.0.0,<12"
urdfdom = ">=4.0.1,<5"
numpy = ">=2"
# Testing and publishing
uv = ">=0.5"
twine = ">=6.0"

[feature.py314-wheel.target.linux-64.dependencies]
openscenegraph = ">=3.6.5,<4"
auditwheel = ">=6.0"
patchelf = ">=0.17"
mesalib = ">=24"
libglvnd = ">=1.7"

[feature.py314-wheel.target.linux-64.tasks]
wheel-build = { depends-on = ["wheel-build-core"] }

# auditwheel auto-detects the glibc compatibility tag from the bundled libraries.
wheel-repair = { depends-on = [
  { task = "wheel-repair-linux-core", args = [
    "cp314",
  ] },
] }

[feature.py314-wheel.target.osx-64.dependencies]
openscenegraph = ">=3.6.5,<4"
delocate = ">=0.11.0"

[feature.py314-wheel.target.osx-arm64.dependencies]
openscenegraph = ">=3.6.5,<4"
delocate = ">=0.11.0"

[feature.py314-wheel.target.win-64.dependencies]
openscenegraph = ">=3.6.5,<4"
delvewheel = ">=1.8.1"

[feature.py314-wheel.target.win-64.tasks]
wheel-build = { depends-on = ["wheel-build-core"] }

wheel-repair = { depends-on = [
  { task = "wheel-repair-windows-core", args = [
    "cp314",
  ] },
] }

[feature.py314-wheel.tasks]
wheel-verify = { depends-on = [
  { task = "wheel-verify-core", args = [
    "cp314",
  ] },
] }

wheel-test = { depends-on = [{ task = "wheel-test-core", args = ["cp314"] }] }

wheel-upload = { depends-on = [
  { task = "wheel-upload-core", args = [
    "cp314",
  ] },
] }

wheel-upload-test = { depends-on = [
  { task = "wheel-upload-test-core", args = [
    "cp314",
  ] },
] }

wheel-publish-test = { depends-on = [
  "wheel-build",
  "wheel-repair",
  "wheel-verify",
  "wheel-test",
  "wheel-upload-test",
] }

wheel-publish = { depends-on = [
  "wheel-build",
  "wheel-repair",
  "wheel-verify",
  "wheel-test",
  "wheel-upload",
] }

[feature.py314-wheel.target.osx-64.tasks]
wheel-build = { depends-on = [{ task = "wheel-build-core", args = ["OFF"] }] }

# delocate-wheel repairs in-place. No extra cleanup needed.
wheel-repair = { depends-on = [
  { task = "wheel-repair-macos-core", args = [
    "cp314",
    "x86_64",
  ] },
] }

[feature.py314-wheel.target.osx-arm64.tasks]
wheel-build = { depends-on = [{ task = "wheel-build-core", args = ["OFF"] }] }

# delocate-wheel repairs in-place. No extra cleanup needed.
wheel-repair = { depends-on = [
  { task = "wheel-repair-macos-core", args = [
    "cp314",
    "arm64",
  ] },
] }

#==============
# Environments
#==============

[environments]
gazebo = ["gazebo"]
py312-wheel = ["py312-wheel"]
py313-wheel = ["py313-wheel"]
py314-wheel = ["py314-wheel"]<|MERGE_RESOLUTION|>--- conflicted
+++ resolved
@@ -66,13 +66,9 @@
 DART_ENABLE_ASAN=${DART_ENABLE_ASAN:-OFF}
 DART_VERBOSE=${DART_VERBOSE:-OFF}
 DART_BUILD_DARTPY_VALUE=${DART_BUILD_DARTPY_OVERRIDE:-{{ dartpy }}}
-<<<<<<< HEAD
-DART_BUILD_DARTPY8_VALUE=${DART_BUILD_DARTPY8_OVERRIDE:-OFF}
-=======
 if [ -z "$DART_BUILD_DARTPY_VALUE" ]; then
   DART_BUILD_DARTPY_VALUE="{{ dartpy }}"
 fi
->>>>>>> 56b8a7b7
 DART_BUILD_DART8_VALUE=${DART_BUILD_DART8_OVERRIDE:-ON}
 DART_BUILD_COLLISION_BULLET_VALUE=${DART_BUILD_COLLISION_BULLET_OVERRIDE:-ON}
 DART_BUILD_COLLISION_ODE_VALUE=${DART_BUILD_COLLISION_ODE_OVERRIDE:-ON}
@@ -323,15 +319,11 @@
 build-py-dev = { cmd = [
   "bash",
   "-lc",
-<<<<<<< HEAD
-  "set -euo pipefail\nBUILD_TYPE={{ build_type }}\ncmake --build build/$PIXI_ENVIRONMENT_NAME/cpp/${BUILD_TYPE} --parallel --target dartpy_nb",
-=======
   """
 set -euo pipefail
 BUILD_TYPE={{ build_type }}
-CMAKE_BUILD_DIR=build/$PIXI_ENVIRONMENT_NAME/cpp/${BUILD_TYPE} python scripts/cmake_build.py --target dartpy
+CMAKE_BUILD_DIR=build/$PIXI_ENVIRONMENT_NAME/cpp/${BUILD_TYPE} python scripts/cmake_build.py --target dartpy_nb
 """,
->>>>>>> 56b8a7b7
 ], depends-on = [
   { task = "config", args = [
     "{{ dartpy }}",
@@ -342,23 +334,6 @@
   { arg = "build_type", default = "Release" },
 ] }
 
-build-dartpy8 = { cmd = [
-  "bash",
-  "-lc",
-  """
-set -euo pipefail
-BUILD_TYPE={{ build_type }}
-CMAKE_BUILD_DIR=build/$PIXI_ENVIRONMENT_NAME/cpp/${BUILD_TYPE} python scripts/cmake_build.py --target dartpy8
-""",
-], depends-on = [
-  { task = "config-py", args = [
-    "{{ dartpy }}",
-    "{{ build_type }}",
-  ] },
-], args = [
-  { arg = "dartpy", default = "OFF" },
-  { arg = "build_type", default = "Release" },
-] }
 config-py = { cmd = [
   "bash",
   "-lc",
@@ -836,29 +811,9 @@
     "{{ dartpy }}",
   ] },
 ], env = { BUILD_TYPE = "Release" }, args = [
-  { arg = "dartpy", default = "OFF" },
-] }
-
-<<<<<<< HEAD
-config-install = { cmd = """
-    cmake \
-        -G Ninja \
-        -S . \
-        -B build/$PIXI_ENVIRONMENT_NAME/cpp \
-        -DCMAKE_INSTALL_PREFIX=$CONDA_PREFIX \
-        -DCMAKE_BUILD_TYPE=$BUILD_TYPE \
-        -DCMAKE_PREFIX_PATH=$CONDA_PREFIX \
-        -DDART_BUILD_DARTPY={{ dartpy }} \
-        -DDART_BUILD_DART8={{ dartpy }} \
-        -DDART_BUILD_PROFILE=OFF \
-        -DDART_USE_SYSTEM_GOOGLEBENCHMARK=ON \
-        -DDART_USE_SYSTEM_GOOGLETEST=ON \
-        -DDART_USE_SYSTEM_IMGUI=ON \
-        -DDART_USE_SYSTEM_TRACY=ON \
-        -DDART_VERBOSE=$DART_VERBOSE
-""", env = { DART_VERBOSE = "OFF", BUILD_TYPE = "Release" }, args = [
-  { arg = "dartpy", default = "OFF" },
-=======
+  { arg = "dartpy", default = "ON" },
+] }
+
 config-install = { cmd = [
   "bash",
   "-lc",
@@ -873,18 +828,19 @@
     -DCMAKE_PREFIX_PATH=$CONDA_PREFIX \
     -DDART_BUILD_DARTPY={{ dartpy }} \
     -DDART_BUILD_DART8={{ dartpy }} \
+    -DDART_BUILD_GUI=${DART_BUILD_GUI_OVERRIDE:-ON} \
     -DDART_BUILD_COLLISION_BULLET=${DART_BUILD_COLLISION_BULLET_OVERRIDE:-ON} \
     -DDART_BUILD_COLLISION_ODE=${DART_BUILD_COLLISION_ODE_OVERRIDE:-ON} \
     -DDART_BUILD_PROFILE=OFF \
     -DDART_USE_SYSTEM_GOOGLEBENCHMARK=ON \
     -DDART_USE_SYSTEM_GOOGLETEST=ON \
     -DDART_USE_SYSTEM_IMGUI=ON \
+    -DDART_USE_SYSTEM_NANOBIND=OFF \
     -DDART_USE_SYSTEM_TRACY=ON \
     -DDART_VERBOSE=$DART_VERBOSE
 """,
 ], env = { DART_VERBOSE = "OFF", BUILD_TYPE = "Release" }, args = [
   { arg = "dartpy", default = "ON" },
->>>>>>> 56b8a7b7
 ] }
 
 tracy = { cmd = "tracy-profiler" }
@@ -1292,15 +1248,7 @@
 
 build-py-dev = { cmd = """
     BUILD_TYPE={{ build_type }}
-<<<<<<< HEAD
-    cmake \
-        --build build/$PIXI_ENVIRONMENT_NAME/cpp \
-        --config $BUILD_TYPE \
-        --parallel \
-        --target dartpy_nb
-=======
-    CMAKE_BUILD_DIR=build/$PIXI_ENVIRONMENT_NAME/cpp python scripts/cmake_build.py --config $BUILD_TYPE --target dartpy
->>>>>>> 56b8a7b7
+    CMAKE_BUILD_DIR=build/$PIXI_ENVIRONMENT_NAME/cpp python scripts/cmake_build.py --config $BUILD_TYPE --target dartpy_nb
 """, depends-on = [
   "config-py",
 ], args = [
