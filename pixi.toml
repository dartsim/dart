[workspace]
name = "DART"
version = "6.16.0"
description = "Dynamic Animation and Robotics Toolkit"
authors = ["Jeongseok Lee <jslee02@gmail.com>"]
channels = ["conda-forge"]
platforms = ["linux-64", "linux-aarch64", "osx-64", "osx-arm64", "win-64"]

[dependencies]
assimp = ">=5.4.3,<6"
benchmark = ">=1.9.3,<2"
black = ">=25.1.0,<26"
bullet-cpp = ">=3.25,<4"
clang-format = ">=14.0.0,<15"
cli11 = ">=2.4.2,<3"
cmake = ">=4.0.2,<5"
codespell = ">=2.4.1,<3"
console_bridge = ">=1.0.2,<2"
doxygen = ">=1.13.2,<2"
eigen = ">=3.4.0,<4"
entt = ">=3.14.0,<4"
fcl = ">=0.7.0,<0.8"
fmt = ">=11.1.4,<12"
gtest = ">=1.17.0,<2"
imgui = ">=1.91.9,<2"
isort = ">=6.0.1,<7"
jinja2 = ">=3.1.2"
libboost-devel = ">=1.86.0,<2"
libode = ">=0.16.5,<0.17"
libsdformat = ">=16.0.0,<17"
myst-parser = "*"
nanobind = ">=2.9.2"
ninja = ">=1.12.1,<2"
numpy = ">=2.2.5,<3"
octomap = ">=1.10.0,<2"
openscenegraph = ">=3.6.5,<4"
pip = ">=25.1.1,<26"
pipx = ">=1.7.1,<2"
pkg-config = ">=0.29.2,<0.30"
prettier = ">=3.4.2,<4"
pytest = ">=8.3.5,<9"
scikit-build-core = ">=0.10"
sccache = ">=0.8.1,<0.9"
setuptools = ">=80.1.0,<81"
spdlog = ">=1.15.3,<2"
sphinx = "*"
sphinx-lint = "*"
sphinx-copybutton = "*"
sphinx-intl = "*"
sphinx-tabs = "*"
sphinx_rtd_theme = "*"
taplo = ">=0.9.3,<1"
taskflow = ">=3.10.0,<4"
tinyxml2 = ">=11.0.0,<12"
urdfdom = ">=4.0.1,<5"

[tasks]
clean = { cmd = "rm -rf build && rm -rf .deps && rm -rf .pixi && rm pixi.lock" }

config = { cmd = [
  "bash",
  "-lc",
  """
set -euo pipefail
BUILD_TYPE={{ build_type }}
DART_BUILD_PROFILE={{ build_profile }}
DART_PROFILE_BUILTIN={{ profile_builtin }}
DART_PROFILE_TRACY={{ profile_tracy }}
DART_ENABLE_ASAN=${DART_ENABLE_ASAN:-OFF}
DART_VERBOSE=${DART_VERBOSE:-OFF}
DART_BUILD_DARTPY_VALUE=${DART_BUILD_DARTPY_OVERRIDE:-{{ dartpy }}}
if [ -z "$DART_BUILD_DARTPY_VALUE" ]; then
  DART_BUILD_DARTPY_VALUE="{{ dartpy }}"
fi
DART_BUILD_DART8_VALUE=${DART_BUILD_DART8_OVERRIDE:-ON}
DART_BUILD_COLLISION_BULLET_VALUE=${DART_BUILD_COLLISION_BULLET_OVERRIDE:-ON}
DART_BUILD_COLLISION_ODE_VALUE=${DART_BUILD_COLLISION_ODE_OVERRIDE:-ON}
DART_BUILD_GUI_VALUE=${DART_BUILD_GUI_OVERRIDE:-ON}
DART_BUILD_EXAMPLES_VALUE=${DART_BUILD_EXAMPLES_OVERRIDE:-ON}
DART_BUILD_TUTORIALS_VALUE=${DART_BUILD_TUTORIALS_OVERRIDE:-ON}
DART_BUILD_TESTS_VALUE=${DART_BUILD_TESTS_OVERRIDE:-ON}
DART_BUILD_GUI_RAYLIB_VALUE=${DART_BUILD_GUI_RAYLIB_OVERRIDE:-${DART_BUILD_RAYLIB_OVERRIDE:-OFF}}
DART_USE_SYSTEM_RAYLIB_VALUE=${DART_USE_SYSTEM_RAYLIB_OVERRIDE:-OFF}
DART_RAYLIB_GIT_TAG_VALUE=${DART_RAYLIB_GIT_TAG_OVERRIDE:-}
RAYLIB_GIT_TAG_DEF=""
if [ -n "${DART_RAYLIB_GIT_TAG_VALUE}" ]; then
  RAYLIB_GIT_TAG_DEF="-DDART_RAYLIB_GIT_TAG=${DART_RAYLIB_GIT_TAG_VALUE}"
fi
if [ -z "${CMAKE_C_COMPILER_LAUNCHER:-}" ]; then
  if command -v sccache >/dev/null 2>&1; then
    CMAKE_C_COMPILER_LAUNCHER=sccache
    CMAKE_CXX_COMPILER_LAUNCHER=sccache
  elif command -v ccache >/dev/null 2>&1; then
    CMAKE_C_COMPILER_LAUNCHER=ccache
    CMAKE_CXX_COMPILER_LAUNCHER=ccache
  fi
fi
LAUNCHER_DEFS=""
if [ -n "${CMAKE_C_COMPILER_LAUNCHER:-}" ]; then
  LAUNCHER_DEFS="$LAUNCHER_DEFS -DCMAKE_C_COMPILER_LAUNCHER=${CMAKE_C_COMPILER_LAUNCHER}"
fi
if [ -n "${CMAKE_CXX_COMPILER_LAUNCHER:-}" ]; then
  LAUNCHER_DEFS="$LAUNCHER_DEFS -DCMAKE_CXX_COMPILER_LAUNCHER=${CMAKE_CXX_COMPILER_LAUNCHER}"
fi
cmake \
  -G Ninja \
  -S . \
  -B build/$PIXI_ENVIRONMENT_NAME/cpp/${BUILD_TYPE} \
  -DCMAKE_INSTALL_PREFIX=$CONDA_PREFIX \
  -DCMAKE_BUILD_TYPE=${BUILD_TYPE} \
  -DCMAKE_PREFIX_PATH=$CONDA_PREFIX \
  -DDART_BUILD_DARTPY=${DART_BUILD_DARTPY_VALUE} \
  -DDART_BUILD_DART8=${DART_BUILD_DART8_VALUE} \
  -DDART_BUILD_COLLISION_BULLET=${DART_BUILD_COLLISION_BULLET_VALUE} \
  -DDART_BUILD_COLLISION_ODE=${DART_BUILD_COLLISION_ODE_VALUE} \
  -DDART_BUILD_GUI=${DART_BUILD_GUI_VALUE} \
  -DDART_BUILD_GUI_RAYLIB=${DART_BUILD_GUI_RAYLIB_VALUE} \
  -DDART_BUILD_EXAMPLES=${DART_BUILD_EXAMPLES_VALUE} \
  -DDART_BUILD_TUTORIALS=${DART_BUILD_TUTORIALS_VALUE} \
  -DDART_BUILD_TESTS=${DART_BUILD_TESTS_VALUE} \
  -DDART_BUILD_PROFILE=${DART_BUILD_PROFILE} \
  -DDART_PROFILE_BUILTIN=${DART_PROFILE_BUILTIN} \
  -DDART_PROFILE_TRACY=${DART_PROFILE_TRACY} \
  -DDART_ENABLE_ASAN=${DART_ENABLE_ASAN} \
  -DDART_USE_SYSTEM_GOOGLEBENCHMARK=ON \
  -DDART_USE_SYSTEM_GOOGLETEST=ON \
  -DDART_USE_SYSTEM_IMGUI=ON \
  -DDART_USE_SYSTEM_RAYLIB=${DART_USE_SYSTEM_RAYLIB_VALUE} \
  -DDART_USE_SYSTEM_NANOBIND=OFF \
  -DDART_USE_SYSTEM_TRACY=ON \
  -DDART_VERBOSE=${DART_VERBOSE} \
  $RAYLIB_GIT_TAG_DEF \
  $LAUNCHER_DEFS
""",
], env = { DART_VERBOSE = "OFF" }, args = [
  { arg = "dartpy", default = "ON" },
  { arg = "build_type", default = "Release" },
  { arg = "build_profile", default = "ON" },
  { arg = "profile_builtin", default = "ON" },
  { arg = "profile_tracy", default = "ON" },
] }

# Auto-fix formatting issues (runs black and isort to format code)
lint-cpp = { cmd = """
    cmake \
    --build build/$PIXI_ENVIRONMENT_NAME/cpp/$BUILD_TYPE \
    --target format
""", depends-on = ["config"], env = { BUILD_TYPE = "Release" } }

lint-dart8 = { cmd = """
    find dart8 tests_dart8 -type f \\( -name '*.hpp' -o -name '*.cpp' \\) -print0 | xargs -0 clang-format -i --style=file
""" }

lint-py = { cmd = """
    black . --extend-exclude '/\\.[^/]+' && isort . --skip-glob '.*'
""" }

lint-yaml = { cmd = """
    prettier --write '**/*.{yml,yaml}' '!**/.pixi/**' '!**/build/**' '!**/external/**' '!**/node_modules/**'
""" }

lint-toml = { cmd = ["bash", "-lc", "python scripts/lint_toml.py"] }

lint-md = { cmd = """
    prettier --write '**/*.md' '!**/.pixi/**' '!**/build/**' '!**/external/**' '!**/node_modules/**'
""" }

lint-rst = { cmd = ["python", "scripts/lint_rst.py"] }

lint-spell = { cmd = "codespell --write-changes --config .codespellrc" }

lint = { depends-on = [
  "lint-spell",
  "lint-cpp",
  "lint-dart8",
  "lint-py",
  "lint-yaml",
  "lint-toml",
  "lint-md",
  "lint-rst",
] }

# Check formatting without modifying files (used in CI)
check-lint-cpp = { cmd = """
    cmake \
        --build build/$PIXI_ENVIRONMENT_NAME/cpp/$BUILD_TYPE \
        --target check-format
""", depends-on = ["config"], env = { BUILD_TYPE = "Release" } }

check-lint-dart8 = { cmd = """
    find dart8 tests_dart8 -type f \\( -name '*.hpp' -o -name '*.cpp' \\) | xargs clang-format --dry-run --Werror --style=file
""" }

check-lint-py = { cmd = """
    black . --check --extend-exclude '/\\.[^/]+' && isort . --check --skip-glob '.*'
""" }

check-lint-yaml = { cmd = """
    prettier --check '**/*.{yml,yaml}' '!**/.pixi/**' '!**/build/**' '!**/external/**' '!**/node_modules/**'
""" }

check-lint-rst = { cmd = ["python", "scripts/lint_rst.py"] }

check-lint-spell = { cmd = "codespell --config .codespellrc" }

check-docs-policy = { cmd = ["python", "scripts/check_docs_policy.py"] }

check-lint = { depends-on = [
  "check-lint-cpp",
  "check-lint-dart8",
  "check-lint-py",
  "check-lint-yaml",
  "check-lint-rst",
  "check-lint-spell",
  "check-docs-policy",
] }

build = { cmd = [
  "bash",
  "-lc",
  """
set -euo pipefail
BUILD_TYPE={{ build_type }}
CMAKE_BUILD_DIR=build/$PIXI_ENVIRONMENT_NAME/cpp/${BUILD_TYPE} python scripts/cmake_build.py
""",
], depends-on = [
  { task = "config", args = [
    "{{ dartpy }}",
    "{{ build_type }}",
  ] },
], args = [
  { arg = "dartpy", default = "ON" },
  { arg = "build_type", default = "Release" },
] }

build-debug = { cmd = [
  "bash",
  "-lc",
  """
set -euo pipefail
BUILD_TYPE=${BUILD_TYPE:-Debug}
CMAKE_BUILD_DIR=build/$PIXI_ENVIRONMENT_NAME/cpp/${BUILD_TYPE} python scripts/cmake_build.py
""",
], depends-on = [
  "config-debug",
] }

config-debug = { cmd = [
  "bash",
  "-lc",
  """
set -euo pipefail
BUILD_TYPE=${BUILD_TYPE:-Debug}
DART_BUILD_PROFILE={{ build_profile }}
DART_PROFILE_BUILTIN=${DART_PROFILE_BUILTIN:-ON}
DART_PROFILE_TRACY=${DART_PROFILE_TRACY:-ON}
DART_ENABLE_ASAN=${DART_ENABLE_ASAN:-OFF}
DART_VERBOSE=${DART_VERBOSE:-OFF}
DART_BUILD_DARTPY_VALUE=${DART_BUILD_DARTPY_OVERRIDE:-{{ dartpy }}}
if [ -z "$DART_BUILD_DARTPY_VALUE" ]; then
  DART_BUILD_DARTPY_VALUE="{{ dartpy }}"
fi
DART_BUILD_DART8_VALUE=${DART_BUILD_DART8_OVERRIDE:-ON}
DART_BUILD_EXAMPLES_VALUE=${DART_BUILD_EXAMPLES_OVERRIDE:-ON}
DART_BUILD_TUTORIALS_VALUE=${DART_BUILD_TUTORIALS_OVERRIDE:-ON}
DART_BUILD_TESTS_VALUE=${DART_BUILD_TESTS_OVERRIDE:-ON}
DART_BUILD_GUI_RAYLIB_VALUE=${DART_BUILD_GUI_RAYLIB_OVERRIDE:-${DART_BUILD_RAYLIB_OVERRIDE:-OFF}}
DART_USE_SYSTEM_RAYLIB_VALUE=${DART_USE_SYSTEM_RAYLIB_OVERRIDE:-OFF}
DART_RAYLIB_GIT_TAG_VALUE=${DART_RAYLIB_GIT_TAG_OVERRIDE:-}
RAYLIB_GIT_TAG_DEF=""
if [ -n "${DART_RAYLIB_GIT_TAG_VALUE}" ]; then
  RAYLIB_GIT_TAG_DEF="-DDART_RAYLIB_GIT_TAG=${DART_RAYLIB_GIT_TAG_VALUE}"
fi
if [ -z "${CMAKE_C_COMPILER_LAUNCHER:-}" ]; then
  if command -v sccache >/dev/null 2>&1; then
    CMAKE_C_COMPILER_LAUNCHER=sccache
    CMAKE_CXX_COMPILER_LAUNCHER=sccache
  elif command -v ccache >/dev/null 2>&1; then
    CMAKE_C_COMPILER_LAUNCHER=ccache
    CMAKE_CXX_COMPILER_LAUNCHER=ccache
  fi
fi
LAUNCHER_DEFS=""
if [ -n "${CMAKE_C_COMPILER_LAUNCHER:-}" ]; then
  LAUNCHER_DEFS="$LAUNCHER_DEFS -DCMAKE_C_COMPILER_LAUNCHER=${CMAKE_C_COMPILER_LAUNCHER}"
fi
if [ -n "${CMAKE_CXX_COMPILER_LAUNCHER:-}" ]; then
  LAUNCHER_DEFS="$LAUNCHER_DEFS -DCMAKE_CXX_COMPILER_LAUNCHER=${CMAKE_CXX_COMPILER_LAUNCHER}"
fi
cmake \
  -G Ninja \
  -S . \
  -B build/$PIXI_ENVIRONMENT_NAME/cpp/${BUILD_TYPE} \
  -DCMAKE_INSTALL_PREFIX=$CONDA_PREFIX \
  -DCMAKE_BUILD_TYPE=${BUILD_TYPE} \
  -DCMAKE_PREFIX_PATH=$CONDA_PREFIX \
  -DDART_BUILD_DARTPY=${DART_BUILD_DARTPY_VALUE} \
  -DDART_BUILD_DART8=${DART_BUILD_DART8_VALUE} \
  -DDART_BUILD_GUI_RAYLIB=${DART_BUILD_GUI_RAYLIB_VALUE} \
  -DDART_BUILD_EXAMPLES=${DART_BUILD_EXAMPLES_VALUE} \
  -DDART_BUILD_TUTORIALS=${DART_BUILD_TUTORIALS_VALUE} \
  -DDART_BUILD_TESTS=${DART_BUILD_TESTS_VALUE} \
  -DDART_BUILD_PROFILE=${DART_BUILD_PROFILE} \
  -DDART_PROFILE_BUILTIN=${DART_PROFILE_BUILTIN} \
  -DDART_PROFILE_TRACY=${DART_PROFILE_TRACY} \
  -DDART_ENABLE_ASAN=${DART_ENABLE_ASAN} \
  -DDART_USE_SYSTEM_GOOGLEBENCHMARK=ON \
  -DDART_USE_SYSTEM_GOOGLETEST=ON \
  -DDART_USE_SYSTEM_IMGUI=ON \
  -DDART_USE_SYSTEM_RAYLIB=${DART_USE_SYSTEM_RAYLIB_VALUE} \
  -DDART_USE_SYSTEM_NANOBIND=OFF \
  -DDART_USE_SYSTEM_TRACY=ON \
  -DDART_VERBOSE=${DART_VERBOSE} \
  $RAYLIB_GIT_TAG_DEF \
  $LAUNCHER_DEFS
""",
], env = { DART_VERBOSE = "OFF" }, args = [
  { arg = "dartpy", default = "ON" },
  { arg = "build_profile", default = "ON" },
  { arg = "profile_builtin", default = "ON" },
  { arg = "profile_tracy", default = "ON" },
] }

build-tests = { cmd = [
  "bash",
  "-lc",
  """
set -euo pipefail
BUILD_TYPE={{ build_type }}
CMAKE_BUILD_DIR=build/$PIXI_ENVIRONMENT_NAME/cpp/${BUILD_TYPE} python scripts/cmake_build.py --target tests
""",
], depends-on = [
  { task = "config", args = [
    "{{ dartpy }}",
    "{{ build_type }}",
  ] },
], args = [
  { arg = "dartpy", default = "ON" },
  { arg = "build_type", default = "Release" },
] }

build-dart8-tests = { cmd = [
  "bash",
  "-lc",
  """
set -euo pipefail
BUILD_TYPE={{ build_type }}
CMAKE_BUILD_DIR=build/$PIXI_ENVIRONMENT_NAME/cpp/${BUILD_TYPE} python scripts/cmake_build.py --target dart8_tests
""",
], depends-on = [
  { task = "config", args = [
    "{{ dartpy }}",
    "{{ build_type }}",
  ] },
], args = [
  { arg = "dartpy", default = "ON" },
  { arg = "build_type", default = "Release" },
] }

build-math-tests = { cmd = [
  "bash",
  "-lc",
  """
set -euo pipefail
BUILD_TYPE=${BUILD_TYPE:-Release}
BUILD_DIR=build/$PIXI_ENVIRONMENT_NAME/cpp/${BUILD_TYPE}
python scripts/cmake_build.py --build-dir "$BUILD_DIR" \
  --target UNIT_math_Convhull --target UNIT_math_Geometry --target UNIT_math_Icosphere \
  --target UNIT_math_Math --target UNIT_math_Random --target UNIT_math_TriMesh
""",
], depends-on = [
  "config",
] }

build-py-dev = { cmd = [
  "bash",
  "-lc",
  """
set -euo pipefail
BUILD_TYPE={{ build_type }}
CMAKE_BUILD_DIR=build/$PIXI_ENVIRONMENT_NAME/cpp/${BUILD_TYPE} python scripts/cmake_build.py --target dartpy
""",
], depends-on = [
  { task = "config", args = [
    "{{ dartpy }}",
    "{{ build_type }}",
  ] },
], args = [
  { arg = "dartpy", default = "ON" },
  { arg = "build_type", default = "Release" },
] }

config-py = { cmd = [
  "bash",
  "-lc",
  "set -euo pipefail\nBUILD_TYPE={{ build_type }}\nDART_BUILD_PROFILE=${DART_BUILD_PROFILE:-ON}\nDART_PROFILE_BUILTIN=${DART_PROFILE_BUILTIN:-ON}\nDART_PROFILE_TRACY=${DART_PROFILE_TRACY:-ON}\nDART_ENABLE_ASAN=${DART_ENABLE_ASAN:-OFF}\nDART_VERBOSE=${DART_VERBOSE:-OFF}\nDART_BUILD_DARTPY_VALUE=${DART_BUILD_DARTPY_OVERRIDE:-{{ dartpy }}}\nif [ -z \"${DART_BUILD_DARTPY_VALUE}\" ]; then\n  DART_BUILD_DARTPY_VALUE=\"{{ dartpy }}\"\nfi\nif [ -z \"${CMAKE_C_COMPILER_LAUNCHER:-}\" ]; then\n  if command -v sccache >/dev/null 2>&1; then\n    CMAKE_C_COMPILER_LAUNCHER=sccache\n    CMAKE_CXX_COMPILER_LAUNCHER=sccache\n  elif command -v ccache >/dev/null 2>&1; then\n    CMAKE_C_COMPILER_LAUNCHER=ccache\n    CMAKE_CXX_COMPILER_LAUNCHER=ccache\n  fi\nfi\nLAUNCHER_DEFS=\"\"\nif [ -n \"${CMAKE_C_COMPILER_LAUNCHER:-}\" ]; then\n  LAUNCHER_DEFS=\"$LAUNCHER_DEFS -DCMAKE_C_COMPILER_LAUNCHER=${CMAKE_C_COMPILER_LAUNCHER}\"\nfi\nif [ -n \"${CMAKE_CXX_COMPILER_LAUNCHER:-}\" ]; then\n  LAUNCHER_DEFS=\"$LAUNCHER_DEFS -DCMAKE_CXX_COMPILER_LAUNCHER=${CMAKE_CXX_COMPILER_LAUNCHER}\"\nfi\ncmake -G Ninja -S . -B build/$PIXI_ENVIRONMENT_NAME/cpp/${BUILD_TYPE} -DCMAKE_INSTALL_PREFIX=$CONDA_PREFIX -DCMAKE_BUILD_TYPE=${BUILD_TYPE} -DCMAKE_PREFIX_PATH=$CONDA_PREFIX -DDART_BUILD_DARTPY=${DART_BUILD_DARTPY_VALUE} -DDART_BUILD_DART8=ON -DDART_BUILD_PROFILE=${DART_BUILD_PROFILE} -DDART_PROFILE_BUILTIN=${DART_PROFILE_BUILTIN} -DDART_PROFILE_TRACY=${DART_PROFILE_TRACY} -DDART_ENABLE_ASAN=${DART_ENABLE_ASAN} -DDART_USE_SYSTEM_GOOGLEBENCHMARK=ON -DDART_USE_SYSTEM_GOOGLETEST=ON -DDART_USE_SYSTEM_IMGUI=ON -DDART_USE_SYSTEM_NANOBIND=OFF -DDART_USE_SYSTEM_TRACY=ON -DDART_VERBOSE=${DART_VERBOSE} $LAUNCHER_DEFS",
], env = { DART_VERBOSE = "OFF" }, args = [
  { arg = "dartpy", default = "ON" },
  { arg = "build_type", default = "Release" },
] }

py-ex = { cmd = "python python/examples/{{ example }}/main.py", depends-on = [
  "build-py-dev",
], args = [
  { arg = "example", default = "hello_world" },
], env = { BUILD_TYPE = "Release", PYTHONPATH = "build/$PIXI_ENVIRONMENT_NAME/cpp/$BUILD_TYPE/python" } }

py-ex-hello-world = { depends-on = [
  { task = "py-ex", args = [
    "hello_world",
  ] },
] }

py-ex-hello-world-gui = { depends-on = [
  { task = "py-ex", args = [
    "hello_world_gui",
  ] },
] }

py-ex-rigid-cubes = { depends-on = [
  { task = "py-ex", args = [
    "rigid_cubes",
  ] },
] }

py-ex-rigid-chain = { depends-on = [
  { task = "py-ex", args = [
    "rigid_chain",
  ] },
] }

py-ex-rigid-loop = { depends-on = [{ task = "py-ex", args = ["rigid_loop"] }] }

py-ex-biped-stand = { depends-on = [
  { task = "py-ex", args = [
    "biped_stand",
  ] },
] }

py-ex-contacts-pointcloud = { depends-on = [
  { task = "py-ex", args = [
    "contacts_pointcloud",
  ] },
] }

py-ex-drag-and-drop = { depends-on = [
  { task = "py-ex", args = [
    "drag_and_drop",
  ] },
] }

py-ex-operational-space-control = { depends-on = [
  { task = "py-ex", args = [
    "operational_space_control",
  ] },
] }

py-tu = { cmd = "python python/tutorials/{{ tutorial }}/{{ entry }}.py", depends-on = [
  "build-py-dev",
], args = [
  { arg = "tutorial" },
  { arg = "entry", default = "main" },
], env = { BUILD_TYPE = "Release", PYTHONPATH = "build/$PIXI_ENVIRONMENT_NAME/cpp/$BUILD_TYPE/python" } }

py-tu-multi-pendulum = { depends-on = [
  { task = "py-tu", args = [
    "01_multi_pendulum",
    "main",
  ] },
] }
py-tu-multi-pendulum-fi = { depends-on = [
  { task = "py-tu", args = [
    "01_multi_pendulum",
    "main_finished",
  ] },
] }
py-tu-collisions = { depends-on = [
  { task = "py-tu", args = [
    "02_collisions",
    "main",
  ] },
] }
py-tu-collisions-fi = { depends-on = [
  { task = "py-tu", args = [
    "02_collisions",
    "main_finished",
  ] },
] }
py-tu-dominoes = { depends-on = [
  { task = "py-tu", args = [
    "03_dominoes",
    "main",
  ] },
] }
py-tu-dominoes-fi = { depends-on = [
  { task = "py-tu", args = [
    "03_dominoes",
    "main_finished",
  ] },
] }
py-tu-biped = { depends-on = [{ task = "py-tu", args = ["04_biped", "main"] }] }
py-tu-biped-fi = { depends-on = [
  { task = "py-tu", args = [
    "04_biped",
    "main_finished",
  ] },
] }

py-ex-atlas-puppet = { depends-on = [
  { task = "py-ex", args = [
    "atlas_puppet",
  ] },
] }

test = { cmd = [
  "bash",
  "-lc",
  "set -euo pipefail\nBUILD_TYPE={{ build_type }}\nctest --test-dir build/$PIXI_ENVIRONMENT_NAME/cpp/${BUILD_TYPE} --output-on-failure -LE dart8",
], depends-on = [
  { task = "build-tests", args = [
    "{{ dartpy }}",
    "{{ build_type }}",
  ] },
], args = [
  { arg = "dartpy", default = "ON" },
  { arg = "build_type", default = "Release" },
] }

test-no-plane = { cmd = [
  "bash",
  "-lc",
  "set -euo pipefail\nBUILD_TYPE={{ build_type }}\nctest --test-dir build/$PIXI_ENVIRONMENT_NAME/cpp/${BUILD_TYPE} --output-on-failure --exclude-regex \"test_plane_shape_collision\"",
], depends-on = [
  { task = "build-tests", args = [
    "{{ dartpy }}",
    "{{ build_type }}",
  ] },
  { task = "build-dart8-tests", args = [
    "{{ dartpy }}",
    "{{ build_type }}",
  ] },
], args = [
  { arg = "dartpy", default = "ON" },
  { arg = "build_type", default = "Release" },
] }

test-dart8 = { cmd = [
  "bash",
  "-lc",
  "set -euo pipefail\nBUILD_TYPE={{ build_type }}\nctest --test-dir build/$PIXI_ENVIRONMENT_NAME/cpp/${BUILD_TYPE} --output-on-failure -L dart8",
], depends-on = [
  { task = "build-tests", args = [
    "{{ dartpy }}",
    "{{ build_type }}",
  ] },
  { task = "build-dart8-tests", args = [
    "{{ dartpy }}",
    "{{ build_type }}",
  ] },
], args = [
  { arg = "dartpy", default = "ON" },
  { arg = "build_type", default = "Release" },
] }

test-math = { cmd = """
    ctest \
        --test-dir build/$PIXI_ENVIRONMENT_NAME/cpp/$BUILD_TYPE \
        --output-on-failure \
        -R "^UNIT_math_"
""", depends-on = ["build-math-tests"], env = { BUILD_TYPE = "Release" } }

test-lcpsolver = { cmd = """
    ctest \
        --test-dir build/$PIXI_ENVIRONMENT_NAME/cpp/$BUILD_TYPE \
        --output-on-failure \
        -R UNIT_lcpsolver
""", depends-on = ["build-tests"], env = { BUILD_TYPE = "Release" } }

test-py = { cmd = [
  "bash",
  "-lc",
  """
set -euo pipefail
BUILD_TYPE={{ build_type }}
python scripts/pixi_test_py.py
""",
], depends-on = [
  { task = "config", args = [
    "{{ dartpy }}",
    "{{ build_type }}",
  ] },
], args = [
  { arg = "dartpy", default = "ON" },
  { arg = "build_type", default = "Release" },
] }

test-capsule-ground-contact = { cmd = """
    ctest \
        --test-dir build/$PIXI_ENVIRONMENT_NAME/cpp/$BUILD_TYPE \
        --output-on-failure \
        -R INTEGRATION_collision_CapsuleGroundContact
""", depends-on = [
  { task = "build-tests", args = [
    "{{ dartpy }}",
  ] },
], env = { BUILD_TYPE = "Release" }, args = [
  { arg = "dartpy", default = "ON" },
] }

config-coverage = { cmd = [
  "bash",
  "-lc",
  """
set -euo pipefail
PIXI_ENVIRONMENT_NAME=${PIXI_ENVIRONMENT_NAME:-default}
rm -rf "build/$PIXI_ENVIRONMENT_NAME/cpp/$BUILD_TYPE"
echo "Configuring coverage build directory: build/$PIXI_ENVIRONMENT_NAME/cpp/$BUILD_TYPE"
if [ -z "${CMAKE_C_COMPILER_LAUNCHER:-}" ]; then
  if command -v sccache >/dev/null 2>&1; then
    CMAKE_C_COMPILER_LAUNCHER=sccache
    CMAKE_CXX_COMPILER_LAUNCHER=sccache
  elif command -v ccache >/dev/null 2>&1; then
    CMAKE_C_COMPILER_LAUNCHER=ccache
    CMAKE_CXX_COMPILER_LAUNCHER=ccache
  fi
fi
LAUNCHER_DEFS=""
if [ -n "${CMAKE_C_COMPILER_LAUNCHER:-}" ]; then
  LAUNCHER_DEFS="$LAUNCHER_DEFS -DCMAKE_C_COMPILER_LAUNCHER=${CMAKE_C_COMPILER_LAUNCHER}"
fi
if [ -n "${CMAKE_CXX_COMPILER_LAUNCHER:-}" ]; then
  LAUNCHER_DEFS="$LAUNCHER_DEFS -DCMAKE_CXX_COMPILER_LAUNCHER=${CMAKE_CXX_COMPILER_LAUNCHER}"
fi
cmake \
    -G Ninja \
    -S . \
    -B "build/$PIXI_ENVIRONMENT_NAME/cpp/$BUILD_TYPE" \
    -DCMAKE_INSTALL_PREFIX=$CONDA_PREFIX \
    -DCMAKE_BUILD_TYPE=$BUILD_TYPE \
    -DCMAKE_PREFIX_PATH=$CONDA_PREFIX \
    -DDART_BUILD_PROFILE=OFF \
    -DDART_CODECOV=ON \
    -DDART_USE_SYSTEM_GOOGLEBENCHMARK=ON \
    -DDART_USE_SYSTEM_GOOGLETEST=ON \
    -DDART_USE_SYSTEM_IMGUI=ON \
    -DDART_USE_SYSTEM_TRACY=ON \
    -DDART_VERBOSE=$DART_VERBOSE \
    $LAUNCHER_DEFS
""",
], env = { DART_VERBOSE = "OFF", BUILD_TYPE = "Debug" } }

build-coverage = { cmd = [
  "bash",
  "-lc",
  """
set -euo pipefail
PARALLEL_JOBS=$(python scripts/parallel_jobs.py)
CMAKE_BUILD_DIR=build/$PIXI_ENVIRONMENT_NAME/cpp/$BUILD_TYPE python scripts/cmake_build.py --parallel ${PARALLEL_JOBS} --target all --target tests \
  && ctest --output-on-failure -j ${PARALLEL_JOBS} --test-dir build/$PIXI_ENVIRONMENT_NAME/cpp/$BUILD_TYPE
""",
], depends-on = [
  "config-coverage",
], env = { BUILD_TYPE = "Debug" } }

# Note: --rc flag is needed for lcov compatibility with gcc 13+
coverage-report = { cmd = ["bash", "-lc", """
set -euo pipefail
# Drop coverage artifacts for directories we filter out later so that
# stale gcda files without matching gcno files do not break lcov.
find build/$PIXI_ENVIRONMENT_NAME/cpp/$BUILD_TYPE \
    '(' -path '*/tests/*' -o -path '*/examples/*' -o -path '*/tutorials/*' ')' \
    '(' -name '*.gcda' -o -name '*.gcno' ')' -delete
lcov \
    --capture \
    --directory build/$PIXI_ENVIRONMENT_NAME/cpp/$BUILD_TYPE \
    --output-file coverage.info \
    --rc geninfo_unexecuted_blocks=1 \
&& lcov \
    --remove coverage.info \
    '/usr/*' \
    '*/.deps/*' \
    '*/tests/*' \
    '*/examples/*' \
    '*/tutorials/*' \
    --output-file coverage.info \
&& lcov --list coverage.info
"""], depends-on = ["build-coverage"], env = { BUILD_TYPE = "Debug" } }

# Shared helper to build a target and run the produced binary. Defaults to a Release build;
# run the matching config task manually before using other build types.
run-cpp-target = { cmd = """
    CMAKE_BUILD_DIR=build/$PIXI_ENVIRONMENT_NAME/cpp/{{ build_type }} python scripts/cmake_build.py --target {{ target }} \
    && ./build/$PIXI_ENVIRONMENT_NAME/cpp/{{ build_type }}/bin/{{ target }}
""", depends-on = [
  "config",
], args = [
  { arg = "target" },
  { arg = "build_type", default = "Release" },
] }

ex = { cmd = "python scripts/run_cpp_example.py", depends-on = ["config"] }

ex-atlas-puppet = { depends-on = [
  { task = "run-cpp-target", args = [
    "atlas_puppet",
  ] },
] }

ex-atlas-simbicon = { depends-on = [
  { task = "run-cpp-target", args = [
    "atlas_simbicon",
  ] },
] }

ex-hello-world = { depends-on = [
  { task = "run-cpp-target", args = [
    "hello_world",
  ] },
] }

py-atlas-puppet = { cmd = """
    PYTHONPATH=build/$PIXI_ENVIRONMENT_NAME/cpp/$BUILD_TYPE/python:$PYTHONPATH \
    python python/examples/atlas_puppet/main.py
""", depends-on = ["build"], env = { BUILD_TYPE = "Release" } }

bm = { depends-on = [
  { task = "run-cpp-target", args = [
    "{{ target }}",
    "{{ build_type }}",
  ] },
], args = [
  { arg = "target", default = "BM_INTEGRATION_empty" },
  { arg = "build_type", default = "Release" },
] }

test-joints = { cmd = [
  "bash",
  "-lc",
  """
set -euo pipefail
cmake \
    --build build/$PIXI_ENVIRONMENT_NAME/cpp/Release \
    --parallel \
    --target INTEGRATION_dynamics_Joints
./build/$PIXI_ENVIRONMENT_NAME/cpp/Release/tests/integration/INTEGRATION_dynamics_Joints
""",
], depends-on = [
  "config",
] }

test-joints-coupler = { cmd = [
  "bash",
  "-lc",
  """
set -euo pipefail
cmake \
    --build build/$PIXI_ENVIRONMENT_NAME/cpp/Release \
    --parallel \
    --target INTEGRATION_dynamics_Joints
./build/$PIXI_ENVIRONMENT_NAME/cpp/Release/tests/integration/INTEGRATION_dynamics_Joints --gtest_filter=JOINTS.MIMIC_JOINT:JOINTS.MIMIC_JOINT_COUPLER
""",
], depends-on = [
  "config",
] }

bm-boxes = { depends-on = [
  { task = "run-cpp-target", args = [
    "BM_INTEGRATION_boxes",
  ] },
] }

bm-empty = { depends-on = [
  { task = "run-cpp-target", args = [
    "BM_INTEGRATION_empty",
  ] },
] }

bm-kinematics = { depends-on = [
  { task = "run-cpp-target", args = [
    "BM_INTEGRATION_kinematics",
  ] },
] }

bm-convhull = { depends-on = [
  { task = "run-cpp-target", args = [
    "BM_UNIT_convhull",
  ] },
] }

bm-lcpsolver = { cmd = """
    CMAKE_BUILD_DIR=build/$PIXI_ENVIRONMENT_NAME/cpp/$BUILD_TYPE python scripts/cmake_build.py --target BM_LCPSOLVER \
    && ./build/$PIXI_ENVIRONMENT_NAME/cpp/$BUILD_TYPE/tests/benchmark/lcpsolver/BM_LCPSOLVER
""", depends-on = [
  "config",
], env = { BUILD_TYPE = "Release" } }

tu-biped = { depends-on = [
  { task = "run-cpp-target", args = [
    "tutorial_biped",
  ] },
] }

tu-biped-fi = { depends-on = [
  { task = "run-cpp-target", args = [
    "tutorial_biped_finished",
  ] },
] }

tu-collisions = { depends-on = [
  { task = "run-cpp-target", args = [
    "tutorial_collisions",
  ] },
] }

tu-collisions-fi = { depends-on = [
  { task = "run-cpp-target", args = [
    "tutorial_collisions_finished",
  ] },
] }

tu-dominoes = { depends-on = [
  { task = "run-cpp-target", args = [
    "tutorial_dominoes",
  ] },
] }

tu-dominoes-fi = { depends-on = [
  { task = "run-cpp-target", args = [
    "tutorial_dominoes_finished",
  ] },
] }

tu-multi-pendulum = { depends-on = [
  { task = "run-cpp-target", args = [
    "tutorial_multi_pendulum",
  ] },
] }

tu-multi-pendulum-fi = { depends-on = [
  { task = "run-cpp-target", args = [
    "tutorial_multi_pendulum_finished",
  ] },
] }

tu-wholebody-ik = { depends-on = [
  { task = "run-cpp-target", args = [
    "tutorial_wholebody_ik",
  ] },
] }

tu-wholebody-ik-fi = { depends-on = [
  { task = "run-cpp-target", args = [
    "tutorial_wholebody_ik_finished",
  ] },
] }

install = { cmd = "python scripts/pixi_install.py {{ dartpy }}", depends-on = [
  { task = "config-install", args = [
    "{{ dartpy }}",
  ] },
], env = { BUILD_TYPE = "Release" }, args = [
  { arg = "dartpy", default = "ON" },
] }

config-install = { cmd = [
  "bash",
  "-lc",
  """
set -euo pipefail
cmake \
    -G Ninja \
    -S . \
    -B build/$PIXI_ENVIRONMENT_NAME/cpp \
    -DCMAKE_INSTALL_PREFIX=$CONDA_PREFIX \
    -DCMAKE_BUILD_TYPE=$BUILD_TYPE \
    -DCMAKE_PREFIX_PATH=$CONDA_PREFIX \
    -DDART_BUILD_DARTPY={{ dartpy }} \
    -DDART_BUILD_DART8={{ dartpy }} \
    -DDART_BUILD_GUI=${DART_BUILD_GUI_OVERRIDE:-ON} \
    -DDART_BUILD_COLLISION_BULLET=${DART_BUILD_COLLISION_BULLET_OVERRIDE:-ON} \
    -DDART_BUILD_COLLISION_ODE=${DART_BUILD_COLLISION_ODE_OVERRIDE:-ON} \
    -DDART_BUILD_PROFILE=OFF \
    -DDART_USE_SYSTEM_GOOGLEBENCHMARK=ON \
    -DDART_USE_SYSTEM_GOOGLETEST=ON \
    -DDART_USE_SYSTEM_IMGUI=ON \
    -DDART_USE_SYSTEM_NANOBIND=OFF \
    -DDART_USE_SYSTEM_TRACY=ON \
    -DDART_VERBOSE=$DART_VERBOSE
""",
], env = { DART_VERBOSE = "OFF", BUILD_TYPE = "Release" }, args = [
  { arg = "dartpy", default = "ON" },
] }

tracy = { cmd = "tracy-profiler" }

# Python package build
build-py = { cmd = "pip install . -v", env = { CMAKE_ARGS = "-DDART_BUILD_DARTPY=ON -DDART_ENABLE_SIMD=OFF -DDART_BUILD_WHEELS=ON -DDART_TREAT_WARNINGS_AS_ERRORS=OFF -DBUILD_SHARED_LIBS=OFF -DDART_USE_SYSTEM_IMGUI=ON" } }

# Drop into a Python shell using an existing build tree dartpy (assumes dartpy has been built)
shell-dartpy = { cmd = [
  "bash",
  "-lc",
  """
set -euo pipefail
SO_GLOB="build/default/cpp/{{ build_type }}/python/dartpy/_dartpy*.so"
if ! compgen -G "$SO_GLOB" > /dev/null; then
  echo "dartpy extension not found in build/default/cpp/{{ build_type }}/python; run 'pixi run build-py-dev' or 'pixi run shell-dartpy-forced' first." >&2
  exit 1
fi
echo "Env: default  Build: {{ build_type }}"
echo "Using dartpy from build/default/cpp/{{ build_type }}/python"
exec env PYTHONPATH="build/default/cpp/{{ build_type }}/python:${PYTHONPATH:-}" python
""",
], args = [
  { arg = "build_type", default = "Release" },
] }

# Rebuild dartpy in-tree, then open a Python shell with it available
shell-dartpy-forced = { cmd = [
  "bash",
  "-lc",
  """
set -euo pipefail
echo "Using dartpy from build/default/cpp/{{ build_type }}/python"
exec env PYTHONPATH="build/default/cpp/{{ build_type }}/python:${PYTHONPATH:-}" python -i -c "import dartpy as dart"
""",
], depends-on = [
  { task = "build-py-dev", args = [
    "ON",
    "{{ build_type }}",
  ] },
], args = [
  { arg = "build_type", default = "Release" },
] }

# Build wheel package (without installing)
build-wheel = { cmd = "pip wheel . --no-deps -w dist/ -v", env = { CMAKE_ARGS = "-DDART_BUILD_DARTPY=ON -DDART_ENABLE_SIMD=OFF -DDART_BUILD_WHEELS=ON -DDART_TREAT_WARNINGS_AS_ERRORS=OFF -DBUILD_SHARED_LIBS=OFF" } }

# Verify wheel contains dartpy module
verify-wheel = { cmd = "bash -c 'python scripts/verify_wheel.py dist/dartpy-*.whl'", depends-on = [
  "build-wheel",
] }

# Test dartpy installation (requires dartpy to be installed)
test-installation = { cmd = "python scripts/test_installation.py" }

# Shared wheel helper tasks (reused by version-specific wheel features)
wheel-build-core = { cmd = "pip wheel . --no-deps -w dist/ -v", args = [
  { arg = "use_system_imgui", default = "ON" },
], env = { CMAKE_ARGS = "-DCMAKE_PREFIX_PATH=$CONDA_PREFIX -DDART_BUILD_DARTPY=ON -DDART_BUILD_GUI=ON -DDART_ENABLE_SIMD=OFF -DDART_BUILD_WHEELS=ON -DDART_TREAT_WARNINGS_AS_ERRORS=OFF -DDART_BUILD_TESTS=OFF -DDART_BUILD_EXAMPLES=OFF -DDART_BUILD_TUTORIALS=OFF -DBUILD_SHARED_LIBS=OFF -DDART_USE_SYSTEM_IMGUI={{ use_system_imgui }}" } }

wheel-repair-linux-core = { cmd = "auditwheel repair dist/dartpy-*-{{ python_tag }}-*-linux_x86_64.whl -w dist/ && rm dist/dartpy-*-{{ python_tag }}-*-linux_x86_64.whl", args = [
  { arg = "python_tag" },
], env = { LD_LIBRARY_PATH = "$CONDA_PREFIX/lib:$LD_LIBRARY_PATH" } }

wheel-repair-macos-core = { cmd = "delocate-wheel --require-archs {{ arch }} -w dist/ -v dist/dartpy-*-{{ python_tag }}-*-macosx_*_{{ arch }}.whl", args = [
  { arg = "python_tag" },
  { arg = "arch" },
], env = { DYLD_LIBRARY_PATH = "$CONDA_PREFIX/lib:$PIXI_PROJECT_ROOT/.pixi/envs/$PIXI_ENVIRONMENT_NAME/lib", DELOCATE_LIBRARY_PATH = "$CONDA_PREFIX/lib:$PIXI_PROJECT_ROOT/.pixi/envs/$PIXI_ENVIRONMENT_NAME/lib", CONDA_PREFIX = "$CONDA_PREFIX:$PIXI_PROJECT_ROOT/.pixi/envs/$PIXI_ENVIRONMENT_NAME" } }

wheel-repair-windows-core = { cmd = """
    rm -rf dist/repaired &&
    delvewheel repair dist/dartpy-*-{{ python_tag }}-*-win_amd64.whl -w dist/repaired &&
    rm dist/dartpy-*-{{ python_tag }}-*-win_amd64.whl &&
    mv dist/repaired/*.whl dist/ &&
    rm -rf dist/repaired
""", args = [
  { arg = "python_tag" },
] }

wheel-verify-core = { cmd = "python scripts/verify_version.py dist/dartpy-*-{{ python_tag }}-*.whl", args = [
  { arg = "python_tag" },
], env = { PYTHONIOENCODING = "utf-8" } }

wheel-test-core = { cmd = "python scripts/test_wheel.py dist/dartpy-*-{{ python_tag }}-*.whl", args = [
  { arg = "python_tag" },
], env = { PYTHONIOENCODING = "utf-8" } }

wheel-upload-core = { cmd = "twine upload --repository dartpy dist/dartpy-*-{{ python_tag }}-*.whl", args = [
  { arg = "python_tag" },
] }

wheel-upload-test-core = { cmd = "twine upload --repository testpypi dist/dartpy-*-{{ python_tag }}-*.whl", args = [
  { arg = "python_tag" },
] }

# Generate Python stub files for dartpy module (for IDE support)
generate-stubs = { cmd = "python scripts/generate_stubs.py", depends-on = [
  "build-py-dev",
], env = { BUILD_TYPE = "Release", PYTHONPATH = "build/$PIXI_ENVIRONMENT_NAME/cpp/$BUILD_TYPE/python" } }

# Build Read the Docs documentation (user guides, tutorials, developer docs)
# Includes the embedded C++ Doxygen bundle to mirror Read the Docs
docs-build = { cmd = """
    cd docs/readthedocs && sphinx-build -b html . _build/html
""" }

# Build Korean documentation with Python API (using stub files via autoapi)
docs-build-ko = { cmd = "cd docs/readthedocs && sphinx-build -b html -D language=ko . _build/html/ko" }

# Serve English documentation
docs-serve = { cmd = """
    pkill -f 'python.*http.server.*8000' || true && \
    python -m http.server --directory docs/readthedocs/_build/html 8000
""", depends-on = ["docs-build"] }

# Serve Korean documentation
docs-serve-ko = { cmd = """
    pkill -f 'python.*http.server.*8001' || true && \
    python -m http.server --directory docs/readthedocs/_build/html/ko 8001
""", depends-on = ["docs-build-ko"] }

docs-clean = { cmd = """
    rm -rf docs/readthedocs/_build
""" }

# Build C++ API documentation (Doxygen)
api-docs-cpp = { cmd = """
    cmake --build build/$PIXI_ENVIRONMENT_NAME/cpp/$BUILD_TYPE --target docs
""", depends-on = ["config"], env = { BUILD_TYPE = "Release" } }

# Build Python API documentation (Sphinx)
api-docs-py = { cmd = """
    export PYTHONPATH="$PWD/build/$PIXI_ENVIRONMENT_NAME/cpp/$BUILD_TYPE/python:$PYTHONPATH" && \
    cd docs/python_api && \
    rm -rf _build && \
    sphinx-build -b html . _build/html
""", depends-on = [
  "build-py-dev",
], env = { BUILD_TYPE = "Release" } }

# Build both C++ and Python API docs locally
api-docs-build = { depends-on = ["api-docs-cpp", "api-docs-py"] }

# Serve C++ API documentation
api-docs-serve-cpp = { cmd = """
    echo "C++ API documentation at: http://localhost:8002" && \
    python -m http.server --directory build/$PIXI_ENVIRONMENT_NAME/cpp/$BUILD_TYPE/docs/doxygen/html 8002
""", depends-on = [
  "api-docs-cpp",
], env = { BUILD_TYPE = "Release" } }

# Serve Python API documentation
api-docs-serve-py = { cmd = """
    echo "Python API documentation at: http://localhost:8003" && \
    python -m http.server --directory docs/python_api/_build/html 8003
""", depends-on = ["api-docs-py"] }

test-all = { cmd = """
    python scripts/test_all.py
""" }

test-dartpy-install = { cmd = """
    python scripts/test_dartpy_install.py
""" }

config-asan = { cmd = [
  "bash",
  "-lc",
  """
set -euo pipefail
BUILD_TYPE=${BUILD_TYPE:-asan}
CMAKE_BUILD_TYPE=${CMAKE_BUILD_TYPE:-RelWithDebInfo}
DART_BUILD_PROFILE=${DART_BUILD_PROFILE:-OFF}
DART_VERBOSE=${DART_VERBOSE:-OFF}
DART_BUILD_DARTPY_VALUE=${DART_BUILD_DARTPY_OVERRIDE:-ON}
DART_BUILD_DART8_VALUE=${DART_BUILD_DART8_OVERRIDE:-ON}
if command -v sccache >/dev/null 2>&1 && [ -z "${CMAKE_C_COMPILER_LAUNCHER:-}" ]; then
  CMAKE_C_COMPILER_LAUNCHER=sccache
  CMAKE_CXX_COMPILER_LAUNCHER=sccache
fi
LAUNCHER_DEFS=""
if [ -n "${CMAKE_C_COMPILER_LAUNCHER:-}" ]; then
  LAUNCHER_DEFS="$LAUNCHER_DEFS -DCMAKE_C_COMPILER_LAUNCHER=${CMAKE_C_COMPILER_LAUNCHER}"
fi
if [ -n "${CMAKE_CXX_COMPILER_LAUNCHER:-}" ]; then
  LAUNCHER_DEFS="$LAUNCHER_DEFS -DCMAKE_CXX_COMPILER_LAUNCHER=${CMAKE_CXX_COMPILER_LAUNCHER}"
fi
cmake \
  -G Ninja \
  -S . \
  -B build/$PIXI_ENVIRONMENT_NAME/cpp/${BUILD_TYPE} \
  -DCMAKE_INSTALL_PREFIX=$CONDA_PREFIX \
  -DCMAKE_BUILD_TYPE=${CMAKE_BUILD_TYPE} \
  -DCMAKE_PREFIX_PATH=$CONDA_PREFIX \
  -DDART_BUILD_DARTPY=${DART_BUILD_DARTPY_VALUE} \
  -DDART_BUILD_DART8=${DART_BUILD_DART8_VALUE} \
  -DDART_BUILD_PROFILE=${DART_BUILD_PROFILE} \
  -DDART_ENABLE_ASAN=ON \
  -DDART_USE_SYSTEM_GOOGLEBENCHMARK=ON \
  -DDART_USE_SYSTEM_GOOGLETEST=ON \
  -DDART_USE_SYSTEM_IMGUI=ON \
  -DDART_USE_SYSTEM_NANOBIND=OFF \
  -DDART_USE_SYSTEM_TRACY=ON \
  -DDART_VERBOSE=${DART_VERBOSE} \
  $LAUNCHER_DEFS
""",
], env = { BUILD_TYPE = "asan", CMAKE_BUILD_TYPE = "RelWithDebInfo", DART_BUILD_PROFILE = "OFF", DART_VERBOSE = "OFF" } }

build-asan = { cmd = [
  "bash",
  "-lc",
  """
set -euo pipefail
BUILD_TYPE=${BUILD_TYPE:-asan}
PARALLEL_JOBS=${DART_PARALLEL_JOBS:-$(python scripts/parallel_jobs.py)}
CMAKE_BUILD_DIR=build/$PIXI_ENVIRONMENT_NAME/cpp/${BUILD_TYPE} python scripts/cmake_build.py --target tests --parallel ${PARALLEL_JOBS}
""",
], depends-on = [
  "config-asan",
], env = { BUILD_TYPE = "asan" } }

test-asan = { cmd = [
  "bash",
  "-lc",
  """
set -euo pipefail
BUILD_TYPE=${BUILD_TYPE:-asan}
ctest \
  --test-dir build/$PIXI_ENVIRONMENT_NAME/cpp/${BUILD_TYPE} \
  --output-on-failure \
  -LE dart8
""",
], depends-on = [
  "build-asan",
], env = { BUILD_TYPE = "asan", ASAN_OPTIONS = "detect_leaks=1" } }

################################################################################
# linux-64
################################################################################

[target.linux-64.dependencies]
lcov = ">=1.16,<2"
mesalib = ">=24"
libglvnd = ">=1.7"
libgl-devel = ">=1.7"
libglu = ">=9.0"
tracy-profiler-client = ">=0.11.1,<0.12"
tracy-profiler-gui = ">=0.11.1,<0.12"
vulkan-headers = ">=1.2,<2"

################################################################################
# osx-64
################################################################################

[target.osx-64.dependencies]
git = ">=2.40.0"
tracy-profiler-client = ">=0.11.1,<0.12"
tracy-profiler-gui = ">=0.11.1,<0.12"

[target.osx-64.tasks]
download-osg = { cmd = """
    rm -rf .deps/OpenSceneGraph/ && \
    git clone https://github.com/openscenegraph/OpenSceneGraph.git .deps/OpenSceneGraph && \
    cd .deps/OpenSceneGraph && \
    git checkout 2e4ae2ea94595995c1fc56860051410b0c0be605
""", outputs = [
  ".deps/OpenSceneGraph/README.md",
] }

config-osg = { cmd = """
    cmake \
        -G Ninja \
        -S .deps/OpenSceneGraph \
        -B .deps/OpenSceneGraph/build \
        -DCMAKE_INSTALL_PREFIX=$CONDA_PREFIX \
        -DCMAKE_BUILD_TYPE=Release \
        -DCMAKE_PREFIX_PATH=$CONDA_PREFIX \
        -DCMAKE_POLICY_VERSION_MINIMUM=3.5 \
        -DBUILD_OSG_APPLICATIONS=OFF \
        -DBUILD_OSG_EXAMPLES=OFF
""", depends-on = ["download-osg"] }

build-osg = { cmd = ["bash", "-lc", """
set -euo pipefail
CMAKE_BUILD_DIR=.deps/OpenSceneGraph/build python scripts/cmake_build.py
"""], depends-on = ["config-osg"] }

install-osg = { cmd = "cmake --install .deps/OpenSceneGraph/build", depends-on = [
  "build-osg",
] }

################################################################################
# osx-arm64
################################################################################

[target.osx-arm64.dependencies]
git = ">=2.40.0"
tracy-profiler-client = ">=0.11.1,<0.12"
tracy-profiler-gui = ">=0.11.1,<0.12"

[target.osx-arm64.tasks]
download-osg = { cmd = """
    rm -rf .deps/OpenSceneGraph/ && \
    git clone https://github.com/openscenegraph/OpenSceneGraph.git .deps/OpenSceneGraph && \
    cd .deps/OpenSceneGraph && \
    git checkout 2e4ae2ea94595995c1fc56860051410b0c0be605
""", outputs = [
  ".deps/OpenSceneGraph/README.md",
] }

config-osg = { cmd = """
    cmake \
        -G Ninja \
        -S .deps/OpenSceneGraph \
        -B .deps/OpenSceneGraph/build \
        -DCMAKE_INSTALL_PREFIX=$CONDA_PREFIX \
        -DCMAKE_BUILD_TYPE=Release \
        -DCMAKE_PREFIX_PATH=$CONDA_PREFIX \
        -DCMAKE_POLICY_VERSION_MINIMUM=3.5 \
        -DBUILD_OSG_APPLICATIONS=OFF \
        -DBUILD_OSG_EXAMPLES=OFF
""", depends-on = ["download-osg"] }

build-osg = { cmd = ["bash", "-lc", """
set -euo pipefail
CMAKE_BUILD_DIR=.deps/OpenSceneGraph/build python scripts/cmake_build.py
"""], depends-on = ["config-osg"] }

install-osg = { cmd = "cmake --install .deps/OpenSceneGraph/build", depends-on = [
  "build-osg",
] }

################################################################################
# win-64
################################################################################

[target.win-64.dependencies]
# Note: Vulkan packages are not available in conda-forge for Windows
# System imgui that requires Vulkan will automatically fallback to fetching imgui from GitHub
tracy-profiler-client = ">=0.11.1,<0.12"
tracy-profiler-gui = ">=0.11.1,<0.12"

[target.win-64.tasks]
# Note: DART_MSVC_FORCE_RELEASE_RUNTIME defaults to ON, which forces /MD for all
# configurations (including Debug) to match conda-forge packages and avoid LNK2038
# runtime library mismatch errors. Set to OFF if building all deps from source.
config = { cmd = """
    cmake \
        -S . \
        -B build/$PIXI_ENVIRONMENT_NAME/cpp \
        -G 'Visual Studio 17 2022' \
        -DBUILD_SHARED_LIBS=ON \
        -DCMAKE_INSTALL_PREFIX=$CONDA_PREFIX \
        -DCMAKE_PREFIX_PATH=$CONDA_PREFIX \
        -DDART_BUILD_DARTPY={{ dartpy }} \
        -DDART_BUILD_DART8=ON \
        -DDART_BUILD_PROFILE={{ build_profile }} \
        -DDART_PROFILE_BUILTIN={{ profile_builtin }} \
        -DDART_PROFILE_TRACY={{ profile_tracy }} \
        -DDART_MSVC_DEFAULT_OPTIONS=ON \
        -DDART_MSVC_FORCE_RELEASE_RUNTIME=ON \
        -DDART_USE_SYSTEM_GOOGLEBENCHMARK=ON \
        -DDART_USE_SYSTEM_GOOGLETEST=ON \
        -DDART_USE_SYSTEM_IMGUI=OFF \
        -DDART_USE_SYSTEM_NANOBIND=OFF \
        -DDART_USE_SYSTEM_TRACY=ON \
        -DDART_VERBOSE=$DART_VERBOSE
""", env = { DART_VERBOSE = "OFF" }, args = [
  { arg = "dartpy", default = "ON" },
  { arg = "build_profile", default = "ON" },
  { arg = "profile_builtin", default = "ON" },
  { arg = "profile_tracy", default = "ON" },
] }

# Multi-config generator uses same build directory for all configurations
config-debug = { depends-on = [{ task = "config", args = ["{{ dartpy }}"] }] }

# C++ formatting targets (format/check-format) are not available with Visual Studio generator
# C++ formatting is checked on Linux/Mac platforms
lint-cpp = { cmd = "echo C++ formatting is not supported on Windows with Visual Studio generator. Skipping..." }

check-lint-cpp = { cmd = "echo C++ formatting is not supported on Windows with Visual Studio generator. Skipping..." }

# YAML formatting has environment-specific issues on Windows (line endings, prettier version)
# YAML formatting is checked on Linux/Mac platforms
lint-yaml = { cmd = "echo YAML formatting has environment-specific issues on Windows. Skipping..." }

check-lint-yaml = { cmd = "echo YAML formatting has environment-specific issues on Windows. Skipping..." }

lint-py = { cmd = """
    black . --extend-exclude '/\\.[^/]+' && isort . --skip-glob '.*'
""" }

lint-rst = { cmd = ["python", "scripts/lint_rst.py"] }

lint-spell = { cmd = "codespell --write-changes --config .codespellrc" }

lint = { depends-on = [
  "lint-spell",
  "lint-cpp",
  "lint-py",
  "lint-yaml",
  "lint-rst",
] }

check-lint-py = { cmd = """
    black . --check --extend-exclude '/\\.[^/]+' && isort . --check --skip-glob '.*'
""" }

check-lint-rst = { cmd = ["python", "scripts/lint_rst.py"] }

check-lint-spell = { cmd = "codespell --config .codespellrc" }

check-lint = { depends-on = [
  "check-lint-cpp",
  "check-lint-py",
  "check-lint-yaml",
  "check-lint-rst",
  "check-lint-spell",
  "check-docs-policy",
] }

build = { cmd = """
    BUILD_TYPE={{ build_type }}
    CMAKE_BUILD_DIR=build/$PIXI_ENVIRONMENT_NAME/cpp python scripts/cmake_build.py --config $BUILD_TYPE
""", depends-on = [
  { task = "config", args = [
    "ON",
  ] },
], args = [
  { arg = "build_type", default = "Release" },
] }

build-debug = { cmd = """
    CMAKE_BUILD_DIR=build/$PIXI_ENVIRONMENT_NAME/cpp python scripts/cmake_build.py --config Debug --target all
""", depends-on = [
  "config-debug",
] }

build-tests = { cmd = """
    BUILD_TYPE={{ build_type }}
    CMAKE_BUILD_DIR=build/$PIXI_ENVIRONMENT_NAME/cpp python scripts/cmake_build.py --config $BUILD_TYPE --target tests
""", depends-on = [
  { task = "config", args = [
    "{{ dartpy }}",
  ] },
], args = [
  { arg = "dartpy", default = "ON" },
  { arg = "build_type", default = "Release" },
] }

build-dart8-tests = { cmd = """
    BUILD_TYPE={{ build_type }}
    CMAKE_BUILD_DIR=build/$PIXI_ENVIRONMENT_NAME/cpp python scripts/cmake_build.py --config $BUILD_TYPE --target dart8_tests
""", depends-on = [
  { task = "config", args = [
    "{{ dartpy }}",
  ] },
], args = [
  { arg = "dartpy", default = "ON" },
  { arg = "build_type", default = "Release" },
] }

build-py-dev = { cmd = """
    BUILD_TYPE={{ build_type }}
    CMAKE_BUILD_DIR=build/$PIXI_ENVIRONMENT_NAME/cpp python scripts/cmake_build.py --config $BUILD_TYPE --target dartpy
""", depends-on = [
  "config-py",
], args = [
  { arg = "build_type", default = "Release" },
] }

config-py = { cmd = """
    cmake \
        -S . \
        -B build/$PIXI_ENVIRONMENT_NAME/cpp \
        -G 'Visual Studio 17 2022' \
        -DCMAKE_INSTALL_PREFIX=$CONDA_PREFIX \
        -DCMAKE_PREFIX_PATH=$CONDA_PREFIX \
        -DDART_BUILD_DARTPY=ON \
        -DDART_BUILD_PROFILE={{ build_profile }} \
        -DDART_PROFILE_BUILTIN={{ profile_builtin }} \
        -DDART_PROFILE_TRACY={{ profile_tracy }} \
        -DDART_MSVC_DEFAULT_OPTIONS=ON \
        -DDART_USE_SYSTEM_GOOGLEBENCHMARK=ON \
        -DDART_USE_SYSTEM_GOOGLETEST=ON \
        -DDART_USE_SYSTEM_IMGUI=ON \
        -DDART_USE_SYSTEM_TRACY=ON \
        -DDART_VERBOSE=$DART_VERBOSE
""", env = { DART_VERBOSE = "OFF" }, args = [
  { arg = "build_profile", default = "ON" },
  { arg = "profile_builtin", default = "ON" },
  { arg = "profile_tracy", default = "ON" },
] }

test = { cmd = [
  "bash",
  "-lc",
  "set -euo pipefail\nBUILD_TYPE={{ build_type }}\nctest --test-dir build/$PIXI_ENVIRONMENT_NAME/cpp --build-config ${BUILD_TYPE} --output-on-failure -LE dart8",
], depends-on = [
  { task = "build-tests", args = [
    "{{ dartpy }}",
    "{{ build_type }}",
  ] },
], args = [
  { arg = "dartpy", default = "ON" },
  { arg = "build_type", default = "Release" },
] }

test-no-plane = { cmd = [
  "bash",
  "-lc",
  "set -euo pipefail\nBUILD_TYPE={{ build_type }}\nctest --test-dir build/$PIXI_ENVIRONMENT_NAME/cpp --build-config ${BUILD_TYPE} --output-on-failure --exclude-regex \"test_plane_shape_collision\"",
], depends-on = [
  { task = "build-tests", args = [
    "{{ dartpy }}",
    "{{ build_type }}",
  ] },
  { task = "build-dart8-tests", args = [
    "{{ dartpy }}",
    "{{ build_type }}",
  ] },
], args = [
  { arg = "dartpy", default = "ON" },
  { arg = "build_type", default = "Release" },
] }

test-dart8 = { cmd = [
  "bash",
  "-lc",
  "set -euo pipefail\nBUILD_TYPE={{ build_type }}\nctest --test-dir build/$PIXI_ENVIRONMENT_NAME/cpp --build-config ${BUILD_TYPE} --output-on-failure -L dart8",
], depends-on = [
  { task = "build-tests", args = [
    "{{ dartpy }}",
    "{{ build_type }}",
  ] },
  { task = "build-dart8-tests", args = [
    "{{ dartpy }}",
    "{{ build_type }}",
  ] },
], args = [
  { arg = "dartpy", default = "ON" },
  { arg = "build_type", default = "Release" },
] }

test-py = { cmd = """
    BUILD_TYPE={{ build_type }}
    CMAKE_BUILD_DIR=build/$PIXI_ENVIRONMENT_NAME/cpp python scripts/cmake_build.py --config $BUILD_TYPE --target pytest
""", depends-on = [
  { task = "config", args = [
    "{{ dartpy }}",
  ] },
], args = [
  { arg = "build_type", default = "Release" },
] }

test-all = { cmd = """
    python scripts/test_all.py
""" }

# Windows helper to match the single-config generator layout. As above, configure
# alternative build types explicitly before invoking with a different configuration.
run-cpp-target-win = { cmd = """
    CMAKE_BUILD_DIR=build/$PIXI_ENVIRONMENT_NAME/cpp python scripts/cmake_build.py --config {{ build_type }} --target {{ target }} \
    && build/{{ build_type }}/{{ run_target }}.exe
""", depends-on = [
  "config",
], args = [
  { arg = "target" },
  { arg = "run_target" },
  { arg = "build_type", default = "Release" },
] }

tu-biped = { depends-on = [
  { task = "run-cpp-target-win", args = [
    "tutorial_biped",
    "tutorial_biped",
  ] },
] }

tu-biped-fi = { depends-on = [
  { task = "run-cpp-target-win", args = [
    "tutorial_biped_finished",
    "tutorial_biped",
  ] },
] }

tu-collisions = { depends-on = [
  { task = "run-cpp-target-win", args = [
    "tutorial_collisions",
    "tutorial_collisions",
  ] },
] }

tu-collisions-fi = { depends-on = [
  { task = "run-cpp-target-win", args = [
    "tutorial_collisions_finished",
    "tutorial_collisions",
  ] },
] }

tu-dominoes = { depends-on = [
  { task = "run-cpp-target-win", args = [
    "tutorial_dominoes",
    "tutorial_dominoes",
  ] },
] }

tu-dominoes-fi = { depends-on = [
  { task = "run-cpp-target-win", args = [
    "tutorial_dominoes_finished",
    "tutorial_dominoes",
  ] },
] }

tu-multi-pendulum = { depends-on = [
  { task = "run-cpp-target-win", args = [
    "tutorial_multi_pendulum",
    "tutorial_multi_pendulum",
  ] },
] }

tu-multi-pendulum-fi = { depends-on = [
  { task = "run-cpp-target-win", args = [
    "tutorial_multi_pendulum_finished",
    "tutorial_multi_pendulum",
  ] },
] }

install = { cmd = "python scripts/pixi_install.py {{ dartpy }}", depends-on = [
  { task = "config-install", args = [
    "{{ dartpy }}",
  ] },
], env = { BUILD_TYPE = "Release" }, args = [
  { arg = "dartpy", default = "ON" },
] }

config-install = { cmd = """
    cmake \
        -S . \
        -B build/$PIXI_ENVIRONMENT_NAME/cpp \
        -G 'Visual Studio 17 2022' \
        -DCMAKE_INSTALL_PREFIX=$CONDA_PREFIX \
        -DCMAKE_BUILD_TYPE=$BUILD_TYPE \
        -DCMAKE_PREFIX_PATH=$CONDA_PREFIX \
        -DDART_BUILD_DARTPY={{ dartpy }} \
        -DDART_BUILD_DART8={{ dartpy }} \
        -DDART_BUILD_PROFILE=OFF \
        -DDART_MSVC_DEFAULT_OPTIONS=ON \
        -DDART_USE_SYSTEM_GOOGLEBENCHMARK=ON \
        -DDART_USE_SYSTEM_GOOGLETEST=ON \
        -DDART_USE_SYSTEM_IMGUI=ON \
        -DDART_USE_SYSTEM_TRACY=ON \
        -DDART_VERBOSE=$DART_VERBOSE
""", env = { DART_VERBOSE = "OFF", BUILD_TYPE = "Release" }, args = [
  { arg = "dartpy", default = "ON" },
] }

tracy = { cmd = "tracy-profiler.exe" }

#=================
# Feature: Gazebo
#=================
#
# Gazebo Physics Integration Testing
#
# This feature tests DART integration with Gazebo Physics (gz-physics) by:
# 1. Downloading gz-physics from source (gz-physics9_9.0.0 branch)
# 2. Patching CMakeLists.txt to accept DART 7.0 (was hardcoded to 6.10)
# 3. Building gz-physics with the dartsim plugin and test binaries
# 4. Running the gz-physics test suite and verifying the dartsim plugin links against DART libraries
#
# Usage (single command runs entire chain):
#   pixi run -e gazebo test-gz
#
# The dependency chain automatically executes:
#   test-gz → build-gz → config-gz → patch-gz → download-gz
#
# Individual tasks can also be run separately if needed:
#   pixi run -e gazebo download-gz  # Download gz-physics source
#   pixi run -e gazebo patch-gz     # Patch DART version requirement
#   pixi run -e gazebo config-gz    # Configure CMake build
#   pixi run -e gazebo build-gz     # Build gz-physics + dartsim plugin
#   pixi run -e gazebo test-gz      # Verify DART integration
#

[feature.gazebo]
channels = ["conda-forge"]
platforms = ["linux-64", "osx-64", "osx-arm64", "win-64"]

[feature.gazebo.activation.env]
DART_BUILD_COLLISION_BULLET_OVERRIDE = "ON"
DART_BUILD_COLLISION_ODE_OVERRIDE = "ON"

[feature.gazebo.dependencies]
git = ">=1"
libgz-cmake = ">=5.0.0"
libgz-plugin = ">=4.0.0"
libgz-math = ">=9.0.0"
libgz-common = ">=7.0.0"
libgz-utils = ">=4.0.0"
libsdformat = ">=16.0.0"
eigen = ">=3.4.0"
assimp = ">=5.4.3"
libode = ">=0.16.2"
bullet-cpp = ">=3.25"

[feature.gazebo.tasks]
download-gz = { cmd = """
    rm -rf .deps/gz-physics/ \
    && git clone --branch gz-physics9_9.0.0 https://github.com/gazebosim/gz-physics .deps/gz-physics
    """ }

patch-gz = { cmd = "python3 scripts/patch_gz_physics.py", depends-on = [
  "download-gz",
] }

config-gz = { cmd = [
  "bash",
  "-lc",
  """
set -euo pipefail
if command -v sccache >/dev/null 2>&1 && [ -z "${CMAKE_C_COMPILER_LAUNCHER:-}" ]; then
  CMAKE_C_COMPILER_LAUNCHER=sccache
  CMAKE_CXX_COMPILER_LAUNCHER=sccache
fi
LAUNCHER_DEFS=""
if [ -n "${CMAKE_C_COMPILER_LAUNCHER:-}" ]; then
  LAUNCHER_DEFS="$LAUNCHER_DEFS -DCMAKE_C_COMPILER_LAUNCHER=${CMAKE_C_COMPILER_LAUNCHER}"
fi
if [ -n "${CMAKE_CXX_COMPILER_LAUNCHER:-}" ]; then
  LAUNCHER_DEFS="$LAUNCHER_DEFS -DCMAKE_CXX_COMPILER_LAUNCHER=${CMAKE_CXX_COMPILER_LAUNCHER}"
fi
<<<<<<< HEAD
	cmake \
	    -G Ninja \
	    -S .deps/gz-physics \
	    -B .deps/gz-physics/build \
	    -DCMAKE_INSTALL_PREFIX=$CONDA_PREFIX \
	    -DCMAKE_BUILD_TYPE=Release \
	    -DCMAKE_PREFIX_PATH=$CONDA_PREFIX \
	    -DCMAKE_PROJECT_TOP_LEVEL_INCLUDES=$PWD/scripts/gz_physics_common_test_gtest_vendor_include.cmake \
	    -DCMAKE_EXE_LINKER_FLAGS=-L$CONDA_PREFIX/lib \
	    -DCMAKE_SHARED_LINKER_FLAGS=-L$CONDA_PREFIX/lib \
	    -DBUILD_TESTING=ON \
	    $LAUNCHER_DEFS
=======
cmake \
    -G Ninja \
    -S .deps/gz-physics \
    -B .deps/gz-physics/build \
    -DCMAKE_INSTALL_PREFIX=$CONDA_PREFIX \
    -DCMAKE_BUILD_TYPE=Release \
    -DCMAKE_PREFIX_PATH=$CONDA_PREFIX \
    -DCMAKE_CXX_FLAGS=-I$PWD/.deps/gz-physics/test/gtest_vendor/include \
    -DCMAKE_EXE_LINKER_FLAGS=-L$CONDA_PREFIX/lib \
    -DCMAKE_SHARED_LINKER_FLAGS=-L$CONDA_PREFIX/lib \
    -DBUILD_TESTING=ON \
    $LAUNCHER_DEFS
>>>>>>> 8817c50f
""",
], depends-on = [
  "patch-gz",
  { task = "install", args = [
    "OFF",
  ] },
] }

build-gz = { cmd = [
  "bash",
  "-lc",
  """
set -euo pipefail
CMAKE_BUILD_DIR=.deps/gz-physics/build python scripts/cmake_build.py --target all
""",
], depends-on = [
  "config-gz",
] }

test-gz = { cmd = """
    bash -c '
        set -euo pipefail
        DART_PARALLEL_JOBS=${DART_PARALLEL_JOBS:-$(python scripts/parallel_jobs.py)}
        export DART_PARALLEL_JOBS
        export CTEST_OUTPUT_ON_FAILURE=1
        export LIBRARY_PATH=$CONDA_PREFIX/lib:${LIBRARY_PATH:-}
        export LD_LIBRARY_PATH=.deps/gz-physics/build/lib:$CONDA_PREFIX/lib:${LD_LIBRARY_PATH:-}
        ROOT_DIR=$PWD
        cd .deps/gz-physics/build
        python "$ROOT_DIR/scripts/cmake_build.py" --build-dir . --parallel ${DART_PARALLEL_JOBS} --target all
        python <<\"PY\"
import os
import subprocess
from pathlib import Path

build_dir = Path(\".\")
ctest = subprocess.run([\"ctest\", \"-N\"], cwd=build_dir, text=True, capture_output=True, check=True)
targets = set()
for line in ctest.stdout.splitlines():
    line = line.strip()
    if not line.startswith(\"Test #\"):
        continue
    name = line.split(\":\", 1)[1].strip()
    if name.startswith(\"UNIT_\"):
        targets.add(name)
        if name.startswith(\"check_UNIT_\"):
            base = name[len(\"check_\"):]
            targets.add(base)
    elif name.startswith(\"COMMON_TEST_\") and name.endswith(\"_dartsim\"):
        base = name.rsplit(\"_\", 1)[0]
        targets.add(base)
jobs = os.environ.get(\"DART_PARALLEL_JOBS\", \"1\")
subprocess.check_call([\"ninja\", \"-j\", jobs, *sorted(targets)], cwd=build_dir)
PY
        ctest --output-on-failure --tests-regex \"^(UNIT_|check_UNIT_|COMMON_TEST_.*dartsim)\"
        cd lib
        (otool -L libgz-physics-dartsim-plugin*.dylib 2>/dev/null || ldd libgz-physics-dartsim-plugin.so 2>/dev/null) | grep dart
        echo "✓ DART plugin built successfully with DART integration!"
    '
""", depends-on = [
  "build-gz",
] }

#======================
# Feature: Python 3.12 Wheel Building
#======================
#
# IMPORTANT NOTES:
# - All CMake configuration MUST be done via CMAKE_ARGS environment variable
# - DO NOT use --config-settings=cmake.define.XXX (it doesn't work reliably with scikit-build-core)
# - DART_BUILD_GUI controls whether dartpy.gui submodule is included (see python/dartpy/CMakeLists.txt)
# - OpenSceneGraph is available on conda-forge for ALL platforms (Linux, macOS, Windows)
# - DART_BUILD_GUI=ON enables dartpy.gui Python bindings on all platforms

[feature.py312-wheel]
channels = ["conda-forge"]
platforms = ["linux-64", "osx-64", "osx-arm64", "win-64"]

[feature.py312-wheel.dependencies]
python = "3.12.*"
pip = ">=25"
scikit-build-core = ">=0.10"
nanobind = ">=2.4.0"
cmake = ">=4.0"
ninja = ">=1.12"
assimp = ">=5.4.3,<6"
bullet-cpp = ">=3.25,<4"
console_bridge = ">=1.0.2,<2"
eigen = ">=3.4.0,<4"
fcl = ">=0.7.0,<0.8"
fmt = ">=11.1.4,<12"
imgui = ">=1.91.9,<2"
libboost-devel = ">=1.86.0,<2"
octomap = ">=1.10.0,<2"
tinyxml2 = ">=11.0.0,<12"
urdfdom = ">=4.0.1,<5"
numpy = ">=2"
# Testing and publishing
uv = ">=0.5"
twine = ">=6.0"

[feature.py312-wheel.target.linux-64.dependencies]
openscenegraph = ">=3.6.5,<4"
auditwheel = ">=6.0"
patchelf = ">=0.17"
mesalib = ">=24"
libglvnd = ">=1.7"

[feature.py312-wheel.target.osx-64.dependencies]
openscenegraph = ">=3.6.5,<4"
delocate = ">=0.11.0"

[feature.py312-wheel.target.osx-arm64.dependencies]
openscenegraph = ">=3.6.5,<4"
delocate = ">=0.11.0"

[feature.py312-wheel.target.win-64.dependencies]
openscenegraph = ">=3.6.5,<4"
delvewheel = ">=1.8.1"

[feature.py312-wheel.target.linux-64.tasks]
wheel-build = { depends-on = ["wheel-build-core"] }

# auditwheel auto-detects the glibc compatibility tag from the bundled libraries.
wheel-repair = { depends-on = [
  { task = "wheel-repair-linux-core", args = [
    "cp312",
  ] },
] }

[feature.py312-wheel.target.win-64.tasks]
wheel-build = { depends-on = ["wheel-build-core"] }

wheel-repair = { depends-on = [
  { task = "wheel-repair-windows-core", args = [
    "cp312",
  ] },
] }

[feature.py312-wheel.tasks]
wheel-verify = { depends-on = [
  { task = "wheel-verify-core", args = [
    "cp312",
  ] },
] }

wheel-test = { depends-on = [{ task = "wheel-test-core", args = ["cp312"] }] }

wheel-upload = { depends-on = [
  { task = "wheel-upload-core", args = [
    "cp312",
  ] },
] }

wheel-upload-test = { depends-on = [
  { task = "wheel-upload-test-core", args = [
    "cp312",
  ] },
] }

wheel-publish-test = { depends-on = [
  "wheel-build",
  "wheel-repair",
  "wheel-verify",
  "wheel-test",
  "wheel-upload-test",
] }

wheel-publish = { depends-on = [
  "wheel-build",
  "wheel-repair",
  "wheel-verify",
  "wheel-test",
  "wheel-upload",
] }

# macOS-specific: OSG is available but imgui needs to be built from source (not available on conda-forge for macOS)
[feature.py312-wheel.target.osx-64.tasks]
wheel-build = { depends-on = [{ task = "wheel-build-core", args = ["OFF"] }] }

# delocate-wheel repairs in-place when -w points to the same directory as the source wheel.
wheel-repair = { depends-on = [
  { task = "wheel-repair-macos-core", args = [
    "cp312",
    "x86_64",
  ] },
] }

[feature.py312-wheel.target.osx-arm64.tasks]
wheel-build = { depends-on = [{ task = "wheel-build-core", args = ["OFF"] }] }

wheel-repair = { depends-on = [
  { task = "wheel-repair-macos-core", args = [
    "cp312",
    "arm64",
  ] },
] }

#======================
# Feature: Python 3.13 Wheel Building
#======================

[feature.py313-wheel]
channels = ["conda-forge"]
platforms = ["linux-64", "osx-64", "osx-arm64", "win-64"]

[feature.py313-wheel.dependencies]
python = "3.13.*"
pip = ">=25"
scikit-build-core = ">=0.10"
nanobind = ">=2.4.0"
cmake = ">=4.0"
ninja = ">=1.12"
assimp = ">=5.4.3,<6"
bullet-cpp = ">=3.25,<4"
console_bridge = ">=1.0.2,<2"
eigen = ">=3.4.0,<4"
fcl = ">=0.7.0,<0.8"
fmt = ">=11.1.4,<12"
imgui = ">=1.91.9,<2"
libboost-devel = ">=1.86.0,<2"
octomap = ">=1.10.0,<2"
tinyxml2 = ">=11.0.0,<12"
urdfdom = ">=4.0.1,<5"
numpy = ">=2"
# Testing and publishing
uv = ">=0.5"
twine = ">=6.0"

[feature.py313-wheel.target.linux-64.dependencies]
openscenegraph = ">=3.6.5,<4"
auditwheel = ">=6.0"
patchelf = ">=0.17"
mesalib = ">=24"
libglvnd = ">=1.7"

[feature.py313-wheel.target.linux-64.tasks]
wheel-build = { depends-on = ["wheel-build-core"] }

# auditwheel auto-detects the glibc compatibility tag from the bundled libraries.
wheel-repair = { depends-on = [
  { task = "wheel-repair-linux-core", args = [
    "cp313",
  ] },
] }

[feature.py313-wheel.target.osx-64.dependencies]
openscenegraph = ">=3.6.5,<4"
delocate = ">=0.11.0"

[feature.py313-wheel.target.osx-64.tasks]
wheel-build = { depends-on = [{ task = "wheel-build-core", args = ["OFF"] }] }

# delocate-wheel repairs in-place. No extra cleanup needed.
wheel-repair = { depends-on = [
  { task = "wheel-repair-macos-core", args = [
    "cp313",
    "x86_64",
  ] },
] }

[feature.py313-wheel.target.win-64.dependencies]
openscenegraph = ">=3.6.5,<4"
delvewheel = ">=1.8.1"

[feature.py313-wheel.target.win-64.tasks]
wheel-build = { depends-on = ["wheel-build-core"] }

wheel-repair = { depends-on = [
  { task = "wheel-repair-windows-core", args = [
    "cp313",
  ] },
] }

[feature.py313-wheel.tasks]
wheel-verify = { depends-on = [
  { task = "wheel-verify-core", args = [
    "cp313",
  ] },
] }

wheel-test = { depends-on = [{ task = "wheel-test-core", args = ["cp313"] }] }

wheel-upload = { depends-on = [
  { task = "wheel-upload-core", args = [
    "cp313",
  ] },
] }

wheel-upload-test = { depends-on = [
  { task = "wheel-upload-test-core", args = [
    "cp313",
  ] },
] }

wheel-publish-test = { depends-on = [
  "wheel-build",
  "wheel-repair",
  "wheel-verify",
  "wheel-test",
  "wheel-upload-test",
] }

wheel-publish = { depends-on = [
  "wheel-build",
  "wheel-repair",
  "wheel-verify",
  "wheel-test",
  "wheel-upload",
] }

[feature.py313-wheel.target.osx-arm64.dependencies]
openscenegraph = ">=3.6.5,<4"
delocate = ">=0.11.0"

[feature.py313-wheel.target.osx-arm64.tasks]
wheel-build = { depends-on = [{ task = "wheel-build-core", args = ["OFF"] }] }

# delocate-wheel repairs in-place. No extra cleanup needed.
wheel-repair = { depends-on = [
  { task = "wheel-repair-macos-core", args = [
    "cp313",
    "arm64",
  ] },
] }

#======================
# Feature: Python 3.14 Wheel Building
#======================

[feature.py314-wheel]
channels = ["conda-forge"]
platforms = ["linux-64", "osx-64", "osx-arm64", "win-64"]

[feature.py314-wheel.dependencies]
python = "3.14.*"
pip = ">=25"
scikit-build-core = ">=0.10"
nanobind = ">=2.4.0"
cmake = ">=4.0"
ninja = ">=1.12"
assimp = ">=5.4.3,<6"
bullet-cpp = ">=3.25,<4"
console_bridge = ">=1.0.2,<2"
eigen = ">=3.4.0,<4"
fcl = ">=0.7.0,<0.8"
fmt = ">=11.1.4,<12"
imgui = ">=1.91.9,<2"
libboost-devel = ">=1.86.0,<2"
octomap = ">=1.10.0,<2"
tinyxml2 = ">=11.0.0,<12"
urdfdom = ">=4.0.1,<5"
numpy = ">=2"
# Testing and publishing
uv = ">=0.5"
twine = ">=6.0"

[feature.py314-wheel.target.linux-64.dependencies]
openscenegraph = ">=3.6.5,<4"
auditwheel = ">=6.0"
patchelf = ">=0.17"
mesalib = ">=24"
libglvnd = ">=1.7"

[feature.py314-wheel.target.linux-64.tasks]
wheel-build = { depends-on = ["wheel-build-core"] }

# auditwheel auto-detects the glibc compatibility tag from the bundled libraries.
wheel-repair = { depends-on = [
  { task = "wheel-repair-linux-core", args = [
    "cp314",
  ] },
] }

[feature.py314-wheel.target.osx-64.dependencies]
openscenegraph = ">=3.6.5,<4"
delocate = ">=0.11.0"

[feature.py314-wheel.target.osx-arm64.dependencies]
openscenegraph = ">=3.6.5,<4"
delocate = ">=0.11.0"

[feature.py314-wheel.target.win-64.dependencies]
openscenegraph = ">=3.6.5,<4"
delvewheel = ">=1.8.1"

[feature.py314-wheel.target.win-64.tasks]
wheel-build = { depends-on = ["wheel-build-core"] }

wheel-repair = { depends-on = [
  { task = "wheel-repair-windows-core", args = [
    "cp314",
  ] },
] }

[feature.py314-wheel.tasks]
wheel-verify = { depends-on = [
  { task = "wheel-verify-core", args = [
    "cp314",
  ] },
] }

wheel-test = { depends-on = [{ task = "wheel-test-core", args = ["cp314"] }] }

wheel-upload = { depends-on = [
  { task = "wheel-upload-core", args = [
    "cp314",
  ] },
] }

wheel-upload-test = { depends-on = [
  { task = "wheel-upload-test-core", args = [
    "cp314",
  ] },
] }

wheel-publish-test = { depends-on = [
  "wheel-build",
  "wheel-repair",
  "wheel-verify",
  "wheel-test",
  "wheel-upload-test",
] }

wheel-publish = { depends-on = [
  "wheel-build",
  "wheel-repair",
  "wheel-verify",
  "wheel-test",
  "wheel-upload",
] }

[feature.py314-wheel.target.osx-64.tasks]
wheel-build = { depends-on = [{ task = "wheel-build-core", args = ["OFF"] }] }

# delocate-wheel repairs in-place. No extra cleanup needed.
wheel-repair = { depends-on = [
  { task = "wheel-repair-macos-core", args = [
    "cp314",
    "x86_64",
  ] },
] }

[feature.py314-wheel.target.osx-arm64.tasks]
wheel-build = { depends-on = [{ task = "wheel-build-core", args = ["OFF"] }] }

# delocate-wheel repairs in-place. No extra cleanup needed.
wheel-repair = { depends-on = [
  { task = "wheel-repair-macos-core", args = [
    "cp314",
    "arm64",
  ] },
] }

#==============
# Environments
#==============

[environments]
gazebo = ["gazebo"]
py312-wheel = ["py312-wheel"]
py313-wheel = ["py313-wheel"]
py314-wheel = ["py314-wheel"]<|MERGE_RESOLUTION|>--- conflicted
+++ resolved
@@ -1619,23 +1619,9 @@
 if [ -n "${CMAKE_C_COMPILER_LAUNCHER:-}" ]; then
   LAUNCHER_DEFS="$LAUNCHER_DEFS -DCMAKE_C_COMPILER_LAUNCHER=${CMAKE_C_COMPILER_LAUNCHER}"
 fi
-if [ -n "${CMAKE_CXX_COMPILER_LAUNCHER:-}" ]; then
-  LAUNCHER_DEFS="$LAUNCHER_DEFS -DCMAKE_CXX_COMPILER_LAUNCHER=${CMAKE_CXX_COMPILER_LAUNCHER}"
-fi
-<<<<<<< HEAD
-	cmake \
-	    -G Ninja \
-	    -S .deps/gz-physics \
-	    -B .deps/gz-physics/build \
-	    -DCMAKE_INSTALL_PREFIX=$CONDA_PREFIX \
-	    -DCMAKE_BUILD_TYPE=Release \
-	    -DCMAKE_PREFIX_PATH=$CONDA_PREFIX \
-	    -DCMAKE_PROJECT_TOP_LEVEL_INCLUDES=$PWD/scripts/gz_physics_common_test_gtest_vendor_include.cmake \
-	    -DCMAKE_EXE_LINKER_FLAGS=-L$CONDA_PREFIX/lib \
-	    -DCMAKE_SHARED_LINKER_FLAGS=-L$CONDA_PREFIX/lib \
-	    -DBUILD_TESTING=ON \
-	    $LAUNCHER_DEFS
-=======
+ if [ -n "${CMAKE_CXX_COMPILER_LAUNCHER:-}" ]; then
+   LAUNCHER_DEFS="$LAUNCHER_DEFS -DCMAKE_CXX_COMPILER_LAUNCHER=${CMAKE_CXX_COMPILER_LAUNCHER}"
+ fi
 cmake \
     -G Ninja \
     -S .deps/gz-physics \
@@ -1643,15 +1629,14 @@
     -DCMAKE_INSTALL_PREFIX=$CONDA_PREFIX \
     -DCMAKE_BUILD_TYPE=Release \
     -DCMAKE_PREFIX_PATH=$CONDA_PREFIX \
-    -DCMAKE_CXX_FLAGS=-I$PWD/.deps/gz-physics/test/gtest_vendor/include \
+    -DCMAKE_PROJECT_TOP_LEVEL_INCLUDES=$PWD/scripts/gz_physics_common_test_gtest_vendor_include.cmake \
     -DCMAKE_EXE_LINKER_FLAGS=-L$CONDA_PREFIX/lib \
     -DCMAKE_SHARED_LINKER_FLAGS=-L$CONDA_PREFIX/lib \
     -DBUILD_TESTING=ON \
     $LAUNCHER_DEFS
->>>>>>> 8817c50f
-""",
-], depends-on = [
-  "patch-gz",
+ """,
+ ], depends-on = [
+   "patch-gz",
   { task = "install", args = [
     "OFF",
   ] },
