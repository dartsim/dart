--- conflicted
+++ resolved
@@ -130,13 +130,10 @@
     "configure",
 ] }
 
-<<<<<<< HEAD
-=======
 install = { cmd = "cmake --build build --target install --parallel", depends_on = [
     "build",
 ] }
 
->>>>>>> 753d0052
 create-deps-dir = { cmd = "mkdir -p .deps" }
 remove-deps-dir = { cmd = "rm -rf .deps" }
 
@@ -183,8 +180,7 @@
 freeglut = ">=3.2.2,<3.3"
 
 [target.win-64.tasks]
-<<<<<<< HEAD
-configure = { cmd = "cmake -S . -B build -G 'Visual Studio 17 2022' -DDART_VERBOSE=ON -DDART_MSVC_DEFAULT_OPTIONS=ON -DBUILD_SHARED_LIBS=OFF -DDART_USE_SYSTEM_IMGUI=ON" }
+configure = { cmd = "cmake -S . -B build -G 'Visual Studio 17 2022' -DCMAKE_INSTALL_PREFIX=$CONDA_PREFIX -DDART_VERBOSE=ON -DDART_MSVC_DEFAULT_OPTIONS=ON -DBUILD_SHARED_LIBS=OFF -DDART_USE_SYSTEM_IMGUI=ON" }
 lint-py = { cmd = "black . --exclude '\\..*' && isort . --skip-glob '.*'", depends_on = [
     "configure",
 ] }
@@ -192,16 +188,6 @@
 check-lint-py = { cmd = "black . --check --exclude '\\..*' && isort . --check --skip-glob '.*'", depends_on = [
     "configure",
 ] }
-=======
-configure = { cmd = "cmake -S . -B build -G 'Visual Studio 17 2022' -DCMAKE_INSTALL_PREFIX=$CONDA_PREFIX -DDART_VERBOSE=ON -DDART_MSVC_DEFAULT_OPTIONS=ON -DBUILD_SHARED_LIBS=OFF -DDART_USE_SYSTEM_IMGUI=ON" }
-lint-py = { cmd = "black . --exclude '\\..*' && isort . --skip-glob '.*'", depends_on = [
-    "configure",
-] }
-lint = { depends_on = ["lint-py"] }
-check-lint-py = { cmd = "black . --check --exclude '\\..*' && isort . --check --skip-glob '.*'", depends_on = [
-    "configure",
-] }
->>>>>>> 753d0052
 check-lint = { depends_on = ["check-lint-py"] }
 
 build = { cmd = "cmake --build build --config Release -j", depends_on = [
@@ -247,11 +233,8 @@
 ] }
 tu-multi-pendulum-fi = { cmd = "cmake --build build --config Release --target tutorial_multi_pendulum_finished --parallel && build/Release/tutorial_multi_pendulum_finished.exe", depends_on = [
     "configure",
-<<<<<<< HEAD
-=======
 ] }
 
 install = { cmd = "cmake --build build --config Release -j --target install", depends_on = [
     "build",
->>>>>>> 753d0052
 ] }