[workspace]
name = "DART"
version = "6.16.0"
description = "Dynamic Animation and Robotics Toolkit"
authors = ["Jeongseok Lee <jslee02@gmail.com>"]
channels = ["conda-forge"]
platforms = ["linux-64", "osx-64", "osx-arm64", "win-64"]

[dependencies]
assimp = ">=5.4.3,<6"
benchmark = ">=1.9.3,<2"
black = ">=25.1.0,<26"
bullet-cpp = ">=3.25,<4"
clang-format = ">=14.0.0,<15"
cli11 = ">=2.4.2,<3"
cmake = ">=4.0.2,<5"
console_bridge = ">=1.0.2,<2"
doxygen = ">=1.13.2,<2"
eigen = ">=3.4.0,<4"
entt = ">=3.14.0,<4"
fcl = ">=0.7.0,<0.8"
fmt = ">=11.1.4,<12"
gtest = ">=1.17.0,<2"
imgui = ">=1.91.9,<2"
ipopt = ">=3.14.17,<4"
isort = ">=6.0.1,<7"
jinja2 = ">=3.1.2"
libboost-devel = ">=1.86.0,<2"
libode = ">=0.16.5,<0.17"
myst-parser = "*"
nanobind = ">=2.4.0"
ninja = ">=1.12.1,<2"
nlopt = ">=2.10.0,<3"
numpy = ">=2.2.5,<3"
octomap = ">=1.10.0,<2"
openscenegraph = ">=3.6.5,<4"
pagmo-devel = ">=2.19.1,<3"
pip = ">=25.1.1,<26"
pipx = ">=1.7.1,<2"
pkg-config = ">=0.29.2,<0.30"
prettier = ">=3.4.2,<4"
pybind11 = ">=3.0"
pybind11-stubgen = ">=2.5.1,<3"
pytest = ">=8.3.5,<9"
scikit-build-core = ">=0.10"
setuptools = ">=80.1.0,<81"
spdlog = ">=1.15.3,<2"
sphinx = "*"
sphinx-copybutton = "*"
sphinx-intl = "*"
sphinx-tabs = "*"
sphinx_rtd_theme = "*"
taplo = ">=0.9.3,<1"
taskflow = ">=3.10.0,<4"
tinyxml2 = ">=11.0.0,<12"
tracy-profiler-client = ">=0.11.1,<0.12"
tracy-profiler-gui = ">=0.11.1,<0.12"
urdfdom = ">=4.0.1,<5"

[tasks]
clean = { cmd = "rm -rf build && rm -rf .deps && rm -rf .pixi && rm pixi.lock" }

config = { cmd = [
  "bash",
  "-lc",
  """
set -euo pipefail
BUILD_TYPE={{ build_type }}
DART_BUILD_PROFILE=${DART_BUILD_PROFILE:-ON}
DART_ENABLE_ASAN=${DART_ENABLE_ASAN:-OFF}
DART_VERBOSE=${DART_VERBOSE:-OFF}
DART_BUILD_DARTPY_VALUE=${DART_BUILD_DARTPY_OVERRIDE:-{{ dartpy }}}
DART_BUILD_DARTPY8_VALUE=${DART_BUILD_DARTPY8_OVERRIDE:-${DART_BUILD_DARTPY_VALUE}}
DART_BUILD_DART8_VALUE=${DART_BUILD_DART8_OVERRIDE:-ON}
DART_BUILD_GUI_OSG_VALUE=${DART_BUILD_GUI_OSG_OVERRIDE:-ON}
DART_BUILD_EXAMPLES_VALUE=${DART_BUILD_EXAMPLES_OVERRIDE:-ON}
DART_BUILD_TUTORIALS_VALUE=${DART_BUILD_TUTORIALS_OVERRIDE:-ON}
DART_BUILD_TESTS_VALUE=${DART_BUILD_TESTS_OVERRIDE:-ON}
if command -v sccache >/dev/null 2>&1 && [ -z "${CMAKE_C_COMPILER_LAUNCHER:-}" ]; then
  CMAKE_C_COMPILER_LAUNCHER=sccache
  CMAKE_CXX_COMPILER_LAUNCHER=sccache
fi
LAUNCHER_DEFS=""
if [ -n "${CMAKE_C_COMPILER_LAUNCHER:-}" ]; then
  LAUNCHER_DEFS="$LAUNCHER_DEFS -DCMAKE_C_COMPILER_LAUNCHER=${CMAKE_C_COMPILER_LAUNCHER}"
fi
if [ -n "${CMAKE_CXX_COMPILER_LAUNCHER:-}" ]; then
  LAUNCHER_DEFS="$LAUNCHER_DEFS -DCMAKE_CXX_COMPILER_LAUNCHER=${CMAKE_CXX_COMPILER_LAUNCHER}"
fi
cmake \
  -G Ninja \
  -S . \
  -B build/$PIXI_ENVIRONMENT_NAME/cpp/${BUILD_TYPE} \
  -DCMAKE_INSTALL_PREFIX=$CONDA_PREFIX \
  -DCMAKE_BUILD_TYPE=${BUILD_TYPE} \
  -DCMAKE_PREFIX_PATH=$CONDA_PREFIX \
  -DDART_BUILD_DARTPY=${DART_BUILD_DARTPY_VALUE} \
  -DDART_BUILD_DART8=${DART_BUILD_DART8_VALUE} \
  -DDART_BUILD_DARTPY8=${DART_BUILD_DARTPY8_VALUE} \
  -DDART_BUILD_GUI_OSG=${DART_BUILD_GUI_OSG_VALUE} \
  -DDART_BUILD_EXAMPLES=${DART_BUILD_EXAMPLES_VALUE} \
  -DDART_BUILD_TUTORIALS=${DART_BUILD_TUTORIALS_VALUE} \
  -DDART_BUILD_TESTS=${DART_BUILD_TESTS_VALUE} \
  -DDART_BUILD_PROFILE=${DART_BUILD_PROFILE} \
  -DDART_ENABLE_ASAN=${DART_ENABLE_ASAN} \
  -DDART_USE_SYSTEM_GOOGLEBENCHMARK=ON \
  -DDART_USE_SYSTEM_GOOGLETEST=ON \
  -DDART_USE_SYSTEM_IMGUI=ON \
  -DDART_USE_SYSTEM_PYBIND11=ON \
  -DDART_USE_SYSTEM_NANOBIND=OFF \
  -DDART_USE_SYSTEM_TRACY=ON \
  -DDART_VERBOSE=${DART_VERBOSE} \
  $LAUNCHER_DEFS
""",
], env = { DART_VERBOSE = "OFF" }, args = [
  { arg = "dartpy", default = "ON" },
  { arg = "build_type", default = "Release" },
] }

# Auto-fix formatting issues (runs black and isort to format code)
lint-cpp = { cmd = """
    cmake \
    --build build/$PIXI_ENVIRONMENT_NAME/cpp/$BUILD_TYPE \
    --target format
""", depends-on = ["config"], env = { BUILD_TYPE = "Release" } }

lint-dart8 = { cmd = """
    find dart8 tests_dart8 examples_dart8 python/dartpy8 -type f \\( -name '*.hpp' -o -name '*.cpp' \\) -print0 | xargs -0 clang-format -i --style=file
""" }

lint-py = { cmd = """
    black . --extend-exclude '/\\.[^/]+' && isort . --skip-glob '.*'
""" }

lint-yaml = { cmd = """
    prettier --write '**/*.{yml,yaml}' '!**/.pixi/**' '!**/build/**' '!**/external/**' '!**/node_modules/**'
""" }

lint-toml = { cmd = """
    taplo format pixi.toml
""" }

lint = { depends-on = [
  "lint-cpp",
  "lint-dart8",
  "lint-py",
  "lint-yaml",
  "lint-toml",
] }

# Check formatting without modifying files (used in CI)
check-lint-cpp = { cmd = """
    cmake \
        --build build/$PIXI_ENVIRONMENT_NAME/cpp/$BUILD_TYPE \
        --target check-format
""", depends-on = ["config"], env = { BUILD_TYPE = "Release" } }

check-lint-dart8 = { cmd = """
    find dart8 tests_dart8 examples_dart8 python/dartpy8 -type f \\( -name '*.hpp' -o -name '*.cpp' \\) | xargs clang-format --dry-run --Werror --style=file
""" }

check-lint-py = { cmd = """
    black . --check --extend-exclude '/\\.[^/]+' && isort . --check --skip-glob '.*'
""" }

check-lint-yaml = { cmd = """
    prettier --check '**/*.{yml,yaml}' '!**/.pixi/**' '!**/build/**' '!**/external/**' '!**/node_modules/**'
""" }

check-lint-toml = { cmd = """
    taplo format --check pixi.toml
""" }

check-lint = { depends-on = [
  "check-lint-cpp",
  "check-lint-dart8",
  "check-lint-py",
  "check-lint-yaml",
  "check-lint-toml",
] }

build = { cmd = [
  "bash",
  "-lc",
  """
set -euo pipefail
BUILD_TYPE={{ build_type }}
cmake \
  --build build/$PIXI_ENVIRONMENT_NAME/cpp/${BUILD_TYPE} \
  --parallel \
  --target all
""",
], depends-on = [
  { task = "config", args = [
    "ON",
    "{{ build_type }}",
  ] },
], args = [
  { arg = "build_type", default = "Release" },
] }

build-debug = { cmd = ["bash", "-lc", """
set -euo pipefail
BUILD_TYPE=${BUILD_TYPE:-Debug}
cmake \
  --build build/$PIXI_ENVIRONMENT_NAME/cpp/${BUILD_TYPE} \
  --parallel \
  --target all
"""], depends-on = ["config-debug"] }

config-debug = { cmd = [
  "bash",
  "-lc",
  """
set -euo pipefail
BUILD_TYPE=${BUILD_TYPE:-Debug}
DART_BUILD_PROFILE=${DART_BUILD_PROFILE:-ON}
DART_ENABLE_ASAN=${DART_ENABLE_ASAN:-OFF}
DART_VERBOSE=${DART_VERBOSE:-OFF}
DART_BUILD_DARTPY_VALUE=${DART_BUILD_DARTPY_OVERRIDE:-{{ dartpy }}}
DART_BUILD_EXAMPLES_VALUE=${DART_BUILD_EXAMPLES_OVERRIDE:-ON}
DART_BUILD_TUTORIALS_VALUE=${DART_BUILD_TUTORIALS_OVERRIDE:-ON}
DART_BUILD_TESTS_VALUE=${DART_BUILD_TESTS_OVERRIDE:-ON}
if command -v sccache >/dev/null 2>&1 && [ -z "${CMAKE_C_COMPILER_LAUNCHER:-}" ]; then
  CMAKE_C_COMPILER_LAUNCHER=sccache
  CMAKE_CXX_COMPILER_LAUNCHER=sccache
fi
LAUNCHER_DEFS=""
if [ -n "${CMAKE_C_COMPILER_LAUNCHER:-}" ]; then
  LAUNCHER_DEFS="$LAUNCHER_DEFS -DCMAKE_C_COMPILER_LAUNCHER=${CMAKE_C_COMPILER_LAUNCHER}"
fi
if [ -n "${CMAKE_CXX_COMPILER_LAUNCHER:-}" ]; then
  LAUNCHER_DEFS="$LAUNCHER_DEFS -DCMAKE_CXX_COMPILER_LAUNCHER=${CMAKE_CXX_COMPILER_LAUNCHER}"
fi
cmake \
  -G Ninja \
  -S . \
  -B build/$PIXI_ENVIRONMENT_NAME/cpp/${BUILD_TYPE} \
  -DCMAKE_INSTALL_PREFIX=$CONDA_PREFIX \
  -DCMAKE_BUILD_TYPE=${BUILD_TYPE} \
  -DCMAKE_PREFIX_PATH=$CONDA_PREFIX \
  -DDART_BUILD_DARTPY=${DART_BUILD_DARTPY_VALUE} \
  -DDART_BUILD_DART8=ON \
  -DDART_BUILD_DARTPY8=${DART_BUILD_DARTPY_VALUE} \
  -DDART_BUILD_EXAMPLES=${DART_BUILD_EXAMPLES_VALUE} \
  -DDART_BUILD_TUTORIALS=${DART_BUILD_TUTORIALS_VALUE} \
  -DDART_BUILD_TESTS=${DART_BUILD_TESTS_VALUE} \
  -DDART_BUILD_PROFILE=${DART_BUILD_PROFILE} \
  -DDART_ENABLE_ASAN=${DART_ENABLE_ASAN} \
  -DDART_USE_SYSTEM_GOOGLEBENCHMARK=ON \
  -DDART_USE_SYSTEM_GOOGLETEST=ON \
  -DDART_USE_SYSTEM_IMGUI=ON \
  -DDART_USE_SYSTEM_PYBIND11=ON \
  -DDART_USE_SYSTEM_NANOBIND=OFF \
  -DDART_USE_SYSTEM_TRACY=ON \
  -DDART_VERBOSE=${DART_VERBOSE} \
  $LAUNCHER_DEFS
""",
], env = { DART_VERBOSE = "OFF" }, args = [
  { arg = "dartpy", default = "ON" },
] }

build-tests = { cmd = [
  "bash",
  "-lc",
  "set -euo pipefail\nBUILD_TYPE={{ build_type }}\ncmake --build build/$PIXI_ENVIRONMENT_NAME/cpp/${BUILD_TYPE} --parallel --target tests",
], depends-on = [
  { task = "config", args = [
    "{{ dartpy }}",
    "{{ build_type }}",
  ] },
], args = [
  { arg = "dartpy", default = "ON" },
  { arg = "build_type", default = "Release" },
] }

build-dart8-tests = { cmd = [
  "bash",
  "-lc",
  "set -euo pipefail\nBUILD_TYPE={{ build_type }}\ncmake --build build/$PIXI_ENVIRONMENT_NAME/cpp/${BUILD_TYPE} --parallel --target dart8_tests",
], depends-on = [
  { task = "config", args = [
    "{{ dartpy }}",
    "{{ build_type }}",
  ] },
], args = [
  { arg = "dartpy", default = "ON" },
  { arg = "build_type", default = "Release" },
] }

build-dart7-tests = { cmd = [
  "bash",
  "-lc",
  "set -euo pipefail\nBUILD_TYPE={{ build_type }}\ncmake --build build/$PIXI_ENVIRONMENT_NAME/cpp/${BUILD_TYPE} --parallel --target dart7_tests",
], depends-on = [
  { task = "config", args = [
    "{{ dartpy }}",
    "{{ build_type }}",
  ] },
], args = [
  { arg = "dartpy", default = "ON" },
  { arg = "build_type", default = "Release" },
] }

build-math-tests = { cmd = [
  "bash",
  "-lc",
  "set -euo pipefail\nBUILD_TYPE=${BUILD_TYPE:-Release}\ncmake --build build/$PIXI_ENVIRONMENT_NAME/cpp/${BUILD_TYPE} -j --target UNIT_math_Convhull --target UNIT_math_Geometry --target UNIT_math_Icosphere --target UNIT_math_Math --target UNIT_math_Random --target UNIT_math_TriMesh",
], depends-on = [
  "config",
] }

build-py-dev = { cmd = [
  "bash",
  "-lc",
  "set -euo pipefail\nBUILD_TYPE={{ build_type }}\ncmake --build build/$PIXI_ENVIRONMENT_NAME/cpp/${BUILD_TYPE} --parallel --target dartpy",
], depends-on = [
  { task = "config-py", args = [
    "{{ dartpy }}",
    "{{ build_type }}",
  ] },
], args = [
  { arg = "dartpy", default = "ON" },
  { arg = "build_type", default = "Release" },
] }

build-dartpy8 = { cmd = [
  "bash",
  "-lc",
  "set -euo pipefail\nBUILD_TYPE={{ build_type }}\ncmake --build build/$PIXI_ENVIRONMENT_NAME/cpp/${BUILD_TYPE} --parallel --target dartpy8",
], depends-on = [
  { task = "config-py", args = [
    "{{ dartpy }}",
    "{{ build_type }}",
  ] },
], args = [
  { arg = "dartpy", default = "ON" },
  { arg = "build_type", default = "Release" },
] }

<<<<<<< HEAD
build-dartpy7 = { cmd = [
  "bash",
  "-lc",
  "set -euo pipefail\nBUILD_TYPE={{ build_type }}\ncmake --build build/$PIXI_ENVIRONMENT_NAME/cpp/${BUILD_TYPE} --parallel --target dartpy7",
], depends-on = [
  { task = "config-py", args = [
    "{{ dartpy }}",
    "{{ build_type }}",
  ] },
], args = [
  { arg = "dartpy", default = "ON" },
  { arg = "build_type", default = "Release" },
] }
=======
py-ex = { cmd = "python python/examples/{{ example }}/main.py", depends-on = ["build-py-dev"], args = [{ arg = "example", default = "hello_world" }], env = { BUILD_TYPE = "Release", PYTHONPATH = "build/$PIXI_ENVIRONMENT_NAME/cpp/$BUILD_TYPE/python" } }
>>>>>>> 131b99bb

config-py = { cmd = [
  "bash",
  "-lc",
  """
set -euo pipefail
BUILD_TYPE={{ build_type }}
DART_BUILD_PROFILE=${DART_BUILD_PROFILE:-ON}
DART_ENABLE_ASAN=${DART_ENABLE_ASAN:-OFF}
DART_VERBOSE=${DART_VERBOSE:-OFF}
DART_BUILD_DARTPY_VALUE=${DART_BUILD_DARTPY_OVERRIDE:-{{ dartpy }}}
if command -v sccache >/dev/null 2>&1 && [ -z "${CMAKE_C_COMPILER_LAUNCHER:-}" ]; then
  CMAKE_C_COMPILER_LAUNCHER=sccache
  CMAKE_CXX_COMPILER_LAUNCHER=sccache
fi
LAUNCHER_DEFS=""
if [ -n "${CMAKE_C_COMPILER_LAUNCHER:-}" ]; then
  LAUNCHER_DEFS="$LAUNCHER_DEFS -DCMAKE_C_COMPILER_LAUNCHER=${CMAKE_C_COMPILER_LAUNCHER}"
fi
if [ -n "${CMAKE_CXX_COMPILER_LAUNCHER:-}" ]; then
  LAUNCHER_DEFS="$LAUNCHER_DEFS -DCMAKE_CXX_COMPILER_LAUNCHER=${CMAKE_CXX_COMPILER_LAUNCHER}"
fi
cmake \
  -G Ninja \
  -S . \
  -B build/$PIXI_ENVIRONMENT_NAME/cpp/${BUILD_TYPE} \
  -DCMAKE_INSTALL_PREFIX=$CONDA_PREFIX \
  -DCMAKE_BUILD_TYPE=${BUILD_TYPE} \
  -DCMAKE_PREFIX_PATH=$CONDA_PREFIX \
  -DDART_BUILD_DARTPY=${DART_BUILD_DARTPY_VALUE} \
  -DDART_BUILD_DART7=ON \
  -DDART_BUILD_DARTPY7=${DART_BUILD_DARTPY_VALUE} \
  -DDART_BUILD_GUI_OSG=ON \
  -DDART_BUILD_PROFILE=${DART_BUILD_PROFILE} \
  -DDART_ENABLE_ASAN=${DART_ENABLE_ASAN} \
  -DDART_USE_SYSTEM_GOOGLEBENCHMARK=ON \
  -DDART_USE_SYSTEM_GOOGLETEST=ON \
  -DDART_USE_SYSTEM_IMGUI=ON \
  -DDART_USE_SYSTEM_NANOBIND=OFF \
  -DDART_USE_SYSTEM_TRACY=ON \
  -DDART_VERBOSE=${DART_VERBOSE} \
  $LAUNCHER_DEFS
""",
], env = { DART_VERBOSE = "OFF" }, args = [
  { arg = "dartpy", default = "ON" },
  { arg = "build_type", default = "Release" },
] }

py-ex = { cmd = "python python/examples/{{ example }}/main.py", depends-on = [
  "build-py-dev",
], args = [
  { arg = "example", default = "hello_world" },
], env = { BUILD_TYPE = "Release", PYTHONPATH = "build/$PIXI_ENVIRONMENT_NAME/cpp/$BUILD_TYPE/python" } }

py-ex-hello-world = { depends-on = [
  { task = "py-ex", args = [
    "hello_world",
  ] },
] }

py-ex-hello-world-gui = { depends-on = [
  { task = "py-ex", args = [
    "hello_world_gui",
  ] },
] }

py-ex-rigid-cubes = { depends-on = [
  { task = "py-ex", args = [
    "rigid_cubes",
  ] },
] }

py-ex-rigid-chain = { depends-on = [
  { task = "py-ex", args = [
    "rigid_chain",
  ] },
] }

py-ex-rigid-loop = { depends-on = [{ task = "py-ex", args = ["rigid_loop"] }] }

py-ex-biped-stand = { depends-on = [
  { task = "py-ex", args = [
    "biped_stand",
  ] },
] }

py-ex-contacts-pointcloud = { depends-on = [
  { task = "py-ex", args = [
    "contacts_pointcloud",
  ] },
] }

py-ex-drag-and-drop = { depends-on = [
  { task = "py-ex", args = [
    "drag_and_drop",
  ] },
] }

py-ex-operational-space-control = { depends-on = [
  { task = "py-ex", args = [
    "operational_space_control",
  ] },
] }

<<<<<<< HEAD
py-ex-atlas-puppet = { depends-on = [
  { task = "py-ex", args = [
    "atlas_puppet",
  ] },
=======
py-tu = { cmd = "python python/tutorials/{{ tutorial }}/{{ entry }}.py", depends-on = ["build-py-dev"], args = [{ arg = "tutorial" }, { arg = "entry", default = "main" }], env = { BUILD_TYPE = "Release", PYTHONPATH = "build/$PIXI_ENVIRONMENT_NAME/cpp/$BUILD_TYPE/python" } }

py-tu-multi-pendulum = { depends-on = [{ task = "py-tu", args = ["01_multi_pendulum", "main"] }] }
py-tu-multi-pendulum-fi = { depends-on = [{ task = "py-tu", args = ["01_multi_pendulum", "main_finished"] }] }
py-tu-collisions = { depends-on = [{ task = "py-tu", args = ["02_collisions", "main"] }] }
py-tu-collisions-fi = { depends-on = [{ task = "py-tu", args = ["02_collisions", "main_finished"] }] }
py-tu-dominoes = { depends-on = [{ task = "py-tu", args = ["03_dominoes", "main"] }] }
py-tu-dominoes-fi = { depends-on = [{ task = "py-tu", args = ["03_dominoes", "main_finished"] }] }
py-tu-biped = { depends-on = [{ task = "py-tu", args = ["04_biped", "main"] }] }
py-tu-biped-fi = { depends-on = [{ task = "py-tu", args = ["04_biped", "main_finished"] }] }

test = { cmd = ["bash", "-lc", "set -euo pipefail\nBUILD_TYPE={{ build_type }}\nctest --test-dir build/$PIXI_ENVIRONMENT_NAME/cpp/${BUILD_TYPE} --output-on-failure -LE dart8"], depends-on = [{ task = "build-tests", args = ["{{ dartpy }}", "{{ build_type }}"] }], args = [
    { arg = "dartpy", default = "ON" },
    { arg = "build_type", default = "Release" }
>>>>>>> 131b99bb
] }

test = { cmd = [
  "bash",
  "-lc",
  "set -euo pipefail\nBUILD_TYPE={{ build_type }}\nctest --test-dir build/$PIXI_ENVIRONMENT_NAME/cpp/${BUILD_TYPE} --output-on-failure -LE dart8",
], depends-on = [
  { task = "build-tests", args = [
    "{{ dartpy }}",
    "{{ build_type }}",
  ] },
], args = [
  { arg = "dartpy", default = "ON" },
  { arg = "build_type", default = "Release" },
] }

test-no-plane = { cmd = [
  "bash",
  "-lc",
  "set -euo pipefail\nBUILD_TYPE={{ build_type }}\nctest --test-dir build/$PIXI_ENVIRONMENT_NAME/cpp/${BUILD_TYPE} --output-on-failure --exclude-regex \"test_plane_shape_collision\"",
], depends-on = [
  { task = "build-tests", args = [
    "{{ dartpy }}",
    "{{ build_type }}",
  ] },
  { task = "build-dart8-tests", args = [
    "{{ dartpy }}",
    "{{ build_type }}",
  ] },
  { task = "build-dart7-tests", args = [
    "{{ dartpy }}",
    "{{ build_type }}",
  ] },
], args = [
  { arg = "dartpy", default = "ON" },
  { arg = "build_type", default = "Release" },
] }

test-dart8 = { cmd = [
  "bash",
  "-lc",
  "set -euo pipefail\nBUILD_TYPE={{ build_type }}\nctest --test-dir build/$PIXI_ENVIRONMENT_NAME/cpp/${BUILD_TYPE} --output-on-failure -L dart8",
], depends-on = [
  { task = "build-tests", args = [
    "{{ dartpy }}",
    "{{ build_type }}",
  ] },
  { task = "build-dart8-tests", args = [
    "{{ dartpy }}",
    "{{ build_type }}",
  ] },
], args = [
  { arg = "dartpy", default = "ON" },
  { arg = "build_type", default = "Release" },
] }

test-dart7 = { cmd = [
  "bash",
  "-lc",
  "set -euo pipefail\nBUILD_TYPE={{ build_type }}\nctest --test-dir build/$PIXI_ENVIRONMENT_NAME/cpp/${BUILD_TYPE} --output-on-failure -L dart7",
], depends-on = [
  { task = "build-tests", args = [
    "{{ dartpy }}",
    "{{ build_type }}",
  ] },
  { task = "build-dart7-tests", args = [
    "{{ dartpy }}",
    "{{ build_type }}",
  ] },
], args = [
  { arg = "dartpy", default = "ON" },
  { arg = "build_type", default = "Release" },
] }

test-math = { cmd = """
    ctest \
        --test-dir build/$PIXI_ENVIRONMENT_NAME/cpp/$BUILD_TYPE \
        --output-on-failure \
        -R "^UNIT_math_"
""", depends-on = ["build-math-tests"], env = { BUILD_TYPE = "Release" } }

test-lcpsolver = { cmd = """
    ctest \
        --test-dir build/$PIXI_ENVIRONMENT_NAME/cpp/$BUILD_TYPE \
        --output-on-failure \
        -R UNIT_lcpsolver
""", depends-on = ["build-tests"], env = { BUILD_TYPE = "Release" } }

test-dartpy8 = { cmd = [
  "bash",
  "-lc",
  """
export BUILD_TYPE={{ build_type }}
python -c "import os, importlib.util; from pathlib import Path; env=os.environ; build_type=env.get('BUILD_TYPE', '{{ build_type }}'); build_dir=Path('build').joinpath(env['PIXI_ENVIRONMENT_NAME'], 'cpp', build_type, 'python'); ext=next((build_dir/'dartpy8').glob('dartpy8*.so'), None); assert ext is not None, 'dartpy8 extension not found'; spec=importlib.util.spec_from_file_location('dartpy8', ext); module=importlib.util.module_from_spec(spec); spec.loader.exec_module(module); module.World(); print('dartpy8 smoke test passed')"
""",
], depends-on = [
  { task = "build-dartpy8", args = [
    "ON",
    "{{ build_type }}",
  ] },
], args = [
  { arg = "build_type", default = "Release" },
] }

test-py = { cmd = [
  "bash",
  "-lc",
  """
set -euo pipefail
BUILD_TYPE={{ build_type }}
cmake \
    --build build/$PIXI_ENVIRONMENT_NAME/cpp/${BUILD_TYPE} \
    --parallel \
    --target dartpy
cmake \
    --build build/$PIXI_ENVIRONMENT_NAME/cpp/${BUILD_TYPE} \
    --parallel \
    --target pytest
""",
], depends-on = [
  { task = "config", args = [
    "ON",
    "{{ build_type }}",
  ] },
], args = [
  { arg = "build_type", default = "Release" },
] }

config-coverage = { cmd = [
  "bash",
  "-lc",
  """
set -euo pipefail
if command -v sccache >/dev/null 2>&1 && [ -z "${CMAKE_C_COMPILER_LAUNCHER:-}" ]; then
  CMAKE_C_COMPILER_LAUNCHER=sccache
  CMAKE_CXX_COMPILER_LAUNCHER=sccache
fi
LAUNCHER_DEFS=""
if [ -n "${CMAKE_C_COMPILER_LAUNCHER:-}" ]; then
  LAUNCHER_DEFS="$LAUNCHER_DEFS -DCMAKE_C_COMPILER_LAUNCHER=${CMAKE_C_COMPILER_LAUNCHER}"
fi
if [ -n "${CMAKE_CXX_COMPILER_LAUNCHER:-}" ]; then
  LAUNCHER_DEFS="$LAUNCHER_DEFS -DCMAKE_CXX_COMPILER_LAUNCHER=${CMAKE_CXX_COMPILER_LAUNCHER}"
fi
cmake \
    -G Ninja \
    -S . \
    -B build/$PIXI_ENVIRONMENT_NAME/cpp/$BUILD_TYPE \
    -DCMAKE_INSTALL_PREFIX=$CONDA_PREFIX \
    -DCMAKE_BUILD_TYPE=$BUILD_TYPE \
    -DCMAKE_PREFIX_PATH=$CONDA_PREFIX \
    -DDART_BUILD_PROFILE=OFF \
    -DDART_CODECOV=ON \
    -DDART_USE_SYSTEM_GOOGLEBENCHMARK=ON \
    -DDART_USE_SYSTEM_GOOGLETEST=ON \
    -DDART_USE_SYSTEM_IMGUI=ON \
    -DDART_USE_SYSTEM_TRACY=ON \
    -DDART_VERBOSE=$DART_VERBOSE \
    $LAUNCHER_DEFS
""",
], env = { DART_VERBOSE = "OFF", BUILD_TYPE = "Debug" } }

build-coverage = { cmd = """
    cmake --build build/$PIXI_ENVIRONMENT_NAME/cpp/$BUILD_TYPE -j --target all tests \
    && ctest --output-on-failure -j --test-dir build/$PIXI_ENVIRONMENT_NAME/cpp/$BUILD_TYPE
""", depends-on = [
  "config-coverage",
], env = { BUILD_TYPE = "Debug" } }

# Note: --rc flag is needed for lcov compatibility with gcc 13+
coverage-report = { cmd = """
    lcov \
        --capture \
        --directory build/$PIXI_ENVIRONMENT_NAME/cpp/$BUILD_TYPE \
        --output-file coverage.info \
        --rc geninfo_unexecuted_blocks=1 \
    && lcov \
        --remove coverage.info \
        '/usr/*' \
        '*/.deps/*' \
        '*/tests/*' \
        '*/examples/*' \
        '*/tutorials/*' \
        --output-file coverage.info \
    && lcov --list coverage.info
""", depends-on = ["build-coverage"], env = { BUILD_TYPE = "Debug" } }

# Shared helper to build a target and run the produced binary. Defaults to a Release build;
# run the matching config task manually before using other build types.
run-cpp-target = { cmd = """
    cmake \
        --build build/$PIXI_ENVIRONMENT_NAME/cpp/{{ build_type }} \
        --parallel \
        --target {{ target }} \
    && ./build/$PIXI_ENVIRONMENT_NAME/cpp/{{ build_type }}/bin/{{ target }}
""", depends-on = [
  "config",
], args = [
  { arg = "target" },
  { arg = "build_type", default = "Release" },
] }

ex = { depends-on = [
  { task = "run-cpp-target", args = [
    "{{ target }}",
    "{{ build_type }}",
  ] },
], args = [
  { arg = "target", default = "hello_world" },
  { arg = "build_type", default = "Release" },
] }

ex-atlas-puppet = { depends-on = [
  { task = "run-cpp-target", args = [
    "atlas_puppet",
  ] },
] }

ex-atlas-simbicon = { depends-on = [
  { task = "run-cpp-target", args = [
    "atlas_simbicon",
  ] },
] }

ex-hello-world = { depends-on = [
  { task = "run-cpp-target", args = [
    "hello_world",
  ] },
] }

bm = { depends-on = [
  { task = "run-cpp-target", args = [
    "{{ target }}",
    "{{ build_type }}",
  ] },
], args = [
  { arg = "target", default = "BM_INTEGRATION_empty" },
  { arg = "build_type", default = "Release" },
] }

bm-boxes = { depends-on = [
  { task = "run-cpp-target", args = [
    "BM_INTEGRATION_boxes",
  ] },
] }

bm-empty = { depends-on = [
  { task = "run-cpp-target", args = [
    "BM_INTEGRATION_empty",
  ] },
] }

bm-kinematics = { depends-on = [
  { task = "run-cpp-target", args = [
    "BM_INTEGRATION_kinematics",
  ] },
] }

bm-convhull = { depends-on = [
  { task = "run-cpp-target", args = [
    "BM_UNIT_convhull",
  ] },
] }

bm-lcpsolver = { cmd = """
    cmake \
        --build build/$PIXI_ENVIRONMENT_NAME/cpp/$BUILD_TYPE \
        --target BM_LCPSOLVER \
        --parallel \
    && ./build/$PIXI_ENVIRONMENT_NAME/cpp/$BUILD_TYPE/tests/benchmark/lcpsolver/BM_LCPSOLVER
""", depends-on = [
  "config",
], env = { BUILD_TYPE = "Release" } }

tu-biped = { depends-on = [
  { task = "run-cpp-target", args = [
    "tutorial_biped",
  ] },
] }

tu-biped-fi = { depends-on = [
  { task = "run-cpp-target", args = [
    "tutorial_biped_finished",
  ] },
] }

tu-collisions = { depends-on = [
  { task = "run-cpp-target", args = [
    "tutorial_collisions",
  ] },
] }

tu-collisions-fi = { depends-on = [
  { task = "run-cpp-target", args = [
    "tutorial_collisions_finished",
  ] },
] }

tu-dominoes = { depends-on = [
  { task = "run-cpp-target", args = [
    "tutorial_dominoes",
  ] },
] }

tu-dominoes-fi = { depends-on = [
  { task = "run-cpp-target", args = [
    "tutorial_dominoes_finished",
  ] },
] }

tu-multi-pendulum = { depends-on = [
  { task = "run-cpp-target", args = [
    "tutorial_multi_pendulum",
  ] },
] }

tu-multi-pendulum-fi = { depends-on = [
  { task = "run-cpp-target", args = [
    "tutorial_multi_pendulum_finished",
  ] },
] }

tu-wholebody-ik = { depends-on = [
  { task = "run-cpp-target", args = [
    "tutorial_wholebody_ik",
  ] },
] }

tu-wholebody-ik-fi = { depends-on = [
  { task = "run-cpp-target", args = [
    "tutorial_wholebody_ik_finished",
  ] },
] }

install = { cmd = "python scripts/pixi_install.py {{ dartpy }}", depends-on = [
  { task = "config-install", args = [
    "{{ dartpy }}",
  ] },
], env = { BUILD_TYPE = "Release" }, args = [
  { arg = "dartpy", default = "ON" },
] }

config-install = { cmd = """
    cmake \
        -G Ninja \
        -S . \
        -B build/$PIXI_ENVIRONMENT_NAME/cpp \
        -DCMAKE_INSTALL_PREFIX=$CONDA_PREFIX \
        -DCMAKE_BUILD_TYPE=$BUILD_TYPE \
        -DCMAKE_PREFIX_PATH=$CONDA_PREFIX \
        -DDART_BUILD_DARTPY={{ dartpy }} \
        -DDART_BUILD_DART8={{ dartpy }} \
        -DDART_BUILD_DARTPY8={{ dartpy }} \
        -DDART_BUILD_PROFILE=OFF \
        -DDART_USE_SYSTEM_GOOGLEBENCHMARK=ON \
        -DDART_USE_SYSTEM_GOOGLETEST=ON \
        -DDART_USE_SYSTEM_IMGUI=ON \
        -DDART_USE_SYSTEM_TRACY=ON \
        -DDART_VERBOSE=$DART_VERBOSE
""", env = { DART_VERBOSE = "OFF", BUILD_TYPE = "Release" }, args = [
  { arg = "dartpy", default = "ON" },
] }

tracy = { cmd = "tracy-profiler" }

# Python package build
build-py = { cmd = "pip install . -v", env = { CMAKE_ARGS = "-DDART_BUILD_DARTPY=ON -DDART_ENABLE_SIMD=OFF -DDART_BUILD_WHEELS=ON -DDART_TREAT_WARNINGS_AS_ERRORS=OFF -DBUILD_SHARED_LIBS=OFF -DDART_SKIP_pagmo=ON -DDART_USE_SYSTEM_IMGUI=ON" } }

# Build wheel package (without installing)
build-wheel = { cmd = "pip wheel . --no-deps -w dist/ -v", env = { CMAKE_ARGS = "-DDART_BUILD_DARTPY=ON -DDART_ENABLE_SIMD=OFF -DDART_BUILD_WHEELS=ON -DDART_TREAT_WARNINGS_AS_ERRORS=OFF -DBUILD_SHARED_LIBS=OFF" } }

# Verify wheel contains dartpy module
verify-wheel = { cmd = "bash -c 'python scripts/verify_wheel.py dist/dartpy-*.whl'", depends-on = [
  "build-wheel",
] }

# Test dartpy installation (requires dartpy to be installed)
test-installation = { cmd = "python scripts/test_installation.py" }

# Shared wheel helper tasks (reused by version-specific wheel features)
wheel-build-core = { cmd = "pip wheel . --no-deps -w dist/ -v", args = [
  { arg = "use_system_imgui", default = "ON" },
], env = { CMAKE_ARGS = "-DCMAKE_PREFIX_PATH=$CONDA_PREFIX -DDART_BUILD_DARTPY=ON -DDART_BUILD_GUI_OSG=ON -DDART_ENABLE_SIMD=OFF -DDART_BUILD_WHEELS=ON -DDART_TREAT_WARNINGS_AS_ERRORS=OFF -DBUILD_SHARED_LIBS=OFF -DDART_USE_SYSTEM_IMGUI={{ use_system_imgui }}" } }

wheel-repair-linux-core = { cmd = "auditwheel repair dist/dartpy-*-{{ python_tag }}-*-linux_x86_64.whl -w dist/ && rm dist/dartpy-*-{{ python_tag }}-*-linux_x86_64.whl", args = [
  { arg = "python_tag" },
], env = { LD_LIBRARY_PATH = "$CONDA_PREFIX/lib:$LD_LIBRARY_PATH" } }

wheel-repair-macos-core = { cmd = "delocate-wheel --require-archs {{ arch }} -w dist/ -v dist/dartpy-*-{{ python_tag }}-*-macosx_*_{{ arch }}.whl", args = [
  { arg = "python_tag" },
  { arg = "arch" },
], env = { DYLD_LIBRARY_PATH = "$CONDA_PREFIX/lib" } }

wheel-repair-windows-core = { cmd = """
    rm -rf dist/repaired &&
    delvewheel repair dist/dartpy-*-{{ python_tag }}-*-win_amd64.whl -w dist/repaired &&
    rm dist/dartpy-*-{{ python_tag }}-*-win_amd64.whl &&
    mv dist/repaired/*.whl dist/ &&
    rm -rf dist/repaired
""", args = [
  { arg = "python_tag" },
] }

wheel-verify-core = { cmd = "python scripts/verify_version.py dist/dartpy-*-{{ python_tag }}-*.whl", args = [
  { arg = "python_tag" },
] }

wheel-test-core = { cmd = "python scripts/test_wheel.py dist/dartpy-*-{{ python_tag }}-*.whl", args = [
  { arg = "python_tag" },
] }

wheel-upload-core = { cmd = "twine upload --repository dartpy dist/dartpy-*-{{ python_tag }}-*.whl", args = [
  { arg = "python_tag" },
] }

wheel-upload-test-core = { cmd = "twine upload --repository testpypi dist/dartpy-*-{{ python_tag }}-*.whl", args = [
  { arg = "python_tag" },
] }

# Generate Python stub files for dartpy module (for IDE support)
generate-stubs = { cmd = "python scripts/generate_stubs.py", depends-on = [
<<<<<<< HEAD
  "build-py-dev",
], env = { BUILD_TYPE = "Release", PYTHONPATH = "build/$PIXI_ENVIRONMENT_NAME/cpp/$BUILD_TYPE/python/dartpy" } }
=======
    "build-py-dev",
], env = { BUILD_TYPE = "Release", PYTHONPATH = "build/$PIXI_ENVIRONMENT_NAME/cpp/$BUILD_TYPE/python" } }
>>>>>>> 131b99bb

# Build Read the Docs documentation (user guides, tutorials, developer docs)
# No longer requires dartpy since API docs are on GitHub Pages
docs-build = { cmd = """
    cd docs/readthedocs && sphinx-build -b html . _build/html
""" }

# Build Korean documentation with Python API (using stub files via autoapi)
docs-build-ko = { cmd = "cd docs/readthedocs && sphinx-build -b html -D language=ko . _build/html/ko" }

# Serve English documentation
docs-serve = { cmd = """
    pkill -f 'python.*http.server.*8000' || true && \
    python -m http.server --directory docs/readthedocs/_build/html 8000
""", depends-on = ["docs-build"] }

# Serve Korean documentation
docs-serve-ko = { cmd = """
    pkill -f 'python.*http.server.*8001' || true && \
    python -m http.server --directory docs/readthedocs/_build/html/ko 8001
""", depends-on = ["docs-build-ko"] }

docs-clean = { cmd = """
    rm -rf docs/readthedocs/_build
""" }

# Build C++ API documentation (Doxygen)
api-docs-cpp = { cmd = """
    cmake --build build/$PIXI_ENVIRONMENT_NAME/cpp/$BUILD_TYPE --target docs
""", depends-on = ["config"], env = { BUILD_TYPE = "Release" } }

# Build Python API documentation (Sphinx)
api-docs-py = { cmd = """
    export PYTHONPATH="$PWD/build/$PIXI_ENVIRONMENT_NAME/cpp/$BUILD_TYPE/python:$PYTHONPATH" && \
    cd docs/python_api && \
    rm -rf _build && \
    sphinx-build -b html . _build/html
""", depends-on = [
  "build-py-dev",
], env = { BUILD_TYPE = "Release" } }

# Build both C++ and Python API docs locally
api-docs-build = { depends-on = ["api-docs-cpp", "api-docs-py"] }

# Serve C++ API documentation
api-docs-serve-cpp = { cmd = """
    echo "C++ API documentation at: http://localhost:8002" && \
    python -m http.server --directory build/$PIXI_ENVIRONMENT_NAME/cpp/$BUILD_TYPE/docs/doxygen/html 8002
""", depends-on = [
  "api-docs-cpp",
], env = { BUILD_TYPE = "Release" } }

# Serve Python API documentation
api-docs-serve-py = { cmd = """
    echo "Python API documentation at: http://localhost:8003" && \
    python -m http.server --directory docs/python_api/_build/html 8003
""", depends-on = ["api-docs-py"] }

# Test the full GitHub Pages API doc build process locally (WARNING: clones full repo)
api-docs-test-gh = { cmd = """
    python scripts/build_docs.py build --verbose
""" }

# Clean GitHub Pages API doc build artifacts
api-docs-clean-gh = { cmd = """
    python scripts/build_docs.py clean
""" }

# Serve GitHub Pages API docs locally (after api-docs-test-gh)
api-docs-serve-gh = { cmd = """
    echo "GitHub Pages API documentation at: http://localhost:8004" && \
    python -m http.server --directory gh-pages 8004
""" }

test-all = { cmd = """
    python scripts/test_all.py
""" }

test-dartpy-install = { cmd = """
    python scripts/test_dartpy_install.py
""" }

# Docker build tasks - Test Docker images locally
# Requires Docker to be installed on the system
# Usage:
#   pixi run docker-build                              # Build all Ubuntu versions
#   pixi run docker-build-ubuntu jammy                 # Build Ubuntu 22.04 (by codename)
#   pixi run docker-build-ubuntu 22.04                 # Build Ubuntu 22.04 (by version)
#   pixi run docker-build-ubuntu 24.04                 # Build Ubuntu 24.04 (by version)
#   pixi run docker-build-manylinux                    # Build manylinux image
docker-build = { cmd = "python scripts/build_docker.py all" }

docker-build-ubuntu = { cmd = "python scripts/build_docker.py ubuntu {{ distro }}", args = [
  { arg = "distro", default = "jammy" },
] }

docker-build-manylinux = { cmd = "python scripts/build_docker.py manylinux" }
config-asan = { cmd = [
  "bash",
  "-lc",
  """
set -euo pipefail
BUILD_TYPE=${BUILD_TYPE:-asan}
CMAKE_BUILD_TYPE=${CMAKE_BUILD_TYPE:-RelWithDebInfo}
DART_BUILD_PROFILE=${DART_BUILD_PROFILE:-OFF}
DART_VERBOSE=${DART_VERBOSE:-OFF}
if command -v sccache >/dev/null 2>&1 && [ -z "${CMAKE_C_COMPILER_LAUNCHER:-}" ]; then
  CMAKE_C_COMPILER_LAUNCHER=sccache
  CMAKE_CXX_COMPILER_LAUNCHER=sccache
fi
LAUNCHER_DEFS=""
if [ -n "${CMAKE_C_COMPILER_LAUNCHER:-}" ]; then
  LAUNCHER_DEFS="$LAUNCHER_DEFS -DCMAKE_C_COMPILER_LAUNCHER=${CMAKE_C_COMPILER_LAUNCHER}"
fi
if [ -n "${CMAKE_CXX_COMPILER_LAUNCHER:-}" ]; then
  LAUNCHER_DEFS="$LAUNCHER_DEFS -DCMAKE_CXX_COMPILER_LAUNCHER=${CMAKE_CXX_COMPILER_LAUNCHER}"
fi
cmake \
  -G Ninja \
  -S . \
  -B build/$PIXI_ENVIRONMENT_NAME/cpp/${BUILD_TYPE} \
  -DCMAKE_INSTALL_PREFIX=$CONDA_PREFIX \
  -DCMAKE_BUILD_TYPE=${CMAKE_BUILD_TYPE} \
  -DCMAKE_PREFIX_PATH=$CONDA_PREFIX \
  -DDART_BUILD_DARTPY=ON \
  -DDART_BUILD_DART8=ON \
  -DDART_BUILD_DARTPY8=ON \
  -DDART_BUILD_PROFILE=${DART_BUILD_PROFILE} \
  -DDART_ENABLE_ASAN=ON \
  -DDART_USE_SYSTEM_GOOGLEBENCHMARK=ON \
  -DDART_USE_SYSTEM_GOOGLETEST=ON \
  -DDART_USE_SYSTEM_IMGUI=ON \
  -DDART_USE_SYSTEM_PYBIND11=ON \
  -DDART_USE_SYSTEM_NANOBIND=OFF \
  -DDART_USE_SYSTEM_TRACY=ON \
  -DDART_VERBOSE=${DART_VERBOSE} \
  $LAUNCHER_DEFS
""",
], env = { BUILD_TYPE = "asan", CMAKE_BUILD_TYPE = "RelWithDebInfo", DART_BUILD_PROFILE = "OFF", DART_VERBOSE = "OFF" } }

build-asan = { cmd = ["bash", "-lc", """
set -euo pipefail
BUILD_TYPE=${BUILD_TYPE:-asan}
cmake \
  --build build/$PIXI_ENVIRONMENT_NAME/cpp/${BUILD_TYPE} \
  --parallel \
  --target tests
"""], depends-on = ["config-asan"], env = { BUILD_TYPE = "asan" } }

test-asan = { cmd = [
  "bash",
  "-lc",
  """
set -euo pipefail
BUILD_TYPE=${BUILD_TYPE:-asan}
ctest \
  --test-dir build/$PIXI_ENVIRONMENT_NAME/cpp/${BUILD_TYPE} \
  --output-on-failure \
  -LE dart8
""",
], depends-on = [
  "build-asan",
], env = { BUILD_TYPE = "asan", ASAN_OPTIONS = "detect_leaks=1" } }

################################################################################
# linux-64
################################################################################

[target.linux-64.dependencies]
freeglut = ">=3.2.2,<3.3"
lcov = ">=1.16,<2"
mesalib = ">=24"
libglvnd = ">=1.7"

################################################################################
# osx-64
################################################################################

[target.osx-64.dependencies]
git = ">=2.40.0"

[target.osx-64.tasks]
download-osg = { cmd = """
    rm -rf .deps/OpenSceneGraph/ && \
    git clone https://github.com/openscenegraph/OpenSceneGraph.git .deps/OpenSceneGraph && \
    cd .deps/OpenSceneGraph && \
    git checkout 2e4ae2ea94595995c1fc56860051410b0c0be605
""", outputs = [
  ".deps/OpenSceneGraph/README.md",
] }

config-osg = { cmd = """
    cmake \
        -G Ninja \
        -S .deps/OpenSceneGraph \
        -B .deps/OpenSceneGraph/build \
        -DCMAKE_INSTALL_PREFIX=$CONDA_PREFIX \
        -DCMAKE_BUILD_TYPE=Release \
        -DCMAKE_PREFIX_PATH=$CONDA_PREFIX \
        -DCMAKE_POLICY_VERSION_MINIMUM=3.5 \
        -DBUILD_OSG_APPLICATIONS=OFF \
        -DBUILD_OSG_EXAMPLES=OFF
""", depends-on = ["download-osg"] }

build-osg = { cmd = "cmake --build .deps/OpenSceneGraph/build -j", depends-on = [
  "config-osg",
] }

install-osg = { cmd = "cmake --install .deps/OpenSceneGraph/build", depends-on = [
  "build-osg",
] }

################################################################################
# osx-arm64
################################################################################

[target.osx-arm64.dependencies]
git = ">=2.40.0"

[target.osx-arm64.tasks]
download-osg = { cmd = """
    rm -rf .deps/OpenSceneGraph/ && \
    git clone https://github.com/openscenegraph/OpenSceneGraph.git .deps/OpenSceneGraph && \
    cd .deps/OpenSceneGraph && \
    git checkout 2e4ae2ea94595995c1fc56860051410b0c0be605
""", outputs = [
  ".deps/OpenSceneGraph/README.md",
] }

config-osg = { cmd = """
    cmake \
        -G Ninja \
        -S .deps/OpenSceneGraph \
        -B .deps/OpenSceneGraph/build \
        -DCMAKE_INSTALL_PREFIX=$CONDA_PREFIX \
        -DCMAKE_BUILD_TYPE=Release \
        -DCMAKE_PREFIX_PATH=$CONDA_PREFIX \
        -DCMAKE_POLICY_VERSION_MINIMUM=3.5 \
        -DBUILD_OSG_APPLICATIONS=OFF \
        -DBUILD_OSG_EXAMPLES=OFF
""", depends-on = ["download-osg"] }

build-osg = { cmd = "cmake --build .deps/OpenSceneGraph/build -j", depends-on = [
  "config-osg",
] }

install-osg = { cmd = "cmake --install .deps/OpenSceneGraph/build", depends-on = [
  "build-osg",
] }

################################################################################
# win-64
################################################################################

[target.win-64.dependencies]
freeglut = ">=3.2.2"
# Note: Vulkan packages are not available in conda-forge for Windows
# System imgui that requires Vulkan will automatically fallback to fetching imgui from GitHub

[target.win-64.tasks]
# Note: DART_MSVC_FORCE_RELEASE_RUNTIME defaults to ON, which forces /MD for all
# configurations (including Debug) to match conda-forge packages and avoid LNK2038
# runtime library mismatch errors. Set to OFF if building all deps from source.
config = { cmd = """
    cmake \
        -S . \
        -B build/$PIXI_ENVIRONMENT_NAME/cpp \
        -G 'Visual Studio 17 2022' \
        -DBUILD_SHARED_LIBS=OFF \
        -DCMAKE_INSTALL_PREFIX=$CONDA_PREFIX \
        -DCMAKE_PREFIX_PATH=$CONDA_PREFIX \
        -DDART_BUILD_DARTPY={{ dartpy }} \
        -DDART_BUILD_DART8=ON \
        -DDART_BUILD_DARTPY8={{ dartpy }} \
        -DDART_BUILD_PROFILE=ON \
        -DDART_MSVC_DEFAULT_OPTIONS=ON \
        -DDART_MSVC_FORCE_RELEASE_RUNTIME=ON \
        -DDART_USE_SYSTEM_GOOGLEBENCHMARK=ON \
        -DDART_USE_SYSTEM_GOOGLETEST=ON \
        -DDART_USE_SYSTEM_IMGUI=OFF \
        -DDART_USE_SYSTEM_PYBIND11=ON \
        -DDART_USE_SYSTEM_TRACY=ON \
        -DDART_VERBOSE=$DART_VERBOSE
""", env = { DART_VERBOSE = "OFF" }, args = [
  { arg = "dartpy", default = "ON" },
] }

# Multi-config generator uses same build directory for all configurations
config-debug = { depends-on = [{ task = "config", args = ["{{ dartpy }}"] }] }

# C++ formatting targets (format/check-format) are not available with Visual Studio generator
# C++ formatting is checked on Linux/Mac platforms
lint-cpp = { cmd = "echo C++ formatting is not supported on Windows with Visual Studio generator. Skipping..." }

check-lint-cpp = { cmd = "echo C++ formatting is not supported on Windows with Visual Studio generator. Skipping..." }

# YAML formatting has environment-specific issues on Windows (line endings, prettier version)
# YAML formatting is checked on Linux/Mac platforms
lint-yaml = { cmd = "echo YAML formatting has environment-specific issues on Windows. Skipping..." }

check-lint-yaml = { cmd = "echo YAML formatting has environment-specific issues on Windows. Skipping..." }

lint-py = { cmd = """
    black . --extend-exclude '/\\.[^/]+' && isort . --skip-glob '.*'
""" }

lint = { depends-on = ["lint-cpp", "lint-py", "lint-yaml"] }

check-lint-py = { cmd = """
    black . --check --extend-exclude '/\\.[^/]+' && isort . --check --skip-glob '.*'
""" }

check-lint = { depends-on = [
  "check-lint-cpp",
  "check-lint-py",
  "check-lint-yaml",
] }

build = { cmd = """
    BUILD_TYPE={{ build_type }}
    cmake \
        --build build/$PIXI_ENVIRONMENT_NAME/cpp \
        --config $BUILD_TYPE \
        --parallel
""", depends-on = [
  { task = "config", args = [
    "ON",
  ] },
], args = [
  { arg = "build_type", default = "Release" },
] }

build-debug = { cmd = """
    cmake \
        --build build/$PIXI_ENVIRONMENT_NAME/cpp \
        --config Debug \
        --parallel \
        --target all
""", depends-on = ["config-debug"] }

build-tests = { cmd = """
    BUILD_TYPE={{ build_type }}
    cmake \
        --build build/$PIXI_ENVIRONMENT_NAME/cpp \
        --config $BUILD_TYPE \
        --parallel \
        --target tests
""", depends-on = [
  { task = "config", args = [
    "{{ dartpy }}",
  ] },
], args = [
  { arg = "dartpy", default = "ON" },
  { arg = "build_type", default = "Release" },
] }

build-dart8-tests = { cmd = """
    BUILD_TYPE={{ build_type }}
    cmake \
        --build build/$PIXI_ENVIRONMENT_NAME/cpp \
        --config $BUILD_TYPE \
        --parallel \
        --target dart8_tests
""", depends-on = [
  { task = "config", args = [
    "{{ dartpy }}",
  ] },
], args = [
  { arg = "dartpy", default = "ON" },
  { arg = "build_type", default = "Release" },
] }

build-py-dev = { cmd = """
    BUILD_TYPE={{ build_type }}
    cmake \
        --build build/$PIXI_ENVIRONMENT_NAME/cpp \
        --config $BUILD_TYPE \
        --parallel \
        --target dartpy
""", depends-on = [
  "config-py",
], args = [
  { arg = "build_type", default = "Release" },
] }

config-py = { cmd = """
    cmake \
        -S . \
        -B build/$PIXI_ENVIRONMENT_NAME/cpp \
        -G 'Visual Studio 17 2022' \
        -DBUILD_SHARED_LIBS=OFF \
        -DCMAKE_INSTALL_PREFIX=$CONDA_PREFIX \
        -DCMAKE_PREFIX_PATH=$CONDA_PREFIX \
        -DDART_BUILD_DARTPY=ON \
        -DDART_BUILD_PROFILE=ON \
        -DDART_MSVC_DEFAULT_OPTIONS=ON \
        -DDART_USE_SYSTEM_GOOGLEBENCHMARK=ON \
        -DDART_USE_SYSTEM_GOOGLETEST=ON \
        -DDART_USE_SYSTEM_IMGUI=ON \
        -DDART_USE_SYSTEM_TRACY=ON \
        -DDART_VERBOSE=$DART_VERBOSE
""", env = { DART_VERBOSE = "OFF" } }

test = { cmd = [
  "bash",
  "-lc",
  "set -euo pipefail\nBUILD_TYPE={{ build_type }}\nctest --test-dir build/$PIXI_ENVIRONMENT_NAME/cpp --build-config ${BUILD_TYPE} --output-on-failure -LE dart8",
], depends-on = [
  { task = "build-tests", args = [
    "{{ dartpy }}",
    "{{ build_type }}",
  ] },
], args = [
  { arg = "dartpy", default = "ON" },
  { arg = "build_type", default = "Release" },
] }

test-no-plane = { cmd = [
  "bash",
  "-lc",
  "set -euo pipefail\nBUILD_TYPE={{ build_type }}\nctest --test-dir build/$PIXI_ENVIRONMENT_NAME/cpp --build-config ${BUILD_TYPE} --output-on-failure --exclude-regex \"test_plane_shape_collision\"",
], depends-on = [
  { task = "build-tests", args = [
    "{{ dartpy }}",
    "{{ build_type }}",
  ] },
  { task = "build-dart8-tests", args = [
    "{{ dartpy }}",
    "{{ build_type }}",
  ] },
], args = [
  { arg = "dartpy", default = "ON" },
  { arg = "build_type", default = "Release" },
] }

test-dart8 = { cmd = [
  "bash",
  "-lc",
  "set -euo pipefail\nBUILD_TYPE={{ build_type }}\nctest --test-dir build/$PIXI_ENVIRONMENT_NAME/cpp --build-config ${BUILD_TYPE} --output-on-failure -L dart8",
], depends-on = [
  { task = "build-tests", args = [
    "{{ dartpy }}",
    "{{ build_type }}",
  ] },
  { task = "build-dart8-tests", args = [
    "{{ dartpy }}",
    "{{ build_type }}",
  ] },
], args = [
  { arg = "dartpy", default = "ON" },
  { arg = "build_type", default = "Release" },
] }

test-py = { cmd = """
    BUILD_TYPE={{ build_type }}
    cmake \
        --build build/$PIXI_ENVIRONMENT_NAME/cpp \
        --config $BUILD_TYPE \
        --parallel \
        --target pytest
""", depends-on = [
  { task = "config", args = [
    "{{ dartpy }}",
  ] },
], args = [
  { arg = "build_type", default = "Release" },
] }

test-all = { cmd = """
    python scripts/test_all.py
""" }

# Windows helper to match the single-config generator layout. As above, configure
# alternative build types explicitly before invoking with a different configuration.
run-cpp-target-win = { cmd = """
    cmake \
        --build build/$PIXI_ENVIRONMENT_NAME/cpp \
        --config {{ build_type }} \
        --parallel \
        --target {{ target }} \
    && build/{{ build_type }}/{{ run_target }}.exe
""", depends-on = [
  "config",
], args = [
  { arg = "target" },
  { arg = "run_target" },
  { arg = "build_type", default = "Release" },
] }

tu-biped = { depends-on = [
  { task = "run-cpp-target-win", args = [
    "tutorial_biped",
    "tutorial_biped",
  ] },
] }

tu-biped-fi = { depends-on = [
  { task = "run-cpp-target-win", args = [
    "tutorial_biped_finished",
    "tutorial_biped",
  ] },
] }

tu-collisions = { depends-on = [
  { task = "run-cpp-target-win", args = [
    "tutorial_collisions",
    "tutorial_collisions",
  ] },
] }

tu-collisions-fi = { depends-on = [
  { task = "run-cpp-target-win", args = [
    "tutorial_collisions_finished",
    "tutorial_collisions",
  ] },
] }

tu-dominoes = { depends-on = [
  { task = "run-cpp-target-win", args = [
    "tutorial_dominoes",
    "tutorial_dominoes",
  ] },
] }

tu-dominoes-fi = { depends-on = [
  { task = "run-cpp-target-win", args = [
    "tutorial_dominoes_finished",
    "tutorial_dominoes",
  ] },
] }

tu-multi-pendulum = { depends-on = [
  { task = "run-cpp-target-win", args = [
    "tutorial_multi_pendulum",
    "tutorial_multi_pendulum",
  ] },
] }

tu-multi-pendulum-fi = { depends-on = [
  { task = "run-cpp-target-win", args = [
    "tutorial_multi_pendulum_finished",
    "tutorial_multi_pendulum",
  ] },
] }

install = { cmd = "python scripts/pixi_install.py {{ dartpy }}", depends-on = [
  { task = "config-install", args = [
    "{{ dartpy }}",
  ] },
], env = { BUILD_TYPE = "Release" }, args = [
  { arg = "dartpy", default = "ON" },
] }

config-install = { cmd = """
    cmake \
        -S . \
        -B build/$PIXI_ENVIRONMENT_NAME/cpp \
        -G 'Visual Studio 17 2022' \
        -DCMAKE_INSTALL_PREFIX=$CONDA_PREFIX \
        -DCMAKE_BUILD_TYPE=$BUILD_TYPE \
        -DCMAKE_PREFIX_PATH=$CONDA_PREFIX \
        -DDART_BUILD_DARTPY={{ dartpy }} \
        -DDART_BUILD_DART8={{ dartpy }} \
        -DDART_BUILD_DARTPY8={{ dartpy }} \
        -DDART_BUILD_PROFILE=OFF \
        -DDART_MSVC_DEFAULT_OPTIONS=ON \
        -DDART_USE_SYSTEM_GOOGLEBENCHMARK=ON \
        -DDART_USE_SYSTEM_GOOGLETEST=ON \
        -DDART_USE_SYSTEM_IMGUI=ON \
        -DDART_USE_SYSTEM_TRACY=ON \
        -DDART_VERBOSE=$DART_VERBOSE
""", env = { DART_VERBOSE = "OFF", BUILD_TYPE = "Release" }, args = [
  { arg = "dartpy", default = "ON" },
] }

tracy = { cmd = "tracy-profiler.exe" }

#=================
# Feature: Gazebo
#=================
#
# Gazebo Physics Integration Testing
#
# This feature tests DART integration with Gazebo Physics (gz-physics) by:
# 1. Downloading gz-physics from source (gz-physics9_9.0.0 branch)
# 2. Patching CMakeLists.txt to accept DART 7.0 (was hardcoded to 6.10)
# 3. Building gz-physics with the dartsim plugin and test binaries
# 4. Running the gz-physics test suite and verifying the dartsim plugin links against DART libraries
#
# Usage (single command runs entire chain):
#   pixi run -e gazebo test-gz
#
# The dependency chain automatically executes:
#   test-gz → build-gz → config-gz → patch-gz → download-gz
#
# Individual tasks can also be run separately if needed:
#   pixi run -e gazebo download-gz  # Download gz-physics source
#   pixi run -e gazebo patch-gz     # Patch DART version requirement
#   pixi run -e gazebo config-gz    # Configure CMake build
#   pixi run -e gazebo build-gz     # Build gz-physics + dartsim plugin
#   pixi run -e gazebo test-gz      # Verify DART integration
#

[feature.gazebo]
channels = ["conda-forge"]
platforms = ["linux-64", "osx-64", "osx-arm64", "win-64"]

[feature.gazebo.dependencies]
git = ">=1"
libgz-cmake = ">=5.0.0"
libgz-plugin = ">=4.0.0"
libgz-math = ">=9.0.0"
libgz-common = ">=7.0.0"
libgz-utils = ">=4.0.0"
libsdformat = ">=16.0.0"
eigen = ">=3.4.0"
assimp = ">=5.4.3"
libode = ">=0.16.2"
bullet-cpp = ">=3.25"

[feature.gazebo.tasks]
download-gz = { cmd = """
    rm -rf .deps/gz-physics/ \
    && git clone --branch gz-physics9_9.0.0 https://github.com/gazebosim/gz-physics .deps/gz-physics
    """ }

patch-gz = { cmd = "python3 scripts/patch_gz_physics.py", depends-on = [
  "download-gz",
] }

config-gz = { cmd = [
  "bash",
  "-lc",
  """
set -euo pipefail
if command -v sccache >/dev/null 2>&1 && [ -z "${CMAKE_C_COMPILER_LAUNCHER:-}" ]; then
  CMAKE_C_COMPILER_LAUNCHER=sccache
  CMAKE_CXX_COMPILER_LAUNCHER=sccache
fi
LAUNCHER_DEFS=""
if [ -n "${CMAKE_C_COMPILER_LAUNCHER:-}" ]; then
  LAUNCHER_DEFS="$LAUNCHER_DEFS -DCMAKE_C_COMPILER_LAUNCHER=${CMAKE_C_COMPILER_LAUNCHER}"
fi
if [ -n "${CMAKE_CXX_COMPILER_LAUNCHER:-}" ]; then
  LAUNCHER_DEFS="$LAUNCHER_DEFS -DCMAKE_CXX_COMPILER_LAUNCHER=${CMAKE_CXX_COMPILER_LAUNCHER}"
fi
cmake \
    -G Ninja \
    -S .deps/gz-physics \
    -B .deps/gz-physics/build \
    -DCMAKE_INSTALL_PREFIX=$CONDA_PREFIX \
    -DCMAKE_BUILD_TYPE=Release \
    -DCMAKE_PREFIX_PATH=$CONDA_PREFIX \
    -DCMAKE_EXE_LINKER_FLAGS=-L$CONDA_PREFIX/lib \
    -DCMAKE_SHARED_LINKER_FLAGS=-L$CONDA_PREFIX/lib \
    -DBUILD_TESTING=ON \
    $LAUNCHER_DEFS
""",
], depends-on = [
  "patch-gz",
  { task = "install", args = [
    "OFF",
  ] },
] }

build-gz = { cmd = "cmake --build .deps/gz-physics/build -j --target all", depends-on = [
  "config-gz",
] }

test-gz = { cmd = """
    bash -c '
        set -euo pipefail
        export CTEST_OUTPUT_ON_FAILURE=1
        export LIBRARY_PATH=$CONDA_PREFIX/lib:${LIBRARY_PATH:-}
        export LD_LIBRARY_PATH=.deps/gz-physics/build/lib:$CONDA_PREFIX/lib:${LD_LIBRARY_PATH:-}
        cd .deps/gz-physics/build
        cmake --build . -j --target all
        python <<\"PY\"
import subprocess
from pathlib import Path

build_dir = Path(\".\")
ctest = subprocess.run([\"ctest\", \"-N\"], cwd=build_dir, text=True, capture_output=True, check=True)
targets = set()
for line in ctest.stdout.splitlines():
    line = line.strip()
    if not line.startswith(\"Test #\"):
        continue
    name = line.split(\":\", 1)[1].strip()
    if name.startswith(\"UNIT_\"):
        targets.add(name)
        if name.startswith(\"check_UNIT_\"):
            base = name[len(\"check_\"):]
            targets.add(base)
    elif name.startswith(\"COMMON_TEST_\") and name.endswith(\"_dartsim\"):
        base = name.rsplit(\"_\", 1)[0]
        targets.add(base)
subprocess.check_call([\"ninja\", \"-j\", \"8\", *sorted(targets)], cwd=build_dir)
PY
        ctest --output-on-failure --tests-regex \"^(UNIT_|check_UNIT_|COMMON_TEST_.*dartsim)\"
        cd lib
        (otool -L libgz-physics-dartsim-plugin*.dylib 2>/dev/null || ldd libgz-physics-dartsim-plugin.so 2>/dev/null) | grep dart
        echo "✓ DART plugin built successfully with DART integration!"
    '
""", depends-on = [
  "build-gz",
] }

#======================
# Feature: Python 3.12 Wheel Building
#======================
#
# IMPORTANT NOTES:
# - All CMake configuration MUST be done via CMAKE_ARGS environment variable
# - DO NOT use --config-settings=cmake.define.XXX (it doesn't work reliably with scikit-build-core)
# - DART_BUILD_GUI_OSG controls whether dartpy.gui.osg submodule is included (see python/dartpy/CMakeLists.txt:46-50)
# - OpenSceneGraph is available on conda-forge for ALL platforms (Linux, macOS, Windows)
# - DART_BUILD_GUI_OSG=ON enables dartpy.gui.osg Python bindings on all platforms

[feature.py312-wheel]
channels = ["conda-forge"]
platforms = ["linux-64", "osx-64", "osx-arm64", "win-64"]

[feature.py312-wheel.dependencies]
python = "3.12.*"
pip = ">=25"
scikit-build-core = ">=0.10"
pybind11 = ">=3.0"
nanobind = ">=2.4.0"
cmake = ">=4.0"
ninja = ">=1.12"
assimp = ">=5.4.3,<6"
bullet-cpp = ">=3.25,<4"
console_bridge = ">=1.0.2,<2"
eigen = ">=3.4.0,<4"
fcl = ">=0.7.0,<0.8"
fmt = ">=11.1.4,<12"
imgui = ">=1.91.9,<2"
libboost-devel = ">=1.86.0,<2"
octomap = ">=1.10.0,<2"
tinyxml2 = ">=11.0.0,<12"
urdfdom = ">=4.0.1,<5"
numpy = ">=2"
# Testing and publishing
uv = ">=0.5"
twine = ">=6.0"

[feature.py312-wheel.target.linux-64.dependencies]
openscenegraph = ">=3.6.5,<4"
auditwheel = ">=6.0"
patchelf = ">=0.17"
mesalib = ">=24"
libglvnd = ">=1.7"

[feature.py312-wheel.target.osx-64.dependencies]
openscenegraph = ">=3.6.5,<4"
delocate = ">=0.11.0"

[feature.py312-wheel.target.osx-arm64.dependencies]
openscenegraph = ">=3.6.5,<4"
delocate = ">=0.11.0"

[feature.py312-wheel.target.win-64.dependencies]
openscenegraph = ">=3.6.5,<4"
delvewheel = ">=1.8.1"

[feature.py312-wheel.target.linux-64.tasks]
wheel-build = { depends-on = ["wheel-build-core"] }

# auditwheel auto-detects an appropriate manylinux tag from the bundled libraries.
wheel-repair = { depends-on = [
  { task = "wheel-repair-linux-core", args = [
    "cp312",
  ] },
] }

[feature.py312-wheel.target.win-64.tasks]
wheel-build = { depends-on = ["wheel-build-core"] }

wheel-repair = { depends-on = [
  { task = "wheel-repair-windows-core", args = [
    "cp312",
  ] },
] }

[feature.py312-wheel.tasks]
wheel-verify = { depends-on = [
  { task = "wheel-verify-core", args = [
    "cp312",
  ] },
] }

wheel-test = { depends-on = [{ task = "wheel-test-core", args = ["cp312"] }] }

wheel-upload = { depends-on = [
  { task = "wheel-upload-core", args = [
    "cp312",
  ] },
] }

wheel-upload-test = { depends-on = [
  { task = "wheel-upload-test-core", args = [
    "cp312",
  ] },
] }

wheel-publish-test = { depends-on = [
  "wheel-build",
  "wheel-repair",
  "wheel-verify",
  "wheel-test",
  "wheel-upload-test",
] }

wheel-publish = { depends-on = [
  "wheel-build",
  "wheel-repair",
  "wheel-verify",
  "wheel-test",
  "wheel-upload",
] }

# macOS-specific: OSG is available but imgui needs to be built from source (not available on conda-forge for macOS)
[feature.py312-wheel.target.osx-64.tasks]
wheel-build = { depends-on = [{ task = "wheel-build-core", args = ["OFF"] }] }

# delocate-wheel repairs in-place when -w points to the same directory as the source wheel.
wheel-repair = { depends-on = [
  { task = "wheel-repair-macos-core", args = [
    "cp312",
    "x86_64",
  ] },
] }

[feature.py312-wheel.target.osx-arm64.tasks]
wheel-build = { depends-on = [{ task = "wheel-build-core", args = ["OFF"] }] }

wheel-repair = { depends-on = [
  { task = "wheel-repair-macos-core", args = [
    "cp312",
    "arm64",
  ] },
] }

#======================
# Feature: Python 3.13 Wheel Building
#======================

[feature.py313-wheel]
channels = ["conda-forge"]
platforms = ["linux-64", "osx-64", "osx-arm64", "win-64"]

[feature.py313-wheel.dependencies]
python = "3.13.*"
pip = ">=25"
scikit-build-core = ">=0.10"
pybind11 = ">=3.0"
cmake = ">=4.0"
ninja = ">=1.12"
assimp = ">=5.4.3,<6"
bullet-cpp = ">=3.25,<4"
console_bridge = ">=1.0.2,<2"
eigen = ">=3.4.0,<4"
fcl = ">=0.7.0,<0.8"
fmt = ">=11.1.4,<12"
imgui = ">=1.91.9,<2"
libboost-devel = ">=1.86.0,<2"
octomap = ">=1.10.0,<2"
tinyxml2 = ">=11.0.0,<12"
urdfdom = ">=4.0.1,<5"
numpy = ">=2"
# Testing and publishing
uv = ">=0.5"
twine = ">=6.0"

[feature.py313-wheel.target.linux-64.dependencies]
openscenegraph = ">=3.6.5,<4"
auditwheel = ">=6.0"
patchelf = ">=0.17"
mesalib = ">=24"
libglvnd = ">=1.7"

[feature.py313-wheel.target.linux-64.tasks]
wheel-build = { depends-on = ["wheel-build-core"] }

# auditwheel auto-detects an appropriate manylinux tag from the bundled libraries.
wheel-repair = { depends-on = [
  { task = "wheel-repair-linux-core", args = [
    "cp313",
  ] },
] }

[feature.py313-wheel.target.osx-64.dependencies]
openscenegraph = ">=3.6.5,<4"
delocate = ">=0.11.0"

[feature.py313-wheel.target.osx-64.tasks]
wheel-build = { depends-on = [{ task = "wheel-build-core", args = ["OFF"] }] }

# delocate-wheel repairs in-place. No extra cleanup needed.
wheel-repair = { depends-on = [
  { task = "wheel-repair-macos-core", args = [
    "cp313",
    "x86_64",
  ] },
] }

[feature.py313-wheel.target.win-64.dependencies]
openscenegraph = ">=3.6.5,<4"
delvewheel = ">=1.8.1"

[feature.py313-wheel.target.win-64.tasks]
wheel-build = { depends-on = ["wheel-build-core"] }

wheel-repair = { depends-on = [
  { task = "wheel-repair-windows-core", args = [
    "cp313",
  ] },
] }

[feature.py313-wheel.tasks]
wheel-verify = { depends-on = [
  { task = "wheel-verify-core", args = [
    "cp313",
  ] },
] }

wheel-test = { depends-on = [{ task = "wheel-test-core", args = ["cp313"] }] }

wheel-upload = { depends-on = [
  { task = "wheel-upload-core", args = [
    "cp313",
  ] },
] }

wheel-upload-test = { depends-on = [
  { task = "wheel-upload-test-core", args = [
    "cp313",
  ] },
] }

wheel-publish-test = { depends-on = [
  "wheel-build",
  "wheel-repair",
  "wheel-verify",
  "wheel-test",
  "wheel-upload-test",
] }

wheel-publish = { depends-on = [
  "wheel-build",
  "wheel-repair",
  "wheel-verify",
  "wheel-test",
  "wheel-upload",
] }

[feature.py313-wheel.target.osx-arm64.dependencies]
openscenegraph = ">=3.6.5,<4"
delocate = ">=0.11.0"

[feature.py313-wheel.target.osx-arm64.tasks]
wheel-build = { depends-on = [{ task = "wheel-build-core", args = ["OFF"] }] }

# delocate-wheel repairs in-place. No extra cleanup needed.
wheel-repair = { depends-on = [
  { task = "wheel-repair-macos-core", args = [
    "cp313",
    "arm64",
  ] },
] }

#======================
# Feature: Python 3.14 Wheel Building
#======================

[feature.py314-wheel]
channels = ["conda-forge"]
platforms = ["linux-64", "osx-64", "osx-arm64", "win-64"]

[feature.py314-wheel.dependencies]
python = "3.14.*"
pip = ">=25"
scikit-build-core = ">=0.10"
pybind11 = ">=3.0"
cmake = ">=4.0"
ninja = ">=1.12"
assimp = ">=5.4.3,<6"
bullet-cpp = ">=3.25,<4"
console_bridge = ">=1.0.2,<2"
eigen = ">=3.4.0,<4"
fcl = ">=0.7.0,<0.8"
fmt = ">=11.1.4,<12"
imgui = ">=1.91.9,<2"
libboost-devel = ">=1.86.0,<2"
octomap = ">=1.10.0,<2"
tinyxml2 = ">=11.0.0,<12"
urdfdom = ">=4.0.1,<5"
numpy = ">=2"
# Testing and publishing
uv = ">=0.5"
twine = ">=6.0"

[feature.py314-wheel.target.linux-64.dependencies]
openscenegraph = ">=3.6.5,<4"
auditwheel = ">=6.0"
patchelf = ">=0.17"
mesalib = ">=24"
libglvnd = ">=1.7"

[feature.py314-wheel.target.linux-64.tasks]
wheel-build = { depends-on = ["wheel-build-core"] }

# auditwheel auto-detects an appropriate manylinux tag from the bundled libraries.
wheel-repair = { depends-on = [
  { task = "wheel-repair-linux-core", args = [
    "cp314",
  ] },
] }

[feature.py314-wheel.target.osx-64.dependencies]
openscenegraph = ">=3.6.5,<4"
delocate = ">=0.11.0"

[feature.py314-wheel.target.osx-arm64.dependencies]
openscenegraph = ">=3.6.5,<4"
delocate = ">=0.11.0"

[feature.py314-wheel.target.win-64.dependencies]
openscenegraph = ">=3.6.5,<4"
delvewheel = ">=1.8.1"

[feature.py314-wheel.target.win-64.tasks]
wheel-build = { depends-on = ["wheel-build-core"] }

wheel-repair = { depends-on = [
  { task = "wheel-repair-windows-core", args = [
    "cp314",
  ] },
] }

[feature.py314-wheel.tasks]
wheel-verify = { depends-on = [
  { task = "wheel-verify-core", args = [
    "cp314",
  ] },
] }

wheel-test = { depends-on = [{ task = "wheel-test-core", args = ["cp314"] }] }

wheel-upload = { depends-on = [
  { task = "wheel-upload-core", args = [
    "cp314",
  ] },
] }

wheel-upload-test = { depends-on = [
  { task = "wheel-upload-test-core", args = [
    "cp314",
  ] },
] }

wheel-publish-test = { depends-on = [
  "wheel-build",
  "wheel-repair",
  "wheel-verify",
  "wheel-test",
  "wheel-upload-test",
] }

wheel-publish = { depends-on = [
  "wheel-build",
  "wheel-repair",
  "wheel-verify",
  "wheel-test",
  "wheel-upload",
] }

[feature.py314-wheel.target.osx-64.tasks]
wheel-build = { depends-on = [{ task = "wheel-build-core", args = ["OFF"] }] }

# delocate-wheel repairs in-place. No extra cleanup needed.
wheel-repair = { depends-on = [
  { task = "wheel-repair-macos-core", args = [
    "cp314",
    "x86_64",
  ] },
] }

[feature.py314-wheel.target.osx-arm64.tasks]
wheel-build = { depends-on = [{ task = "wheel-build-core", args = ["OFF"] }] }

# delocate-wheel repairs in-place. No extra cleanup needed.
wheel-repair = { depends-on = [
  { task = "wheel-repair-macos-core", args = [
    "cp314",
    "arm64",
  ] },
] }

#==============
# Environments
#==============

[environments]
gazebo = ["gazebo"]
py312-wheel = ["py312-wheel"]
py313-wheel = ["py313-wheel"]
py314-wheel = ["py314-wheel"]<|MERGE_RESOLUTION|>--- conflicted
+++ resolved
@@ -338,7 +338,6 @@
   { arg = "build_type", default = "Release" },
 ] }
 
-<<<<<<< HEAD
 build-dartpy7 = { cmd = [
   "bash",
   "-lc",
@@ -352,9 +351,6 @@
   { arg = "dartpy", default = "ON" },
   { arg = "build_type", default = "Release" },
 ] }
-=======
-py-ex = { cmd = "python python/examples/{{ example }}/main.py", depends-on = ["build-py-dev"], args = [{ arg = "example", default = "hello_world" }], env = { BUILD_TYPE = "Release", PYTHONPATH = "build/$PIXI_ENVIRONMENT_NAME/cpp/$BUILD_TYPE/python" } }
->>>>>>> 131b99bb
 
 config-py = { cmd = [
   "bash",
@@ -459,27 +455,61 @@
   ] },
 ] }
 
-<<<<<<< HEAD
+py-tu = { cmd = "python python/tutorials/{{ tutorial }}/{{ entry }}.py", depends-on = [
+  "build-py-dev",
+], args = [
+  { arg = "tutorial" },
+  { arg = "entry", default = "main" },
+], env = { BUILD_TYPE = "Release", PYTHONPATH = "build/$PIXI_ENVIRONMENT_NAME/cpp/$BUILD_TYPE/python" } }
+
+py-tu-multi-pendulum = { depends-on = [
+  { task = "py-tu", args = [
+    "01_multi_pendulum",
+    "main",
+  ] },
+] }
+py-tu-multi-pendulum-fi = { depends-on = [
+  { task = "py-tu", args = [
+    "01_multi_pendulum",
+    "main_finished",
+  ] },
+] }
+py-tu-collisions = { depends-on = [
+  { task = "py-tu", args = [
+    "02_collisions",
+    "main",
+  ] },
+] }
+py-tu-collisions-fi = { depends-on = [
+  { task = "py-tu", args = [
+    "02_collisions",
+    "main_finished",
+  ] },
+] }
+py-tu-dominoes = { depends-on = [
+  { task = "py-tu", args = [
+    "03_dominoes",
+    "main",
+  ] },
+] }
+py-tu-dominoes-fi = { depends-on = [
+  { task = "py-tu", args = [
+    "03_dominoes",
+    "main_finished",
+  ] },
+] }
+py-tu-biped = { depends-on = [{ task = "py-tu", args = ["04_biped", "main"] }] }
+py-tu-biped-fi = { depends-on = [
+  { task = "py-tu", args = [
+    "04_biped",
+    "main_finished",
+  ] },
+] }
+
 py-ex-atlas-puppet = { depends-on = [
   { task = "py-ex", args = [
     "atlas_puppet",
   ] },
-=======
-py-tu = { cmd = "python python/tutorials/{{ tutorial }}/{{ entry }}.py", depends-on = ["build-py-dev"], args = [{ arg = "tutorial" }, { arg = "entry", default = "main" }], env = { BUILD_TYPE = "Release", PYTHONPATH = "build/$PIXI_ENVIRONMENT_NAME/cpp/$BUILD_TYPE/python" } }
-
-py-tu-multi-pendulum = { depends-on = [{ task = "py-tu", args = ["01_multi_pendulum", "main"] }] }
-py-tu-multi-pendulum-fi = { depends-on = [{ task = "py-tu", args = ["01_multi_pendulum", "main_finished"] }] }
-py-tu-collisions = { depends-on = [{ task = "py-tu", args = ["02_collisions", "main"] }] }
-py-tu-collisions-fi = { depends-on = [{ task = "py-tu", args = ["02_collisions", "main_finished"] }] }
-py-tu-dominoes = { depends-on = [{ task = "py-tu", args = ["03_dominoes", "main"] }] }
-py-tu-dominoes-fi = { depends-on = [{ task = "py-tu", args = ["03_dominoes", "main_finished"] }] }
-py-tu-biped = { depends-on = [{ task = "py-tu", args = ["04_biped", "main"] }] }
-py-tu-biped-fi = { depends-on = [{ task = "py-tu", args = ["04_biped", "main_finished"] }] }
-
-test = { cmd = ["bash", "-lc", "set -euo pipefail\nBUILD_TYPE={{ build_type }}\nctest --test-dir build/$PIXI_ENVIRONMENT_NAME/cpp/${BUILD_TYPE} --output-on-failure -LE dart8"], depends-on = [{ task = "build-tests", args = ["{{ dartpy }}", "{{ build_type }}"] }], args = [
-    { arg = "dartpy", default = "ON" },
-    { arg = "build_type", default = "Release" }
->>>>>>> 131b99bb
 ] }
 
 test = { cmd = [
@@ -901,13 +931,8 @@
 
 # Generate Python stub files for dartpy module (for IDE support)
 generate-stubs = { cmd = "python scripts/generate_stubs.py", depends-on = [
-<<<<<<< HEAD
   "build-py-dev",
-], env = { BUILD_TYPE = "Release", PYTHONPATH = "build/$PIXI_ENVIRONMENT_NAME/cpp/$BUILD_TYPE/python/dartpy" } }
-=======
-    "build-py-dev",
 ], env = { BUILD_TYPE = "Release", PYTHONPATH = "build/$PIXI_ENVIRONMENT_NAME/cpp/$BUILD_TYPE/python" } }
->>>>>>> 131b99bb
 
 # Build Read the Docs documentation (user guides, tutorials, developer docs)
 # No longer requires dartpy since API docs are on GitHub Pages
