[project]
name = "DART"
version = "6.15.0"
description = "Dynamic Animation and Robotics Toolkit"
authors = ["Jeongseok Lee <jslee02@gmail.com>"]
channels = ["conda-forge"]
platforms = ["linux-64", "osx-64", "osx-arm64", "win-64"]

[build-dependencies]
black = ">=24.2.0,<24.3"
cmake = "3.22.*"
doxygen = ">=1.10.0,<1.11"
isort = ">=5.13.2,<5.14"
ninja = ">=1.11.1,<1.12"
pip = ">=24.0,<25"
pipx = ">=1.4.3,<1.5"
pkg-config = ">=0.29.2,<0.30"
pytest = ">=8.1.1,<8.2"
setuptools = ">=69.1.1,<69.2"

[dependencies]
assimp = ">=5.3.1,<5.4"
boost = ">=1.84.0,<1.85"
bullet-cpp = ">=3.25,<4"
console_bridge = ">=1.0.2,<1.1"
eigen = ">=3.4.0,<3.5"
fcl = ">=0.7.0,<0.8"
fmt = ">=10.2.1,<10.3"
imgui = ">=1.90.8,<1.91"
ipopt = ">=3.14.14,<3.15"
libode = ">=0.16.2,<0.17"
nlopt = ">=2.7.1,<2.8"
numpy = ">=1.26.4,<1.27"
octomap = ">=1.9.8,<1.10"
openscenegraph = ">=3.6.5,<3.7"
pagmo = ">=2.19.0,<2.20"
pagmo-devel = ">=2.19.0,<2.20"
spdlog = ">=1.12.0,<1.13"
tinyxml2 = ">=10.0.0,<10.1"
urdfdom = ">=4.0.0,<4.1"

[tasks]
clean = { cmd = "rm -rf build && rm -rf .deps && rm -rf .pixi && rm pixi.lock" }

configure-local = { cmd = "cmake -G Ninja -S . -B build -DDART_VERBOSE=ON -DCMAKE_INSTALL_PREFIX=$CONDA_PREFIX" }
install-local = { cmd = "cmake --install build --prefix $CONDA_PREFIX", depends_on = [
    "configure_local",
    "build",
] }

configure = { cmd = "cmake -G Ninja -S . -B build -DCMAKE_INSTALL_PREFIX=$CONDA_PREFIX -DCMAKE_BUILD_TYPE=Release -DDART_VERBOSE=ON -DDART_USE_SYSTEM_IMGUI=ON" }

lint-cpp = { cmd = "cmake --build build --target format", depends_on = [
    "configure",
] }
lint-py = { cmd = "black . --exclude '\\..*' && isort . --skip-glob '.*'", depends_on = [
    "configure",
] }
lint = { depends_on = ["lint-cpp", "lint-py"] }
check-lint-cpp = { cmd = "cmake --build build --target check-format", depends_on = [
    "configure",
] }
check-lint-py = { cmd = "black . --check --exclude '\\..*' && isort . --check --skip-glob '.*'", depends_on = [
    "configure",
] }
check-lint = { depends_on = ["check-lint-cpp", "check-lint-py"] }

build = { cmd = "cmake --build build -j --target all", depends_on = [
    "configure",
] }
build-tests = { cmd = "cmake --build build -j --target tests", depends_on = [
    "configure",
] }
build-dartpy = { cmd = "cmake --build build -j --target dartpy", depends_on = [
    "configure",
] }

test = { cmd = "ctest --test-dir build --output-on-failure", depends_on = [
    "build-tests",
] }
test-dartpy = { cmd = "cmake --build build -j --target pytest", depends_on = [
    "configure",
] }
test-all = { cmd = "cmake --build build -j --target ALL", depends_on = [
    "configure",
] }

ex-atlas-puppet = { cmd = "cmake --build build --target atlas_puppet --parallel && ./build/bin/atlas_puppet", depends_on = [
    "configure",
] }
ex-atlas-simbicon = { cmd = "cmake --build build --target atlas_simbicon --parallel && ./build/bin/atlas_simbicon", depends_on = [
    "configure",
] }
ex-hello-world = { cmd = "cmake --build build --target hello_world --parallel && ./build/bin/hello_world", depends_on = [
    "configure",
] }

bm-boxes = { cmd = "cmake --build build --target BM_INTEGRATION_boxes --parallel && ./build/bin/BM_INTEGRATION_boxes", depends_on = [
    "configure",
] }
bm-empty = { cmd = "cmake --build build --target BM_INTEGRATION_empty --parallel && ./build/bin/BM_INTEGRATION_empty", depends_on = [
    "configure",
] }
bm-kinematics = { cmd = "cmake --build build --target BM_INTEGRATION_kinematics --parallel && ./build/bin/BM_INTEGRATION_kinematics", depends_on = [
    "configure",
] }

<<<<<<< HEAD
tu-biped = { cmd = "cmake --build build --target tutorial_biped --parallel && ./build/bin/tutorial_biped", depends_on = [
    "configure",
] }
tu-biped-fi = { cmd = "cmake --build build --target tutorial_biped_finished --parallel && ./build/bin/tutorial_biped_finished", depends_on = [
    "configure",
] }
tu-collisions = { cmd = "cmake --build build --target tutorial_collisions --parallel && ./build/bin/tutorial_collisions", depends_on = [
    "configure",
] }
tu-collisions-fi = { cmd = "cmake --build build --target tutorial_collisions_finished --parallel && ./build/bin/tutorial_collisions_finished", depends_on = [
    "configure",
] }
tu-dominoes = { cmd = "cmake --build build --target tutorial_dominoes --parallel && ./build/bin/tutorial_dominoes", depends_on = [
    "configure",
] }
tu-dominoes-fi = { cmd = "cmake --build build --target tutorial_dominoes_finished --parallel && ./build/bin/tutorial_dominoes_finished", depends_on = [
    "configure",
] }
tu-multi-pendulum = { cmd = "cmake --build build --target tutorial_multi_pendulum --parallel && ./build/bin/tutorial_multi_pendulum", depends_on = [
    "configure",
] }
tu-multi-pendulum-fi = { cmd = "cmake --build build --target tutorial_multi_pendulum_finished --parallel && ./build/bin/tutorial_multi_pendulum_finished", depends_on = [
    "configure",
=======
install = { cmd = "cmake --build build --target install --parallel", depends_on = [
    "build",
>>>>>>> d594c782
] }

create-deps-dir = { cmd = "mkdir -p .deps" }
remove-deps-dir = { cmd = "rm -rf .deps" }

################################################################################
# linux-64
################################################################################

[target.linux-64.build-dependencies]
clang-format-14 = ">=14.0.6,<14.1"

[target.linux-64.dependencies]
freeglut = ">=3.2.2,<3.3"

[target.linux-64.tasks]
tracy = { cmd = "docker run --rm -d -e DISPLAY=$DISPLAY -v /tmp/.X11-unix:/tmp/.X11-unix:rw --net=host tracy-profiler" }

################################################################################
# osx-64
################################################################################

[target.osx-64.build-dependencies]
clang-format-14 = ">=14.0.6,<14.1"

[target.osx-64.dependencies]

[target.osx-64.tasks]

################################################################################
# osx-arm64
################################################################################

[target.osx-arm64.build-dependencies]
clang-format-14 = ">=14.0.6,<14.1"

[target.osx-arm64.dependencies]

[target.osx-arm64.tasks]

################################################################################
# win-64
################################################################################

[target.win-64.dependencies]
freeglut = ">=3.2.2,<3.3"

[target.win-64.tasks]
<<<<<<< HEAD
configure = { cmd = "cmake -S . -B build -G 'Visual Studio 17 2022' -DDART_VERBOSE=ON -DDART_MSVC_DEFAULT_OPTIONS=ON -DBUILD_SHARED_LIBS=OFF -DDART_USE_SYSTEM_IMGUI=ON" }
lint-py = { cmd = "black . --exclude '\\..*' && isort . --skip-glob '.*'", depends_on = [
    "configure",
] }
lint = { depends_on = ["lint-py"] }
check-lint-py = { cmd = "black . --check --exclude '\\..*' && isort . --check --skip-glob '.*'", depends_on = [
=======
configure = { cmd = "cmake -S . -B build -G 'Visual Studio 17 2022' -DCMAKE_INSTALL_PREFIX=$CONDA_PREFIX -DDART_VERBOSE=ON -DDART_MSVC_DEFAULT_OPTIONS=ON -DBUILD_SHARED_LIBS=OFF -DDART_USE_SYSTEM_IMGUI=OFF" }
lint = { cmd = "black . && isort .", depends_on = ["configure"] }
check-lint = { cmd = "black . --check && isort . --check", depends_on = [
>>>>>>> d594c782
    "configure",
] }
check-lint = { depends_on = ["check-lint-py"] }

build = { cmd = "cmake --build build --config Release -j", depends_on = [
    "configure",
] }
build-tests = { cmd = "cmake --build build --config Release -j --target tests", depends_on = [
    "configure",
] }
build-dartpy = { cmd = "cmake --build build -j --target dartpy", depends_on = [
    "configure",
] }

test = { cmd = "ctest --test-dir build --build-config Release --output-on-failure", depends_on = [
    "build-tests",
] }
test-dartpy = { cmd = "cmake --build build --config Release -j --target pytest", depends_on = [
    "configure",
] }
test-all = { cmd = "cmake --build build --config Release -j --target ALL", depends_on = [
    "configure",
] }
<<<<<<< HEAD

tu-biped = { cmd = "cmake --build build --config Release --target tutorial_biped --parallel && build/Release/tutorial_biped.exe", depends_on = [
    "configure",
] }
tu-biped-fi = { cmd = "cmake --build build --config Release --target tutorial_biped_finished --parallel && build/Release/tutorial_biped_finished.exe", depends_on = [
    "configure",
] }
tu-collisions = { cmd = "cmake --build build --config Release --target tutorial_collisions --parallel && build/Release/tutorial_collisions.exe", depends_on = [
    "configure",
] }
tu-collisions-fi = { cmd = "cmake --build build --config Release --target tutorial_collisions_finished --parallel && build/Release/tutorial_collisions_finished.exe", depends_on = [
    "configure",
] }
tu-dominoes = { cmd = "cmake --build build --config Release --target tutorial_dominoes --parallel && build/Release/tutorial_dominoes.exe", depends_on = [
    "configure",
] }
tu-dominoes-fi = { cmd = "cmake --build build --config Release --target tutorial_dominoes_finished --parallel && build/Release/tutorial_dominoes_finished.exe", depends_on = [
    "configure",
] }
tu-multi-pendulum = { cmd = "cmake --build build --config Release --target tutorial_multi_pendulum --parallel && build/Release/tutorial_multi_pendulum.exe", depends_on = [
    "configure",
] }
tu-multi-pendulum-fi = { cmd = "cmake --build build --config Release --target tutorial_multi_pendulum_finished --parallel && build/Release/tutorial_multi_pendulum_finished.exe", depends_on = [
    "configure",
=======
install = { cmd = "cmake --build build --config Release -j --target install", depends_on = [
    "build",
>>>>>>> d594c782
] }<|MERGE_RESOLUTION|>--- conflicted
+++ resolved
@@ -105,7 +105,6 @@
     "configure",
 ] }
 
-<<<<<<< HEAD
 tu-biped = { cmd = "cmake --build build --target tutorial_biped --parallel && ./build/bin/tutorial_biped", depends_on = [
     "configure",
 ] }
@@ -129,10 +128,10 @@
 ] }
 tu-multi-pendulum-fi = { cmd = "cmake --build build --target tutorial_multi_pendulum_finished --parallel && ./build/bin/tutorial_multi_pendulum_finished", depends_on = [
     "configure",
-=======
+] }
+
 install = { cmd = "cmake --build build --target install --parallel", depends_on = [
     "build",
->>>>>>> d594c782
 ] }
 
 create-deps-dir = { cmd = "mkdir -p .deps" }
@@ -181,18 +180,12 @@
 freeglut = ">=3.2.2,<3.3"
 
 [target.win-64.tasks]
-<<<<<<< HEAD
-configure = { cmd = "cmake -S . -B build -G 'Visual Studio 17 2022' -DDART_VERBOSE=ON -DDART_MSVC_DEFAULT_OPTIONS=ON -DBUILD_SHARED_LIBS=OFF -DDART_USE_SYSTEM_IMGUI=ON" }
+configure = { cmd = "cmake -S . -B build -G 'Visual Studio 17 2022' -DCMAKE_INSTALL_PREFIX=$CONDA_PREFIX -DDART_VERBOSE=ON -DDART_MSVC_DEFAULT_OPTIONS=ON -DBUILD_SHARED_LIBS=OFF -DDART_USE_SYSTEM_IMGUI=ON" }
 lint-py = { cmd = "black . --exclude '\\..*' && isort . --skip-glob '.*'", depends_on = [
     "configure",
 ] }
 lint = { depends_on = ["lint-py"] }
 check-lint-py = { cmd = "black . --check --exclude '\\..*' && isort . --check --skip-glob '.*'", depends_on = [
-=======
-configure = { cmd = "cmake -S . -B build -G 'Visual Studio 17 2022' -DCMAKE_INSTALL_PREFIX=$CONDA_PREFIX -DDART_VERBOSE=ON -DDART_MSVC_DEFAULT_OPTIONS=ON -DBUILD_SHARED_LIBS=OFF -DDART_USE_SYSTEM_IMGUI=OFF" }
-lint = { cmd = "black . && isort .", depends_on = ["configure"] }
-check-lint = { cmd = "black . --check && isort . --check", depends_on = [
->>>>>>> d594c782
     "configure",
 ] }
 check-lint = { depends_on = ["check-lint-py"] }
@@ -216,7 +209,6 @@
 test-all = { cmd = "cmake --build build --config Release -j --target ALL", depends_on = [
     "configure",
 ] }
-<<<<<<< HEAD
 
 tu-biped = { cmd = "cmake --build build --config Release --target tutorial_biped --parallel && build/Release/tutorial_biped.exe", depends_on = [
     "configure",
@@ -241,8 +233,8 @@
 ] }
 tu-multi-pendulum-fi = { cmd = "cmake --build build --config Release --target tutorial_multi_pendulum_finished --parallel && build/Release/tutorial_multi_pendulum_finished.exe", depends_on = [
     "configure",
-=======
+] }
+
 install = { cmd = "cmake --build build --config Release -j --target install", depends_on = [
     "build",
->>>>>>> d594c782
 ] }