--- conflicted
+++ resolved
@@ -68,7 +68,6 @@
 DART_PROFILE_TRACY={{ profile_tracy }}
 DART_ENABLE_ASAN=${DART_ENABLE_ASAN:-OFF}
 DART_VERBOSE=${DART_VERBOSE:-OFF}
-DART_DISABLE_COMPILER_CACHE_VALUE=${DART_DISABLE_COMPILER_CACHE:-OFF}
 DART_BUILD_DARTPY_VALUE=${DART_BUILD_DARTPY_OVERRIDE:-{{ dartpy }}}
 if [ -z "$DART_BUILD_DARTPY_VALUE" ]; then
   DART_BUILD_DARTPY_VALUE="{{ dartpy }}"
@@ -88,8 +87,6 @@
 if [ -n "${DART_RAYLIB_GIT_TAG_VALUE}" ]; then
   RAYLIB_GIT_TAG_DEF="-DDART_RAYLIB_GIT_TAG=${DART_RAYLIB_GIT_TAG_VALUE}"
 fi
-<<<<<<< HEAD
-=======
 if [ "${SCCACHE_GHA_ENABLED:-}" = "false" ]; then
   DART_DISABLE_COMPILER_CACHE_VALUE=ON
   unset DART_COMPILER_CACHE
@@ -110,24 +107,12 @@
     CMAKE_CXX_COMPILER_LAUNCHER=ccache
   fi
 fi
->>>>>>> 213c557e
 LAUNCHER_DEFS=""
-if [ "${DART_DISABLE_COMPILER_CACHE_VALUE}" != "ON" ]; then
-  if [ -z "${CMAKE_C_COMPILER_LAUNCHER:-}" ]; then
-    if command -v sccache >/dev/null 2>&1; then
-      CMAKE_C_COMPILER_LAUNCHER=sccache
-      CMAKE_CXX_COMPILER_LAUNCHER=sccache
-    elif command -v ccache >/dev/null 2>&1; then
-      CMAKE_C_COMPILER_LAUNCHER=ccache
-      CMAKE_CXX_COMPILER_LAUNCHER=ccache
-    fi
-  fi
-  if [ -n "${CMAKE_C_COMPILER_LAUNCHER:-}" ]; then
-    LAUNCHER_DEFS="$LAUNCHER_DEFS -DCMAKE_C_COMPILER_LAUNCHER=${CMAKE_C_COMPILER_LAUNCHER}"
-  fi
-  if [ -n "${CMAKE_CXX_COMPILER_LAUNCHER:-}" ]; then
-    LAUNCHER_DEFS="$LAUNCHER_DEFS -DCMAKE_CXX_COMPILER_LAUNCHER=${CMAKE_CXX_COMPILER_LAUNCHER}"
-  fi
+if [ -n "${CMAKE_C_COMPILER_LAUNCHER:-}" ]; then
+  LAUNCHER_DEFS="$LAUNCHER_DEFS -DCMAKE_C_COMPILER_LAUNCHER=${CMAKE_C_COMPILER_LAUNCHER}"
+fi
+if [ -n "${CMAKE_CXX_COMPILER_LAUNCHER:-}" ]; then
+  LAUNCHER_DEFS="$LAUNCHER_DEFS -DCMAKE_CXX_COMPILER_LAUNCHER=${CMAKE_CXX_COMPILER_LAUNCHER}"
 fi
 cmake \
   -G Ninja \
@@ -285,7 +270,6 @@
 DART_PROFILE_TRACY=${DART_PROFILE_TRACY:-ON}
 DART_ENABLE_ASAN=${DART_ENABLE_ASAN:-OFF}
 DART_VERBOSE=${DART_VERBOSE:-OFF}
-DART_DISABLE_COMPILER_CACHE_VALUE=${DART_DISABLE_COMPILER_CACHE:-OFF}
 DART_BUILD_DARTPY_VALUE=${DART_BUILD_DARTPY_OVERRIDE:-{{ dartpy }}}
 if [ -z "$DART_BUILD_DARTPY_VALUE" ]; then
   DART_BUILD_DARTPY_VALUE="{{ dartpy }}"
@@ -302,8 +286,6 @@
 if [ -n "${DART_RAYLIB_GIT_TAG_VALUE}" ]; then
   RAYLIB_GIT_TAG_DEF="-DDART_RAYLIB_GIT_TAG=${DART_RAYLIB_GIT_TAG_VALUE}"
 fi
-<<<<<<< HEAD
-=======
 if [ "${SCCACHE_GHA_ENABLED:-}" = "false" ]; then
   DART_DISABLE_COMPILER_CACHE_VALUE=ON
   unset DART_COMPILER_CACHE
@@ -324,24 +306,12 @@
     CMAKE_CXX_COMPILER_LAUNCHER=ccache
   fi
 fi
->>>>>>> 213c557e
 LAUNCHER_DEFS=""
-if [ "${DART_DISABLE_COMPILER_CACHE_VALUE}" != "ON" ]; then
-  if [ -z "${CMAKE_C_COMPILER_LAUNCHER:-}" ]; then
-    if command -v sccache >/dev/null 2>&1; then
-      CMAKE_C_COMPILER_LAUNCHER=sccache
-      CMAKE_CXX_COMPILER_LAUNCHER=sccache
-    elif command -v ccache >/dev/null 2>&1; then
-      CMAKE_C_COMPILER_LAUNCHER=ccache
-      CMAKE_CXX_COMPILER_LAUNCHER=ccache
-    fi
-  fi
-  if [ -n "${CMAKE_C_COMPILER_LAUNCHER:-}" ]; then
-    LAUNCHER_DEFS="$LAUNCHER_DEFS -DCMAKE_C_COMPILER_LAUNCHER=${CMAKE_C_COMPILER_LAUNCHER}"
-  fi
-  if [ -n "${CMAKE_CXX_COMPILER_LAUNCHER:-}" ]; then
-    LAUNCHER_DEFS="$LAUNCHER_DEFS -DCMAKE_CXX_COMPILER_LAUNCHER=${CMAKE_CXX_COMPILER_LAUNCHER}"
-  fi
+if [ -n "${CMAKE_C_COMPILER_LAUNCHER:-}" ]; then
+  LAUNCHER_DEFS="$LAUNCHER_DEFS -DCMAKE_C_COMPILER_LAUNCHER=${CMAKE_C_COMPILER_LAUNCHER}"
+fi
+if [ -n "${CMAKE_CXX_COMPILER_LAUNCHER:-}" ]; then
+  LAUNCHER_DEFS="$LAUNCHER_DEFS -DCMAKE_CXX_COMPILER_LAUNCHER=${CMAKE_CXX_COMPILER_LAUNCHER}"
 fi
 cmake \
   -G Ninja \
@@ -692,8 +662,6 @@
 rm -rf "build/$PIXI_ENVIRONMENT_NAME/cpp/$BUILD_TYPE"
 echo "Configuring coverage build directory: build/$PIXI_ENVIRONMENT_NAME/cpp/$BUILD_TYPE"
 DART_DISABLE_COMPILER_CACHE_VALUE=${DART_DISABLE_COMPILER_CACHE:-OFF}
-<<<<<<< HEAD
-=======
 if [ "${SCCACHE_GHA_ENABLED:-}" = "false" ]; then
   DART_DISABLE_COMPILER_CACHE_VALUE=ON
   unset DART_COMPILER_CACHE
@@ -714,24 +682,12 @@
     CMAKE_CXX_COMPILER_LAUNCHER=ccache
   fi
 fi
->>>>>>> 213c557e
 LAUNCHER_DEFS=""
-if [ "${DART_DISABLE_COMPILER_CACHE_VALUE}" != "ON" ]; then
-  if [ -z "${CMAKE_C_COMPILER_LAUNCHER:-}" ]; then
-    if command -v sccache >/dev/null 2>&1; then
-      CMAKE_C_COMPILER_LAUNCHER=sccache
-      CMAKE_CXX_COMPILER_LAUNCHER=sccache
-    elif command -v ccache >/dev/null 2>&1; then
-      CMAKE_C_COMPILER_LAUNCHER=ccache
-      CMAKE_CXX_COMPILER_LAUNCHER=ccache
-    fi
-  fi
-  if [ -n "${CMAKE_C_COMPILER_LAUNCHER:-}" ]; then
-    LAUNCHER_DEFS="$LAUNCHER_DEFS -DCMAKE_C_COMPILER_LAUNCHER=${CMAKE_C_COMPILER_LAUNCHER}"
-  fi
-  if [ -n "${CMAKE_CXX_COMPILER_LAUNCHER:-}" ]; then
-    LAUNCHER_DEFS="$LAUNCHER_DEFS -DCMAKE_CXX_COMPILER_LAUNCHER=${CMAKE_CXX_COMPILER_LAUNCHER}"
-  fi
+if [ -n "${CMAKE_C_COMPILER_LAUNCHER:-}" ]; then
+  LAUNCHER_DEFS="$LAUNCHER_DEFS -DCMAKE_C_COMPILER_LAUNCHER=${CMAKE_C_COMPILER_LAUNCHER}"
+fi
+if [ -n "${CMAKE_CXX_COMPILER_LAUNCHER:-}" ]; then
+  LAUNCHER_DEFS="$LAUNCHER_DEFS -DCMAKE_CXX_COMPILER_LAUNCHER=${CMAKE_CXX_COMPILER_LAUNCHER}"
 fi
 cmake \
     -G Ninja \
@@ -743,7 +699,6 @@
     -DDART_BUILD_PROFILE=OFF \
     -DDART_DISABLE_COMPILER_CACHE=${DART_DISABLE_COMPILER_CACHE_VALUE} \
     -DDART_CODECOV=ON \
-    -DDART_DISABLE_COMPILER_CACHE=${DART_DISABLE_COMPILER_CACHE_VALUE} \
     -DDART_USE_SYSTEM_GOOGLEBENCHMARK=ON \
     -DDART_USE_SYSTEM_GOOGLETEST=ON \
     -DDART_USE_SYSTEM_IMGUI=ON \
@@ -1198,11 +1153,8 @@
 CMAKE_BUILD_TYPE=${CMAKE_BUILD_TYPE:-RelWithDebInfo}
 DART_BUILD_PROFILE=${DART_BUILD_PROFILE:-OFF}
 DART_VERBOSE=${DART_VERBOSE:-OFF}
-DART_DISABLE_COMPILER_CACHE_VALUE=${DART_DISABLE_COMPILER_CACHE:-OFF}
 DART_BUILD_DARTPY_VALUE=${DART_BUILD_DARTPY_OVERRIDE:-ON}
 DART_BUILD_DART8_VALUE=${DART_BUILD_DART8_OVERRIDE:-ON}
-<<<<<<< HEAD
-=======
 DART_DISABLE_COMPILER_CACHE_VALUE=${DART_DISABLE_COMPILER_CACHE:-OFF}
 if [ "${SCCACHE_GHA_ENABLED:-}" = "false" ]; then
   DART_DISABLE_COMPILER_CACHE_VALUE=ON
@@ -1220,19 +1172,12 @@
   CMAKE_C_COMPILER_LAUNCHER=sccache
   CMAKE_CXX_COMPILER_LAUNCHER=sccache
 fi
->>>>>>> 213c557e
 LAUNCHER_DEFS=""
-if [ "${DART_DISABLE_COMPILER_CACHE_VALUE}" != "ON" ]; then
-  if command -v sccache >/dev/null 2>&1 && [ -z "${CMAKE_C_COMPILER_LAUNCHER:-}" ]; then
-    CMAKE_C_COMPILER_LAUNCHER=sccache
-    CMAKE_CXX_COMPILER_LAUNCHER=sccache
-  fi
-  if [ -n "${CMAKE_C_COMPILER_LAUNCHER:-}" ]; then
-    LAUNCHER_DEFS="$LAUNCHER_DEFS -DCMAKE_C_COMPILER_LAUNCHER=${CMAKE_C_COMPILER_LAUNCHER}"
-  fi
-  if [ -n "${CMAKE_CXX_COMPILER_LAUNCHER:-}" ]; then
-    LAUNCHER_DEFS="$LAUNCHER_DEFS -DCMAKE_CXX_COMPILER_LAUNCHER=${CMAKE_CXX_COMPILER_LAUNCHER}"
-  fi
+if [ -n "${CMAKE_C_COMPILER_LAUNCHER:-}" ]; then
+  LAUNCHER_DEFS="$LAUNCHER_DEFS -DCMAKE_C_COMPILER_LAUNCHER=${CMAKE_C_COMPILER_LAUNCHER}"
+fi
+if [ -n "${CMAKE_CXX_COMPILER_LAUNCHER:-}" ]; then
+  LAUNCHER_DEFS="$LAUNCHER_DEFS -DCMAKE_CXX_COMPILER_LAUNCHER=${CMAKE_CXX_COMPILER_LAUNCHER}"
 fi
 cmake \
   -G Ninja \
@@ -1246,7 +1191,6 @@
   -DDART_DISABLE_COMPILER_CACHE=${DART_DISABLE_COMPILER_CACHE_VALUE} \
   -DDART_BUILD_PROFILE=${DART_BUILD_PROFILE} \
   -DDART_ENABLE_ASAN=ON \
-  -DDART_DISABLE_COMPILER_CACHE=${DART_DISABLE_COMPILER_CACHE_VALUE} \
   -DDART_USE_SYSTEM_GOOGLEBENCHMARK=ON \
   -DDART_USE_SYSTEM_GOOGLETEST=ON \
   -DDART_USE_SYSTEM_IMGUI=ON \
