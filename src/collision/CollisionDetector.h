/*
 * Copyright (c) 2011, Georgia Tech Research Corporation
 * All rights reserved.
 *
 * Author(s): Jeongseok Lee <jslee02@gmail.com>,
 *            Tobias Kunz <tobias@gatech.edu>
 * Date: 05/11/2013
 *
 * Geoorgia Tech Graphics Lab and Humanoid Robotics Lab
 *
 * Directed by Prof. C. Karen Liu and Prof. Mike Stilman
 * <karenliu@cc.gatech.edu> <mstilman@cc.gatech.edu>
 *
 * This file is provided under the following "BSD-style" License:
 *   Redistribution and use in source and binary forms, with or
 *   without modification, are permitted provided that the following
 *   conditions are met:
 *   * Redistributions of source code must retain the above copyright
 *     notice, this list of conditions and the following disclaimer.
 *   * Redistributions in binary form must reproduce the above
 *     copyright notice, this list of conditions and the following
 *     disclaimer in the documentation and/or other materials provided
 *     with the distribution.
 *   THIS SOFTWARE IS PROVIDED BY THE COPYRIGHT HOLDERS AND
 *   CONTRIBUTORS "AS IS" AND ANY EXPRESS OR IMPLIED WARRANTIES,
 *   INCLUDING, BUT NOT LIMITED TO, THE IMPLIED WARRANTIES OF
 *   MERCHANTABILITY AND FITNESS FOR A PARTICULAR PURPOSE ARE
 *   DISCLAIMED. IN NO EVENT SHALL THE COPYRIGHT HOLDER OR
 *   CONTRIBUTORS BE LIABLE FOR ANY DIRECT, INDIRECT, INCIDENTAL,
 *   SPECIAL, EXEMPLARY, OR CONSEQUENTIAL DAMAGES (INCLUDING, BUT NOT
 *   LIMITED TO, PROCUREMENT OF SUBSTITUTE GOODS OR SERVICES; LOSS OF
 *   USE, DATA, OR PROFITS; OR BUSINESS INTERRUPTION) HOWEVER CAUSED
 *   AND ON ANY THEORY OF LIABILITY, WHETHER IN CONTRACT, STRICT
 *   LIABILITY, OR TORT (INCLUDING NEGLIGENCE OR OTHERWISE) ARISING IN
 *   ANY WAY OUT OF THE USE OF THIS SOFTWARE, EVEN IF ADVISED OF THE
 *   POSSIBILITY OF SUCH DAMAGE.
 */

#ifndef DART_COLLISION_CONLLISION_DETECTOR_H
#define DART_COLLISION_CONLLISION_DETECTOR_H

#include <vector>
#include <map>
#include <Eigen/Dense>
#include "CollisionNode.h"

namespace dart {

namespace dynamics {
class BodyNode;
}

namespace collision {

/// @brief
struct Contact
{
    EIGEN_MAKE_ALIGNED_OPERATOR_NEW

    /// @brief
    Eigen::Vector3d point;

    /// @brief
    Eigen::Vector3d normal;

    /// @brief
    Eigen::Vector3d force;

    /// @brief
    CollisionNode* collisionNode1;

    /// @brief
    CollisionNode* collisionNode2;

    /// @brief
    double penetrationDepth;

    // TODO: triID1 will be deprecated when we don't use fcl_mesh
    /// @brief
    int triID1;

    // TODO: triID2 will be deprecated when we don't use fcl_mesh
    /// @brief
    int triID2;
};

/// @brief
class CollisionDetector
{
public:
    /// @brief
    CollisionDetector();

    /// @brief
    virtual ~CollisionDetector();

    /// @brief
    virtual void addCollisionSkeletonNode(dynamics::BodyNode* _bodyNode,
                                          bool _isRecursive = false);

    /// @brief
    virtual void removeCollisionSkeletonNode(dynamics::BodyNode* _bodyNode,
                                             bool _isRecursive = false);

    /// @brief
    virtual CollisionNode* createCollisionNode(
            dynamics::BodyNode* _bodyNode) = 0;

    /// @brief
    void enablePair(dynamics::BodyNode* _node1, dynamics::BodyNode* _node2);

    /// @brief
    void disablePair(dynamics::BodyNode* _node1, dynamics::BodyNode* _node2);

    /// @brief
    virtual bool detectCollision(bool _checkAllCollisions,
                                bool _calculateContactPoints) = 0;

<<<<<<< HEAD
    /// @brief
    bool checkCollision(dynamics::BodyNode* _node1,
=======
    bool detectCollision(dynamics::BodyNode* _node1,
>>>>>>> 5bc345d3
                        dynamics::BodyNode* _node2,
                        bool _calculateContactPoints);

    /// @brief
    unsigned int getNumContacts();

    /// @brief
    Contact& getContact(int _idx);

    /// @brief
    void clearAllContacts();

    /// @brief
    int getNumMaxContacts() const;

    /// @brief
    void setNumMaxContacs(int _num);

protected:
    /// @brief
    virtual bool detectCollision(CollisionNode* _node1,
                                CollisionNode* _node2,
                                bool _calculateContactPoints) = 0;

    /// @brief
    bool isCollidable(const CollisionNode* _node1,
                      const CollisionNode* _node2);

    /// @brief
    std::vector<Contact> mContacts;

    /// @brief
    std::vector<CollisionNode*> mCollisionNodes;

    /// @brief
    int mNumMaxContacts;

private:
    /// @brief
    std::vector<bool>::reference getPairCollidable(
            const CollisionNode* _node1, const CollisionNode* _node2);

    /// @brief
    CollisionNode* getCollisionNode(const dynamics::BodyNode* _bodyNode);

    /// @brief
    std::map<const dynamics::BodyNode*, CollisionNode*> mBodyCollisionMap;

    /// @brief
    std::vector<std::vector<bool> > mCollidablePairs;
};

} // namespace collision
} // namespace dart

#endif // #ifndef DART_COLLISION_CONLLISION_DETECTOR_H<|MERGE_RESOLUTION|>--- conflicted
+++ resolved
@@ -116,14 +116,8 @@
     virtual bool detectCollision(bool _checkAllCollisions,
                                 bool _calculateContactPoints) = 0;
 
-<<<<<<< HEAD
-    /// @brief
-    bool checkCollision(dynamics::BodyNode* _node1,
-=======
-    bool detectCollision(dynamics::BodyNode* _node1,
->>>>>>> 5bc345d3
-                        dynamics::BodyNode* _node2,
-                        bool _calculateContactPoints);
+    bool detectCollision(dynamics::BodyNode* _node1, dynamics::BodyNode* _node2,
+                         bool _calculateContactPoints);
 
     /// @brief
     unsigned int getNumContacts();
@@ -142,9 +136,8 @@
 
 protected:
     /// @brief
-    virtual bool detectCollision(CollisionNode* _node1,
-                                CollisionNode* _node2,
-                                bool _calculateContactPoints) = 0;
+    virtual bool detectCollision(CollisionNode* _node1, CollisionNode* _node2,
+                                 bool _calculateContactPoints) = 0;
 
     /// @brief
     bool isCollidable(const CollisionNode* _node1,
