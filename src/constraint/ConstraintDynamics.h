/*
 * Copyright (c) 2011, Georgia Tech Research Corporation
 * All rights reserved.
 *
 * Author(s): Karen Liu
 * Date:
 *
 * Geoorgia Tech Graphics Lab and Humanoid Robotics Lab
 *
 * Directed by Prof. C. Karen Liu and Prof. Mike Stilman
 * <karenliu@cc.gatech.edu> <mstilman@cc.gatech.edu>
 *
 * This file is provided under the following "BSD-style" License:
 *   Redistribution and use in source and binary forms, with or
 *   without modification, are permitted provided that the following
 *   conditions are met:
 *   * Redistributions of source code must retain the above copyright
 *     notice, this list of conditions and the following disclaimer.
 *   * Redistributions in binary form must reproduce the above
 *     copyright notice, this list of conditions and the following
 *     disclaimer in the documentation and/or other materials provided
 *     with the distribution.
 *   THIS SOFTWARE IS PROVIDED BY THE COPYRIGHT HOLDERS AND
 *   CONTRIBUTORS "AS IS" AND ANY EXPRESS OR IMPLIED WARRANTIES,
 *   INCLUDING, BUT NOT LIMITED TO, THE IMPLIED WARRANTIES OF
 *   MERCHANTABILITY AND FITNESS FOR A PARTICULAR PURPOSE ARE
 *   DISCLAIMED. IN NO EVENT SHALL THE COPYRIGHT HOLDER OR
 *   CONTRIBUTORS BE LIABLE FOR ANY DIRECT, INDIRECT, INCIDENTAL,
 *   SPECIAL, EXEMPLARY, OR CONSEQUENTIAL DAMAGES (INCLUDING, BUT NOT
 *   LIMITED TO, PROCUREMENT OF SUBSTITUTE GOODS OR SERVICES; LOSS OF
 *   USE, DATA, OR PROFITS; OR BUSINESS INTERRUPTION) HOWEVER CAUSED
 *   AND ON ANY THEORY OF LIABILITY, WHETHER IN CONTRACT, STRICT
 *   LIABILITY, OR TORT (INCLUDING NEGLIGENCE OR OTHERWISE) ARISING IN
 *   ANY WAY OUT OF THE USE OF THIS SOFTWARE, EVEN IF ADVISED OF THE
 *   POSSIBILITY OF SUCH DAMAGE.
 */

#ifndef DART_CONSTRAINT_CONSTRAINT_DYNAMICS_H
#define DART_CONSTRAINT_CONSTRAINT_DYNAMICS_H

#include <vector>
#include <Eigen/Dense>

#include "constraint/Constraint.h"
#include "collision/CollisionDetector.h"
#include "collision/fcl_mesh/FCLMeshCollisionDetector.h"

namespace dart {

namespace dynamics {
class BodyNode;
class Skeleton;
class BodyNode;
} // namespace dynamics

namespace constraint {

class ConstraintDynamics {
public:
    ConstraintDynamics(const std::vector<dynamics::Skeleton*>& _skels, double _dt, double _mu = 1.0, int _d = 4, bool _useODE = true, collision::CollisionDetector* _collisionDetector = new collision::FCLMeshCollisionDetector());
    virtual ~ConstraintDynamics();

    void computeConstraintForces();
    void addConstraint(Constraint *_constr);
    void deleteConstraint(int _index);
    void addSkeleton(dynamics::Skeleton* _skeleton);
    void removeSkeleton(dynamics::Skeleton* _skeleton);
    void setTimeStep(double _timeStep) { mDt = _timeStep; }
    double getTimeStep() const { return mDt; }
    void setCollisionDetector(collision::CollisionDetector* _collisionDetector);

<<<<<<< HEAD
    inline Eigen::VectorXd getTotalConstraintForce(int _skelIndex) const { return mTotalConstrForces[_skelIndex]; }
    inline Eigen::VectorXd getContactForce(int _skelIndex) const { return mContactForces[_skelIndex]; }
    inline collision::CollisionDetector* getCollisionChecker() const { return mCollisionChecker; }
    inline int getNumContacts() const { return mCollisionChecker->getNumContacts(); }
=======
    inline Eigen::VectorXd getTotalConstraintForce(int _skelIndex) const {
        return mTotalConstrForces[_skelIndex];
    }

    inline Eigen::VectorXd getContactForce(int _skelIndex) const {
        return mContactForces[_skelIndex];
    }

    inline collision::CollisionDetector* getCollisionDetector() const {
        return mCollisionDetector;
    }

    inline int getNumContacts() const {
        return mCollisionDetector->getNumContacts();
    }

>>>>>>> 5bc345d3
    inline Constraint* getConstraint(int _index) const { return mConstraints[_index]; }

private:
    void initialize();

    void computeConstraintWithoutContact();
    void fillMatrices();
    void fillMatricesODE();
    bool solve();
    void applySolution();
    void applySolutionODE();

    void updateMassMat();
    void updateTauStar();
    void updateNBMatrices();
    void updateNBMatricesODE();
    Eigen::MatrixXd getJacobian(dynamics::BodyNode* node, const Eigen::Vector3d& p);
    Eigen::MatrixXd getTangentBasisMatrix(const Eigen::Vector3d& p, const Eigen::Vector3d& n) ; // gets a matrix of tangent dirs.
    Eigen::MatrixXd getTangentBasisMatrixODE(const Eigen::Vector3d& p, const Eigen::Vector3d& n) ; // gets a matrix of tangent dirs.
    Eigen::MatrixXd getContactMatrix() const; // E matrix
    Eigen::MatrixXd getMuMatrix() const; // mu matrix
    void updateConstraintTerms();

    inline int getTotalNumDofs() const { return mIndices[mIndices.size() - 1]; }

    std::vector<dynamics::Skeleton*> mSkeletons;
    std::vector<int> mBodyIndexToSkelIndex;
    std::vector<int> mIndices;
    collision::CollisionDetector* mCollisionDetector;
    double mDt; // timestep
    double mMu; // friction coeff.
    int mNumDir; // number of basis directions

    // Cached (aggregated) mass/tau matrices
    Eigen::MatrixXd mMInv;
    Eigen::VectorXd mTauStar;
    Eigen::MatrixXd mN;
    Eigen::MatrixXd mB;

    // Matrices to pass to solver
    Eigen::MatrixXd mA;
    Eigen::VectorXd mQBar;
    Eigen::VectorXd mX;

    std::vector<Eigen::VectorXd> mContactForces;
    std::vector<Eigen::VectorXd> mTotalConstrForces; // solved constraint force in generalized coordinates; mTotalConstrForces[i] is the constraint force for the ith skeleton
    // constraints
    std::vector<Constraint*> mConstraints;
    int mTotalRows;

    Eigen::MatrixXd mZ; // N x N, symmetric (only lower triangle filled)
    Eigen::VectorXd mTauHat; // M x 1
    Eigen::MatrixXd mGInv; // M x M, symmetric (only lower triangle filled)
    std::vector<Eigen::MatrixXd> mJMInv; // M x N
    std::vector<Eigen::MatrixXd> mJ; // M x N
    std::vector<Eigen::MatrixXd> mPreJ; // M x N
    Eigen::VectorXd mC; // M * 1
    Eigen::VectorXd mCDot; // M * 1
    std::vector<int> mLimitingDofIndex; // if dof i hits upper limit, we store this information as mLimitingDofIndex.push_back(i+1), if dof i hits lower limite, mLimitingDofIndex.push_back(-(i+1));
    bool mUseODELCPSolver;
};

} // namespace constraint
} // namepsace dart

#endif // #ifndef DART_CONSTRAINT_CONSTRAINT_DYNAMICS_H
<|MERGE_RESOLUTION|>--- conflicted
+++ resolved
@@ -69,29 +69,10 @@
     double getTimeStep() const { return mDt; }
     void setCollisionDetector(collision::CollisionDetector* _collisionDetector);
 
-<<<<<<< HEAD
     inline Eigen::VectorXd getTotalConstraintForce(int _skelIndex) const { return mTotalConstrForces[_skelIndex]; }
     inline Eigen::VectorXd getContactForce(int _skelIndex) const { return mContactForces[_skelIndex]; }
-    inline collision::CollisionDetector* getCollisionChecker() const { return mCollisionChecker; }
-    inline int getNumContacts() const { return mCollisionChecker->getNumContacts(); }
-=======
-    inline Eigen::VectorXd getTotalConstraintForce(int _skelIndex) const {
-        return mTotalConstrForces[_skelIndex];
-    }
-
-    inline Eigen::VectorXd getContactForce(int _skelIndex) const {
-        return mContactForces[_skelIndex];
-    }
-
-    inline collision::CollisionDetector* getCollisionDetector() const {
-        return mCollisionDetector;
-    }
-
-    inline int getNumContacts() const {
-        return mCollisionDetector->getNumContacts();
-    }
-
->>>>>>> 5bc345d3
+    inline collision::CollisionDetector* getCollisionDetector() const { return mCollisionDetector; }
+    inline int getNumContacts() const { return mCollisionDetector->getNumContacts(); }
     inline Constraint* getConstraint(int _index) const { return mConstraints[_index]; }
 
 private:
