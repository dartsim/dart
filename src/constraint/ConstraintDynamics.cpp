--- conflicted
+++ resolved
@@ -18,13 +18,8 @@
 namespace dart {
 namespace constraint {
 
-<<<<<<< HEAD
-ConstraintDynamics::ConstraintDynamics(const std::vector<dynamics::Skeleton*>& _skels, double _dt, double _mu, int _d, bool _useODE, collision::CollisionDetector* _collisionDetector)
-    : mSkels(_skels), mDt(_dt), mMu(_mu), mNumDir(_d), mCollisionDetector(_collisionDetector), mUseODELCPSolver(_useODE), mAllowablePenetration(0.000001), mMaxReducingPenetrationVelocity(0.1), mAllowableJointViolation(DART_TO_RADIAN*0.001), mMaxReducingJointViolationVelocity(DART_TO_RADIAN*1.0) {
-=======
 ConstraintDynamics::ConstraintDynamics(const std::vector<dynamics::Skeleton*>& _skeletons, double _dt, double _mu, int _d, bool _useODE, collision::CollisionDetector* _collisionDetector)
-    : mSkeletons(_skeletons), mDt(_dt), mMu(_mu), mNumDir(_d), mCollisionDetector(_collisionDetector), mUseODELCPSolver(_useODE) {
->>>>>>> 73c6fa36
+    : mSkeletons(_skeletons), mDt(_dt), mMu(_mu), mNumDir(_d), mCollisionDetector(_collisionDetector), mUseODELCPSolver(_useODE), mAllowablePenetration(0.000001), mMaxReducingPenetrationVelocity(0.1), mAllowableJointViolation(DART_TO_RADIAN*0.001), mMaxReducingJointViolationVelocity(DART_TO_RADIAN*1.0) {
     assert(_collisionDetector != NULL && "Invalid collision detector.");
     initialize();
 }
@@ -795,10 +790,9 @@
         }
 
         double penetration = c.penetrationDepth;
-        double erv = 0.0;
         if (penetration > mAllowablePenetration)
         {
-            erv = penetration / mDt;
+            double erv = penetration / mDt;
             if (erv > mMaxReducingPenetrationVelocity)
                 erv = mMaxReducingPenetrationVelocity;
             mReducingPenetrationVelocity(i) = erv;
