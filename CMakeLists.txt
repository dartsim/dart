#===============================================================================
# CMake settings
#===============================================================================
# CMake 2.8.12 or above is required for CMakeParseArguments.
if(MSVC)
  cmake_minimum_required(VERSION 3.8.0)
else()
  cmake_minimum_required(VERSION 2.8.12)
endif()

project(dart)

# Use MACOSX_RPATH by default on OS X. This was added in CMake 2.8.12 and
# became default in CMake 3.0. Explicitly setting this policy is necessary to
# suppress a warning in CMake 3.0 and above.
if(POLICY CMP0042)
  cmake_policy(SET CMP0042 NEW)
endif()

# Simplify variable reference and escape sequence evaluation. This was added in
# CMake 3.1. Explicitly setting this policy is necessary to suppress a warning
# in CMake 3.1 and above.
if(POLICY CMP0053)
  cmake_policy(SET CMP0053 NEW)
endif()

# Variables used in Components.cmake
set(INCLUDE_INSTALL_DIR "include")
set(LIBRARY_INSTALL_DIR "lib")
set(CONFIG_INSTALL_DIR "share/${PROJECT_NAME}/cmake")

# Set relative location to install additional documentation (sample data,
# examples, and tutorials)
set(DART_ADDITIONAL_DOCUMENTATION_INSTALL_PATH "share/doc/${PROJECT_NAME}")

set(CMAKE_DEBUG_POSTFIX "d")
set(CMAKE_MODULE_PATH "${CMAKE_SOURCE_DIR}/cmake")

include(DARTMacros)

# CMake component helper. It uses the following variables:
# - LIBRARY_INSTALL_DIR
# - CONFIG_INSTALL_DIR
include(Components)
initialize_component_helpers(${PROJECT_NAME})

# System install paths on Windows
if(WIN32)
  set(CMAKE_INSTALL_PREFIX "C:/Golems" CACHE PATH "Install prefix" FORCE)
endif()

#===============================================================================
# Project settings
#===============================================================================

# If you change the version, please update the <version> tag in package.xml.
set(DART_MAJOR_VERSION "6")
set(DART_MINOR_VERSION "4")
set(DART_PATCH_VERSION "0")
set(DART_VERSION "${DART_MAJOR_VERSION}.${DART_MINOR_VERSION}.${DART_PATCH_VERSION}")
set(DART_PKG_DESC "Dynamic Animation and Robotics Toolkit.")
set(DART_PKG_EXTERNAL_DEPS "eigen, ccd, fcl, assimp, boost")

#===============================================================================
# Build options
#===============================================================================
option(DART_VERBOSE "Whether print detailed information in CMake process" OFF)
option(ENABLE_OPENMP "Build with OpenMP parallaization enabled" ON)
if(MSVC)
  set(DART_RUNTIME_LIBRARY "/MD" CACHE STRING "BaseName chosen by the user at CMake configure time")
  set_property(CACHE DART_RUNTIME_LIBRARY PROPERTY STRINGS /MD /MT)
  option(DART_MSVC_DEFAULT_OPTIONS "Build DART with default Visual Studio options" OFF)
else()
  option(BUILD_SHARED_LIBS "Build shared libraries" ON)
endif()
# Warning: DART_ENABLE_SIMD should be ON only when you build DART and the DART
# dependent projects on the same machine. If this option is on, then compile
# option `-march=native` is added to the target `dart` that enables all
# instruction subsets supported by the local machine. If the architecture of
# local machines are different then the projects will be built with different
# compile options, which may cause runtime errors especially memory alignment
# errors.
option(DART_ENABLE_SIMD
  "Build DART with all SIMD instructions on the current local machine" OFF)
option(DART_BUILD_GUI_OSG "Build osgDart library" ON)
option(DART_CODECOV "Turn on codecov support" OFF)
option(DART_TREAT_WARNINGS_AS_ERRORS "Treat warnings as errors" OFF)

#===============================================================================
# Print intro
#===============================================================================
message(STATUS "")
message(STATUS "============================================")
message(STATUS "                DART ${DART_VERSION}")
message(STATUS "============================================")

#===============================================================================
# CodeCov settings
#===============================================================================
if(DART_CODECOV)
  include(CodeCoverage)
  setup_target_for_coverage(codecov ctest coverage)
  set(CMAKE_CXX_FLAGS
    "${CMAKE_CXX_FLAGS} -g -O0 -fprofile-arcs -ftest-coverage"
  )
endif()

#===============================================================================
# Build type settings
#===============================================================================
if(NOT CMAKE_BUILD_TYPE)
  set(CMAKE_BUILD_TYPE Release CACHE STRING "Choose the type of build, options are: Debug | Release | RelWithDebInfo | MinSizeRel" FORCE)
endif()
string(TOUPPER ${CMAKE_BUILD_TYPE} CMAKE_BUILD_TYPE_UPPERCASE)

set(BUILD_TYPE_DEBUG FALSE)
set(BUILD_TYPE_RELEASE FALSE)
set(BUILD_TYPE_RELWITHDEBINFO FALSE)
set(BUILD_TYPE_MINSIZEREL FALSE)

if("${CMAKE_BUILD_TYPE_UPPERCASE}" STREQUAL "DEBUG")
  set(BUILD_TYPE_DEBUG TRUE)
elseif("${CMAKE_BUILD_TYPE_UPPERCASE}" STREQUAL "RELEASE")
  set(BUILD_TYPE_RELEASE TRUE)
elseif("${CMAKE_BUILD_TYPE_UPPERCASE}" STREQUAL "RELWITHDEBINFO")
  set(BUILD_TYPE_RELWITHDEBINFO TRUE)
elseif("${CMAKE_BUILD_TYPE_UPPERCASE}" STREQUAL "MINSIZEREL")
  set(BUILD_TYPE_MINSIZEREL TRUE)
else()
  build_error("CMAKE_BUILD_TYPE ${CMAKE_BUILD_TYPE} unknown. Valid options are: Debug | Release | RelWithDebInfo | MinSizeRel")
endif()

#===============================================================================
# Find dependencies
#===============================================================================
include(DARTFindDependencies)

#===============================================================================
# Include directories
#===============================================================================
include_directories(BEFORE ${PROJECT_SOURCE_DIR})
include_directories("${CMAKE_BINARY_DIR}")

#===============================================================================
# Check for non-case-sensitive filesystems
#===============================================================================
execute_process(COMMAND ${CMAKE_CURRENT_SOURCE_DIR}/tools/case_sensitive_filesystem
                RESULT_VARIABLE FILESYSTEM_CASE_SENSITIVE_RETURN)
if(${FILESYSTEM_CASE_SENSITIVE_RETURN} EQUAL 0)
  set(FILESYSTEM_CASE_SENSITIVE TRUE)
else()
  set(FILESYSTEM_CASE_SENSITIVE FALSE)
endif()

#===============================================================================
# Compiler flags
#===============================================================================
if(MSVC)

  # Visual Studio enables c++11 support by default
  if(MSVC_VERSION VERSION_LESS 1900)
    message(FATAL_ERROR "${PROJECT_NAME} requires VS2017 or greater.")
  endif()
  if(DART_TREAT_WARNINGS_AS_ERRORS)
    set(CMAKE_CXX_FLAGS "${CMAKE_CXX_FLAGS} /WX")
  endif()
  set(CMAKE_CXX_FLAGS "${CMAKE_CXX_FLAGS} /EHsc /permissive-")
  #set(CMAKE_EXE_LINKER_FLAGS_RELEASE "/LTCG /INCREMENTAL:NO")
  if(NOT DART_MSVC_DEFAULT_OPTIONS)
    set(CMAKE_CXX_FLAGS_DEBUG "${CMAKE_CXX_FLAGS_DEBUG} ${DART_RUNTIME_LIBRARY}d /Zi /Gy /W1 /EHsc")
    set(CMAKE_CXX_FLAGS_RELEASE "${CMAKE_CXX_FLAGS_RELEASE} ${DART_RUNTIME_LIBRARY} /Zi /GL /Gy /W1 /EHsc")
  endif(NOT DART_MSVC_DEFAULT_OPTIONS)
  add_definitions(-D_CRT_SECURE_NO_WARNINGS)
  add_compile_options(/wd4334)
  add_compile_options(/wd4267)
  add_compile_options(/wd4244)
  add_compile_options(/wd4250)
  add_compile_options(/wd4996)
  add_compile_options(/wd4099)
  add_compile_options(/wd4305)
  add_compile_options(/wd4838)
  add_compile_options(/bigobj)

elseif(CMAKE_COMPILER_IS_GNUCXX)

  if(DART_TREAT_WARNINGS_AS_ERRORS)
    set(CMAKE_CXX_FLAGS "${CMAKE_CXX_FLAGS} -Werror")
  endif()
  set(CMAKE_CXX_FLAGS "${CMAKE_CXX_FLAGS} -Wall -Wextra -fPIC")
  execute_process(
    COMMAND ${CMAKE_CXX_COMPILER} -dumpversion OUTPUT_VARIABLE GCC_VERSION)
  set(CXX_COMPILER_VERSION ${GCC_VERSION})
  if(GCC_VERSION VERSION_LESS 4.8)
    message(FATAL_ERROR "The installed g++ version is ${GCC_VERSION}. ${PROJECT_NAME} requires g++ 4.8 or greater.")
  else()
    set(CMAKE_CXX_FLAGS "${CMAKE_CXX_FLAGS} -std=c++11")
  endif()
  set(CMAKE_CXX_FLAGS_RELEASE "-O3 -DNDEBUG")
  set(CMAKE_CXX_FLAGS_DEBUG "-g -fno-omit-frame-pointer -fno-inline-functions -fno-inline-functions-called-once -fno-optimize-sibling-calls")
  set(CMAKE_CXX_FLAGS_RELWITHDEBINFO "${CMAKE_CXX_FLAGS_RELEASE} ${CMAKE_CXX_FLAGS_DEBUG}")
  set(CMAKE_CXX_FLAGS_PROFILE "${CMAKE_CXX_FLAGS_DEBUG} -pg")
  set(CMAKE_SHARED_LINKER_FLAGS "-Wl,--no-undefined")

elseif("${CMAKE_CXX_COMPILER_ID}" STREQUAL "Clang")

  if(DART_TREAT_WARNINGS_AS_ERRORS)
    set(CMAKE_CXX_FLAGS "${CMAKE_CXX_FLAGS} -Werror -Wno-error=deprecated-declarations")
    # Turn warning "deprecated-declarations" into an warning even if -Werror is
    # specified until we abandon glut.
  endif()
  set(CMAKE_CXX_FLAGS "${CMAKE_CXX_FLAGS} -fPIC")
  execute_process(
    COMMAND ${CMAKE_CXX_COMPILER} -dumpversion OUTPUT_VARIABLE CLANG_VERSION)
  set(CXX_COMPILER_VERSION ${CLANG_VERSION})
  if(CLANG_VERSION VERSION_LESS 3.3)
    message(FATAL_ERROR "The installed Clang version is ${CLANG_VERSION}. ${PROJECT_NAME} requires clang 3.3 or greater.")
  else()
    set(CMAKE_CXX_FLAGS "${CMAKE_CXX_FLAGS} -std=c++11")
  endif()
  if("${CMAKE_SYSTEM_NAME}" MATCHES "Darwin")
    set(CMAKE_CXX_FLAGS "${CMAKE_CXX_FLAGS} -stdlib=libc++")
  endif()
  set(CMAKE_CXX_FLAGS_RELEASE "-O3 -DNDEBUG")
  set(CMAKE_CXX_FLAGS_DEBUG "-g -fno-omit-frame-pointer -fno-inline-functions -fno-optimize-sibling-calls")
  set(CMAKE_CXX_FLAGS_RELWITHDEBINFO "${CMAKE_CXX_FLAGS_RELEASE} ${CMAKE_CXX_FLAGS_DEBUG}")
  set(CMAKE_CXX_FLAGS_PROFILE "${CMAKE_CXX_FLAGS_DEBUG} -pg")

else()

  message(SEND_ERROR "Compiler[${CMAKE_CXX_COMPILER_ID}] not supported.")

endif()

#===============================================================================
# Print build summary
#===============================================================================
if(DART_VERBOSE)
  message(STATUS "")
  message(STATUS "[ Build summary ]")
  message(STATUS "CMAKE_GENERATOR  : ${CMAKE_GENERATOR}")
  message(STATUS "Compiler ID      : ${CMAKE_CXX_COMPILER_ID}")
  message(STATUS "Compiler version : ${CXX_COMPILER_VERSION}")
  message(STATUS "Build type       : ${CMAKE_BUILD_TYPE}")
  message(STATUS "BUILD_SHARED_LIBS: ${BUILD_SHARED_LIBS}")
  message(STATUS "ENABLE_OPENMP    : ${ENABLE_OPENMP}")
  message(STATUS "Build gui::osg   : ${DART_BUILD_GUI_OSG}")
  message(STATUS "Install path     : ${CMAKE_INSTALL_PREFIX}")
  message(STATUS "CXX_FLAGS        : ${CMAKE_CXX_FLAGS}")
  if(${CMAKE_BUILD_TYPE_UPPERCASE} STREQUAL "RELEASE")
    message(STATUS "CXX_FLAGS_RELEASE: ${CMAKE_CXX_FLAGS_RELEASE}")
  elseif(${CMAKE_BUILD_TYPE_UPPERCASE} STREQUAL "DEBUG")
    message(STATUS "CXX_FLAGS_DEBUG  : ${CMAKE_CXX_FLAGS_DEBUG}")
  elseif(${CMAKE_BUILD_TYPE_UPPERCASE} STREQUAL "RELWITHDEBINFO")
    message(STATUS "CXX_FLAGS_RELWITHDEBINFO: ${CMAKE_CXX_FLAGS_RELWITHDEBINFO}")
  elseif(${CMAKE_BUILD_TYPE_UPPERCASE} STREQUAL "PROFILE")
    message(STATUS "CXX_FLAGS_PROFILE: ${CMAKE_CXX_FLAGS_PROFILE}")
  endif()
  message(STATUS "CMAKE_SOURCE_DIR : ${CMAKE_SOURCE_DIR}")
  message(STATUS "CMAKE_BINARY_DIR : ${CMAKE_BINARY_DIR}")
endif(DART_VERBOSE)

#===============================================================================
# Add sub-directories
#===============================================================================

add_subdirectory(dart)

<<<<<<< HEAD
if(TINYXML2_FOUND AND BULLET_FOUND)
=======
if(TARGET dart)
>>>>>>> d472c120

  # Add a "tests" target to build unit tests.
  enable_testing()
  add_subdirectory(unittests EXCLUDE_FROM_ALL)

  if (TARGET dart-utils-urdf AND TARGET dart-gui)

    # Add example targets
    dart_add_example(examples/addDeleteSkels dart dart-utils-urdf dart-gui)
    dart_add_example(examples/atlasSimbicon dart dart-utils-urdf dart-gui)
    dart_add_example(examples/bipedStand dart dart-utils-urdf dart-gui)
    dart_add_example(examples/hardcodedDesign dart dart-utils-urdf dart-gui)
    dart_add_example(examples/hybridDynamics dart dart-utils-urdf dart-gui)
    dart_add_example(examples/jointConstraints dart dart-utils-urdf dart-gui)
    dart_add_example(examples/mixedChain dart dart-utils-urdf dart-gui)
    dart_add_example(examples/operationalSpaceControl dart dart-utils-urdf dart-gui)
    dart_add_example(examples/rigidChain dart dart-utils-urdf dart-gui)
    dart_add_example(examples/rigidCubes dart dart-utils-urdf dart-gui)
    dart_add_example(examples/rigidLoop dart dart-utils-urdf dart-gui)
    dart_add_example(examples/rigidShapes dart dart-utils-urdf dart-gui)
    dart_add_example(examples/simpleFrames dart dart-utils-urdf dart-gui)
    dart_add_example(examples/softBodies dart dart-utils-urdf dart-gui)
    dart_add_example(examples/speedTest dart dart-utils-urdf dart-gui)
    dart_add_example(examples/vehicle dart dart-utils-urdf dart-gui)

    if(TARGET dart-gui-osg)
      dart_add_example(examples/osgExamples/osgAtlasPuppet dart dart-utils-urdf dart-gui-osg)
      dart_add_example(examples/osgExamples/osgAtlasSimbicon dart dart-utils-urdf dart-gui-osg)
      dart_add_example(examples/osgExamples/osgDragAndDrop dart dart-utils-urdf dart-gui-osg)
      dart_add_example(examples/osgExamples/osgEmpty dart dart-utils-urdf dart-gui-osg)
      dart_add_example(examples/osgExamples/osgHuboPuppet dart dart-utils-urdf dart-gui-osg)
      dart_add_example(examples/osgExamples/osgImGui dart dart-utils-urdf dart-gui-osg)
      dart_add_example(examples/osgExamples/osgOperationalSpaceControl dart dart-utils-urdf dart-gui-osg)
      dart_add_example(examples/osgExamples/osgSoftBodies dart dart-utils-urdf dart-gui-osg)
      dart_add_example(examples/osgExamples/osgTinkertoy dart dart-utils-urdf dart-gui-osg)

      add_library(example_wamIk examples/osgExamples/osgWamIkFast/ikfast/ikfast71.Transform6D.4_6_9_10_11_12_f8.cpp)
      target_link_libraries(example_wamIk PUBLIC dart)
      target_compile_definitions(example_wamIk PUBLIC IKFAST_NO_MAIN IKFAST_CLIBRARY)
      target_compile_options(example_wamIk PRIVATE -w)

      dart_add_example(examples/osgExamples/osgWamIkFast dart dart-utils-urdf dart-gui-osg example_wamIk)
    endif()

    # Add an "examples" target to build examples.
    get_property(examples GLOBAL PROPERTY DART_EXAMPLES)
    add_custom_target(examples DEPENDS ${examples})

    if(DART_VERBOSE)
      message(STATUS "")
      message(STATUS "[ Examples ]")
      foreach(example ${examples})
        message(STATUS "Adding example: ${example}")
      endforeach(example ${examples})
    else(DART_VERBOSE)
      list(LENGTH examples examples_length)
      message(STATUS "Adding ${examples_length} examples")
    endif(DART_VERBOSE)

    # Add tutorial targets
    if(TARGET dart-collision-bullet)
      dart_add_tutorial(tutorials/tutorialBiped dart-utils-urdf dart-gui dart-collision-bullet)
      dart_add_tutorial(tutorials/tutorialBiped-Finished dart-utils-urdf dart-gui dart-collision-bullet)
    else()
      dart_add_tutorial(tutorials/tutorialBiped dart-utils-urdf dart-gui)
      dart_add_tutorial(tutorials/tutorialBiped-Finished dart-utils-urdf dart-gui)
    endif()

    dart_add_tutorial(tutorials/tutorialCollisions dart-utils-urdf dart-gui)
    dart_add_tutorial(tutorials/tutorialCollisions-Finished dart-utils-urdf dart-gui)
    dart_add_tutorial(tutorials/tutorialDominoes dart-utils-urdf dart-gui)
    dart_add_tutorial(tutorials/tutorialDominoes-Finished dart-utils-urdf dart-gui)
    dart_add_tutorial(tutorials/tutorialMultiPendulum dart-utils-urdf dart-gui)
    dart_add_tutorial(tutorials/tutorialMultiPendulum-Finished dart-utils-urdf dart-gui)

    # Add a "tutorials" target to build tutorials.
    get_property(tutorials GLOBAL PROPERTY DART_TUTORIALS)
    add_custom_target(tutorials DEPENDS ${tutorials})

    if(DART_VERBOSE)
      message(STATUS "")
      message(STATUS "[ Tutorials ]")
      foreach(tutorial ${tutorials})
        message(STATUS "Adding tutorial: ${tutorial}")
      endforeach(tutorial ${tutorials})
    else(DART_VERBOSE)
      list(LENGTH tutorials tutorials_length)
      message(STATUS "Adding ${tutorials_length} tutorials")
    endif(DART_VERBOSE)

  endif()

endif()

#===============================================================================
# CMake configuration files for components and targets
#===============================================================================
# Generate and install CMake configuration files for each component <C>:
# - <C>Component.cmake, which defines:
#   - dart_<C>_DEPENDENCIES: list of component dependencies
#   - dart_<C>_LIBRARIES: list of library targets in this component
# - <C>Targets.cmake, which creates IMPORTED targets
install_component_exports(${PROJECT_NAME})

#===============================================================================
# Configure files
#===============================================================================
if(DART_VERBOSE)
  message(STATUS "")
  message(STATUS "[ Configured files ]")
endif()

string(TOUPPER ${PROJECT_NAME} PROJECT_NAME_UPPERCASE)

# Generate and install a Config.cmake file. This file includes the
# <C>Component.cmake and <C>Targets.cmake created above. It also uses the
# following variables:
#
# - PACKAGE_INCLUDE_INSTALL_DIR
# - PACKAGE_INCLUDE_DIRS
get_property(PACKAGE_INCLUDE_DIRS GLOBAL
  PROPERTY "${PROJECT_NAME_UPPERCASE}_INCLUDE_DIRS")

# Generate the DART CMake Config and version files
include(CMakePackageConfigHelpers)
set(DART_CONFIG_IN ${CMAKE_SOURCE_DIR}/cmake/${PROJECT_NAME_UPPERCASE}Config.cmake.in)
set(DART_CONFIG_OUT ${CMAKE_BINARY_DIR}/${PROJECT_NAME_UPPERCASE}Config.cmake)
set(DART_VERSION_OUT ${CMAKE_BINARY_DIR}/cmake/${PROJECT_NAME_UPPERCASE}ConfigVersion.cmake)
if(DART_VERBOSE)
  message(STATUS ${DART_CONFIG_OUT})
  message(STATUS ${DART_VERSION_OUT})
endif()
configure_package_config_file(
  ${DART_CONFIG_IN}
  ${DART_CONFIG_OUT}
  INSTALL_DESTINATION "${CONFIG_INSTALL_DIR}"
  PATH_VARS INCLUDE_INSTALL_DIR
)
write_basic_config_version_file(
  ${DART_VERSION_OUT}
  VERSION ${${PROJECT_NAME_UPPERCASE}_VERSION}
  COMPATIBILITY SameMajorVersion
)
install(
  FILES ${DART_CONFIG_OUT} ${DART_VERSION_OUT}
  DESTINATION "${CONFIG_INSTALL_DIR}")

# Generate the DART pkg-config
set(PC_CONFIG_IN ${CMAKE_SOURCE_DIR}/cmake/dart.pc.in)
set(PC_CONFIG_OUT ${CMAKE_BINARY_DIR}/cmake/dart.pc)
if(DART_VERBOSE)
  message(STATUS ${PC_CONFIG_OUT})
endif()
configure_file(${PC_CONFIG_IN} ${PC_CONFIG_OUT} @ONLY)
install(FILES ${PC_CONFIG_OUT} DESTINATION lib/pkgconfig)

# Install a Catkin 'package.xml' file. This is required by REP-136.
install(FILES package.xml DESTINATION share/${PROJECT_NAME})

#===============================================================================
# Install sample data, examples, and tutorials
#===============================================================================

# Sample data
install(DIRECTORY "${CMAKE_CURRENT_SOURCE_DIR}/data"
  DESTINATION ${DART_ADDITIONAL_DOCUMENTATION_INSTALL_PATH})

# Examples source
install(DIRECTORY "${CMAKE_CURRENT_SOURCE_DIR}/examples"
  DESTINATION ${DART_ADDITIONAL_DOCUMENTATION_INSTALL_PATH})

# Tutorials source
install(DIRECTORY "${CMAKE_CURRENT_SOURCE_DIR}/tutorials"
  DESTINATION ${DART_ADDITIONAL_DOCUMENTATION_INSTALL_PATH})

#===============================================================================
# Uninstall
#===============================================================================

# Add an "uninstall" target
# Ref: http://www.cmake.org/Wiki/CMake_FAQ#Can_I_do_.22make_uninstall.22_with_CMake.3F
configure_file("${PROJECT_SOURCE_DIR}/cmake/uninstall_target.cmake.in" "${PROJECT_BINARY_DIR}/uninstall_target.cmake" IMMEDIATE @ONLY)
add_custom_target(uninstall "${CMAKE_COMMAND}" -P "${PROJECT_BINARY_DIR}/uninstall_target.cmake")

#===============================================================================
# Code Formatting
#===============================================================================
if(DART_VERBOSE)
  message(STATUS "")
  message(STATUS "[ Code Formatting ]")
endif()

find_program(
  CLANG_FORMAT_EXECUTABLE
  NAMES clang-format clang-format-3.8
)

get_property(formatting_files GLOBAL PROPERTY DART_FORMAT_FILES)
list(LENGTH formatting_files formatting_files_length)
message(STATUS "Formatting on ${formatting_files_length} source files.")

if(CLANG_FORMAT_EXECUTABLE)

  if(DART_VERBOSE)
    message(STATUS "Looking for clang-format - found")
  endif()

  if(formatting_files)
    add_custom_target(format
                      COMMAND ${CMAKE_COMMAND} -E echo "Formatting ${formatting_files_length} files... "
                      COMMAND ${CLANG_FORMAT_EXECUTABLE} -style=file -i ${formatting_files}
                      COMMAND ${CMAKE_COMMAND} -E echo "Done."
                      DEPENDS ${CLANG_FORMAT_EXECUTABLE}
                      WORKING_DIRECTORY ${CMAKE_SOURCE_DIR}/dart)

    add_custom_target(check-format
                      COMMAND ${CMAKE_COMMAND} -E echo "Checking ${formatting_files_length} files... "
                      COMMAND ${CMAKE_SOURCE_DIR}/tools/check_format.sh ${CLANG_FORMAT_EXECUTABLE} ${formatting_files}
                      COMMAND ${CMAKE_COMMAND} -E echo "Done."
                      DEPENDS ${CLANG_FORMAT_EXECUTABLE}
                      WORKING_DIRECTORY ${CMAKE_SOURCE_DIR}/dart)
  else()
    add_custom_target(format
                      COMMAND ${CMAKE_COMMAND} -E echo "Warning: Not found any source files to format.")

    add_custom_target(check-format
                      COMMAND ${CMAKE_COMMAND} -E echo "Warning: Not found any source files to check.")
  endif()

else()

  message(STATUS "Looking for clang-format - NOT found, please install clang-format to enable automatic code formatting")

endif()

#===============================================================================
# API Document using Doxygen
# References:
#   http://mementocodex.wordpress.com/2013/01/19/how-to-generate-code-documentation-with-doxygen-and-cmake-a-slightly-improved-approach/
#   http://www.cmake.org/pipermail/cmake/2007-February/012796.html
#===============================================================================
if(DOXYGEN_FOUND)

  set(DOXYGEN_DOXYFILE_IN      "${PROJECT_SOURCE_DIR}/doxygen/Doxyfile.in"    )
  set(DOXYGEN_DOXYFILE         "${PROJECT_BINARY_DIR}/doxygen/Doxyfile"       )
  set(DOXYGEN_HTML_INDEX       "${PROJECT_SOURCE_DIR}/doxygen/html/index.html")
  set(DOXYGEN_OUTPUT_ROOT      "${PROJECT_SOURCE_DIR}/doxygen/html"           )
  set(DOXYGEN_GENERATE_TAGFILE "${DOXYGEN_OUTPUT_ROOT}/${PROJECT_NAME}.tag"   )
  set(DOXYGEN_INCLUDE_PATH     "${PROJECT_SOURCE_DIR}"                        )
  set(DOXYGEN_INPUT_ROOT       "${PROJECT_SOURCE_DIR}/dart"                   )
  set(DOXYGEN_EXTRA_INPUTS     "${PROJECT_SOURCE_DIR}/doxygen/mainpage.dox"   )
  set(DOXYGEN_EXCLUDE          "${PROJECT_SOURCE_DIR}/dart/external"          )
  set(DOXYGEN_STRIP_FROM_PATH  "${CMAKE_CURRENT_SOURCE_DIR}"                  )

  # Generate a Doxyfile. This uses the variables:
  #
  # - DOXYGEN_OUTPUT_ROOT
  # - DOXYGEN_GENERATE_TAGFILE
  # - DOXYGEN_EXTRA_INPUTS
  # - DOXYGEN_INPUT_ROOT
  # - DOXYGEN_EXCLUDE
  # - DOXYGEN_STRIP_FROM_PATH
  configure_file(${DOXYGEN_DOXYFILE_IN} ${DOXYGEN_DOXYFILE} @ONLY)
  file(
    COPY "${PROJECT_SOURCE_DIR}/doxygen/DART logo.png"
    DESTINATION ${DOXYGEN_OUTPUT_ROOT}
  )
  add_custom_command(
    OUTPUT ${DOXYGEN_HTML_INDEX}
    COMMAND ${CMAKE_COMMAND} -E echo_append "Building API Documentation..."
    COMMAND ${DOXYGEN_EXECUTABLE} -u ${DOXYGEN_DOXYFILE}
    COMMAND ${DOXYGEN_EXECUTABLE} ${DOXYGEN_DOXYFILE}
    # Strip path prefix from all paths in dart.tag
    COMMAND ${CMAKE_COMMAND} -E echo "Stripping paths from"
        "${DOXYGEN_GENERATE_TAGFILE}"
    COMMAND sed -i s:${DOXYGEN_STRIP_FROM_PATH}::g ${DOXYGEN_GENERATE_TAGFILE}
    # Strip all doxygen="path" HTML tags
    COMMAND ${CMAKE_COMMAND} -E echo "Stripping Doxygen HTML tags"
    COMMAND find "${DOXYGEN_OUTPUT_ROOT}" -type f -name "*.html"
        -exec sed -i 's: doxygen=\"[^\"]*\"::g' {} \\$<SEMICOLON>
    COMMAND ${CMAKE_COMMAND} -E echo "Done."
    WORKING_DIRECTORY ${PROJECT_SOURCE_DIR}/doxygen
    DEPENDS ${DOXYGEN_DOXYFILE}
  )
  # add_custom_target(docs ALL DEPENDS ${DOXYGEN_HTML_INDEX})
  add_custom_target(docs DEPENDS ${DOXYGEN_HTML_INDEX})
  add_custom_target(
    docs_forced
    COMMAND ${CMAKE_COMMAND} -E echo_append "Building API Documentation..."
    COMMAND ${DOXYGEN_EXECUTABLE} -u ${DOXYGEN_DOXYFILE}
    COMMAND ${DOXYGEN_EXECUTABLE} ${DOXYGEN_DOXYFILE}
    COMMAND ${CMAKE_COMMAND} -E echo "Done."
    WORKING_DIRECTORY ${PROJECT_SOURCE_DIR}/doxygen
  )

  # Add the "view_docs" target that opens the generated API documentation.
  if(APPLE)
    set(OPEN_COMMAND "open")
  else()
    set(OPEN_COMMAND "xdg-open")
  endif()

  add_custom_target(view_docs "${OPEN_COMMAND}" "${DOXYGEN_HTML_INDEX}"
    DEPENDS "${DOXYGEN_HTML_INDEX}"
    COMMENT "Opening documentation in a web browser.")

endif()

#===============================================================================
# Coloring build outputs using gccfilter if appliciable
# Ref: http://stackoverflow.com/questions/14399984/make-cmake-use-gccfilter
#===============================================================================
if("${PERLMODULES_FOUND}" STREQUAL "TRUE")
  if(CMAKE_COMPILER_IS_GNUCXX OR CMAKE_COMPILER_IS_GNUCPP)
    option(COLOR_GCC "Use GCCFilter to color compiler output messages" ON)
    set(COLOR_GCC_OPTIONS "-c -r -w" CACHE STRING "Arguments that are passed to gccfilter when output coloring is switchend on. Defaults to -c -r -w.")
    if(COLOR_GCC)
      set_property(GLOBAL PROPERTY RULE_LAUNCH_COMPILE "${PROJECT_SOURCE_DIR}/tools/gccfilter ${COLOR_GCC_OPTIONS}")
    endif()
  endif()
endif()

#===============================================================================
# Build Instructions
#===============================================================================
message(STATUS "")
message(STATUS "Run 'make' to build all the components")
message(STATUS "Run 'make tests' to build all the unittests")
message(STATUS "Run 'make examples' to build all the examples")
message(STATUS "Run 'make tutorials' to build all the tutorials")
message(STATUS "Run 'make view_docs' to see the API documentation")

#===============================================================================
# END
#===============================================================================
message(STATUS "")<|MERGE_RESOLUTION|>--- conflicted
+++ resolved
@@ -265,11 +265,7 @@
 
 add_subdirectory(dart)
 
-<<<<<<< HEAD
-if(TINYXML2_FOUND AND BULLET_FOUND)
-=======
 if(TARGET dart)
->>>>>>> d472c120
 
   # Add a "tests" target to build unit tests.
   enable_testing()
