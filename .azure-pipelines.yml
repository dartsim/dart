# Azure Pipeline settings
# Ref: https://docs.microsoft.com/en-us/azure/devops/pipelines

jobs:
- job: xenial_gcc_debug
  pool:
    vmImage: 'Ubuntu 16.04'
  variables:
    OS_NAME: linux
    COMPILER: gcc
    BUILD_TYPE: Debug
    BUILD_DIR: $(Build.SourcesDirectory)
    SUDO: sudo
  steps:
  - template: .ci/azure-pipelines/native.yml

- job: xenial_32bit_gcc_release
  pool:
    vmImage: 'Ubuntu 16.04'
  variables:
    OS_NAME: linux
    COMPILER: gcc
    BUILD_TYPE: Release  # TODO: Tests fail in debug mode
    BUILD_DIR: $(Build.SourcesDirectory)
    DOCKERFILE: Dockerfile.ubuntu-xenial-32bit
  steps:
  - template: .ci/azure-pipelines/docker.yml

- job: bionic_gcc_debug_with_codecov
  pool:
    vmImage: 'Ubuntu 16.04'
  variables:
    OS_NAME: linux
    COMPILER: gcc
    BUILD_TYPE: Debug
    BUILD_DIR: $(Build.SourcesDirectory)
    DOCKERFILE: Dockerfile.ubuntu-bionic
    CODECOV: ON
  steps:
  - template: .ci/azure-pipelines/docker.yml

- job: bionic_gcc_dartpy_release
  pool:
    vmImage: 'Ubuntu 16.04'
  variables:
    OS_NAME: linux
    COMPILER: gcc
    BUILD_TYPE: Release
    BUILD_DARTPY: ON
    BUILD_DIR: $(Build.SourcesDirectory)
    DOCKERFILE: Dockerfile.ubuntu-bionic
  steps:
  - template: .ci/azure-pipelines/docker.yml
  timeoutInMinutes: 0

- job: cosmic_gcc_debug
  pool:
    vmImage: 'Ubuntu 16.04'
  variables:
    OS_NAME: linux
    COMPILER: gcc
    BUILD_TYPE: Debug
    BUILD_DIR: $(Build.SourcesDirectory)
    DOCKERFILE: Dockerfile.ubuntu-cosmic
  steps:
  - template: .ci/azure-pipelines/docker.yml

- job: disco_gcc_debug
  continueOnError: true
  pool:
    vmImage: 'Ubuntu 16.04'
  variables:
    OS_NAME: linux
    COMPILER: gcc
    BUILD_TYPE: Debug
    BUILD_DIR: $(Build.SourcesDirectory)
    DOCKERFILE: Dockerfile.ubuntu-disco
  steps:
  - template: .ci/azure-pipelines/docker.yml

- job: high_seirra_clang_debug
  pool:
    vmImage: 'macOS 10.13'
  variables:
    OS_NAME: osx
    BUILD_TYPE: Debug
    BUILD_DIR: $(Build.SourcesDirectory)
  steps:
  - script: |
      '.ci/install.sh'
    displayName: 'Install'
  - script: |
      '.ci/script.sh'
    displayName: 'Script'

<<<<<<< HEAD
- job: high_seirra_clang_release
  pool:
    vmImage: 'macOS 10.13'
  variables:
    OS_NAME: osx
    BUILD_TYPE: Release
    BUILD_DIR: $(Build.SourcesDirectory)
  steps:
  - script: |
      '.ci/install.sh'
    displayName: 'Install'
  - script: |
      '.ci/script.sh'
    displayName: 'Script'

- job: windows_vs_amd64
  pool: Hosted
  variables:
    ARCHITECTURE_SUFFIX: '-x64'
    VCPKG_ARCH: 'x64-windows'
    BUILD_TOOLSET_VERSION: '141'
    CMAKE_GENERATOR: 'Visual Studio 16 2019 Win64'
    CONFIGURATION: 'Release'
  steps:
  - script: |
      git clone https://github.com/Microsoft/vcpkg
      cd vcpkg
      .\bootstrap-vcpkg.bat
      .\vcpkg integrate install
      .\vcpkg vcpkg remove --outdated --recurse
      .\vcpkg vcpkg install --recurse --triplet $(VCPKG_ARCH) assimp boost-system boost-filesystem ccd eigen3 fcl
      .\vcpkg vcpkg integrate install
    displayName: 'Install dependencies'
    workingDirectory: '$(Build.SourcesDirectory)'
  - script: |
      cmake --version
      mkdir build
      cd build
      cmake .. -G "$(CMAKE_GENERATOR)" -DCMAKE_BUILD_TYPE=$(CONFIGURATION) -Wno-dev -T "v$(BUILD_TOOLSET_VERSION),host=x64" -DCMAKE_TOOLCHAIN_FILE="../vcpkg/scripts/buildsystems/vcpkg.cmake" -DCMAKE_INSTALL_PREFIX="$(Build.BinariesDirectory)/$(REPO_NAME)"
      cmake --build . --target ALL_BUILD --config $(CONFIGURATION) -- /maxcpucount:4
    displayName: 'Build'
    workingDirectory: '$(Build.SourcesDirectory)'
=======
# Disable windows build until we figure out how to cache vcpkg packages
# - job: windows_vs_amd64
#   pool: Hosted
#   variables:
#     ARCHITECTURE_SUFFIX: '-x64'
#     VCPKG_ARCH: 'x64-windows'
#     BUILD_TOOLSET_VERSION: '141'
#     CMAKE_GENERATOR: 'Visual Studio 15 2017 Win64'
#     VCPKG_ROOT: '$(Build.BinariesDirectory)/vcpkg'
#   steps:
#   - script: git clone https://github.com/Microsoft/vcpkg.git
#     displayName: 'Clone vcpkg'
#     workingDirectory: '$(Build.BinariesDirectory)'
#   - script: .\bootstrap-vcpkg.bat
#     displayName: 'Build vcpkg'
#     workingDirectory: '$(VCPKG_ROOT)'
#   - script: |
#       .\vcpkg.exe remove --outdated --recurse
#       .\vcpkg.exe install --recurse --triplet $(VCPKG_ARCH) assimp boost-system boost-filesystem ccd eigen3 fcl
#       .\vcpkg.exe integrate install
#     displayName: 'Install dependencies'
#     workingDirectory: '$(VCPKG_ROOT)'
#   - script: |
#       mkdir build
#       cd build
#       cmake \
#         .. -G "$(CMAKE_GENERATOR)" -Wno-dev -T "v$(BUILD_TOOLSET_VERSION),host=x64"
#         -DCMAKE_TOOLCHAIN_FILE="$(VCPKG_ROOT)/scripts/buildsystems/vcpkg.cmake"
#         -DCMAKE_INSTALL_PREFIX="$(Build.BinariesDirectory)/$(REPO_NAME)"
#       make -j4
#     displayName: 'Build'
>>>>>>> 25e4d624
<|MERGE_RESOLUTION|>--- conflicted
+++ resolved
@@ -93,7 +93,6 @@
       '.ci/script.sh'
     displayName: 'Script'
 
-<<<<<<< HEAD
 - job: high_seirra_clang_release
   pool:
     vmImage: 'macOS 10.13'
@@ -136,36 +135,31 @@
       cmake --build . --target ALL_BUILD --config $(CONFIGURATION) -- /maxcpucount:4
     displayName: 'Build'
     workingDirectory: '$(Build.SourcesDirectory)'
-=======
-# Disable windows build until we figure out how to cache vcpkg packages
-# - job: windows_vs_amd64
-#   pool: Hosted
-#   variables:
-#     ARCHITECTURE_SUFFIX: '-x64'
-#     VCPKG_ARCH: 'x64-windows'
-#     BUILD_TOOLSET_VERSION: '141'
-#     CMAKE_GENERATOR: 'Visual Studio 15 2017 Win64'
-#     VCPKG_ROOT: '$(Build.BinariesDirectory)/vcpkg'
-#   steps:
-#   - script: git clone https://github.com/Microsoft/vcpkg.git
-#     displayName: 'Clone vcpkg'
-#     workingDirectory: '$(Build.BinariesDirectory)'
-#   - script: .\bootstrap-vcpkg.bat
-#     displayName: 'Build vcpkg'
-#     workingDirectory: '$(VCPKG_ROOT)'
-#   - script: |
-#       .\vcpkg.exe remove --outdated --recurse
-#       .\vcpkg.exe install --recurse --triplet $(VCPKG_ARCH) assimp boost-system boost-filesystem ccd eigen3 fcl
-#       .\vcpkg.exe integrate install
-#     displayName: 'Install dependencies'
-#     workingDirectory: '$(VCPKG_ROOT)'
-#   - script: |
-#       mkdir build
-#       cd build
-#       cmake \
-#         .. -G "$(CMAKE_GENERATOR)" -Wno-dev -T "v$(BUILD_TOOLSET_VERSION),host=x64"
-#         -DCMAKE_TOOLCHAIN_FILE="$(VCPKG_ROOT)/scripts/buildsystems/vcpkg.cmake"
-#         -DCMAKE_INSTALL_PREFIX="$(Build.BinariesDirectory)/$(REPO_NAME)"
-#       make -j4
-#     displayName: 'Build'
->>>>>>> 25e4d624
+
+- job: windows_vs_amd64
+  pool: Hosted
+  variables:
+    ARCHITECTURE_SUFFIX: '-x64'
+    VCPKG_ARCH: 'x64-windows'
+    BUILD_TOOLSET_VERSION: '141'
+    CMAKE_GENERATOR: 'Visual Studio 16 2019 Win64'
+    CONFIGURATION: 'Release'
+  steps:
+  - script: |
+      git clone https://github.com/Microsoft/vcpkg
+      cd vcpkg
+      .\bootstrap-vcpkg.bat
+      .\vcpkg integrate install
+      .\vcpkg vcpkg remove --outdated --recurse
+      .\vcpkg vcpkg install --recurse --triplet $(VCPKG_ARCH) assimp boost-system boost-filesystem ccd eigen3 fcl
+      .\vcpkg vcpkg integrate install
+    displayName: 'Install dependencies'
+    workingDirectory: '$(Build.SourcesDirectory)'
+  - script: |
+      cmake --version
+      mkdir build
+      cd build
+      cmake .. -G "$(CMAKE_GENERATOR)" -DCMAKE_BUILD_TYPE=$(CONFIGURATION) -Wno-dev -T "v$(BUILD_TOOLSET_VERSION),host=x64" -DCMAKE_TOOLCHAIN_FILE="../vcpkg/scripts/buildsystems/vcpkg.cmake" -DCMAKE_INSTALL_PREFIX="$(Build.BinariesDirectory)/$(REPO_NAME)"
+      cmake --build . --target ALL_BUILD --config $(CONFIGURATION) -- /maxcpucount:4
+    displayName: 'Build'
+    workingDirectory: '$(Build.SourcesDirectory)'