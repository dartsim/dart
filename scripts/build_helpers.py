#!/usr/bin/env python3
"""
Shared helpers for pixi automation scripts.
"""

from __future__ import annotations

import os
import re
import subprocess
import sys
import time
from pathlib import Path
from typing import Iterable, Optional, Set


def _candidate_build_dirs(build_type: str) -> Iterable[Path]:
    """
    Yield potential build directories in preference order.
    """
    pixi_env = os.environ.get("PIXI_ENVIRONMENT_NAME") or "default"
    build_root = Path("build") / pixi_env / "cpp"
    yield build_root / build_type
    yield build_root


def get_build_dir(build_type: str) -> Path:
    """
    Return the most likely build directory for the current pixi environment.

    Prefers per-configuration subdirectories (Ninja single-config builds),
    but gracefully falls back to the generator root (Visual Studio multi-config).
    """

    def _has_build_system_files(path: Path) -> bool:
        return any(
            (path / marker).is_file() for marker in ("build.ninja", "CMakeCache.txt")
        )

    first_candidate: Optional[Path] = None

    for candidate in _candidate_build_dirs(build_type):
        if first_candidate is None:
            first_candidate = candidate
        if candidate.is_dir() and _has_build_system_files(candidate):
            return candidate

    # Fall back to the first existing candidate (even if not configured yet)
    for candidate in _candidate_build_dirs(build_type):
        if candidate.exists():
            return candidate

    # Nothing exists yet; return the preferred directory so CMake can create it.
    return first_candidate if first_candidate is not None else Path()


def run_cmake_build(build_dir: Path, build_type: str, target: str):
    """
    Invoke `cmake --build` for the provided target.
    """
    parallel_env = os.environ.get("DART_PARALLEL_JOBS") or os.environ.get(
        "CMAKE_BUILD_PARALLEL_LEVEL"
    )
    if parallel_env:
        raw_parallel = parallel_env.strip()
    elif os.environ.get("CI") or os.environ.get("GITHUB_ACTIONS"):
        raw_parallel = "1"
    else:
        raw_parallel = str(max(os.cpu_count() or 1, 1))
    try:
        jobs = int(raw_parallel)
    except ValueError:
        jobs = 1
    jobs = max(jobs, 1)
    parallel = str(jobs)

    cmd = [
        "cmake",
        "--build",
        str(build_dir),
        "--config",
        build_type,
        "--target",
        target,
    ]
<<<<<<< HEAD

    parallel = os.environ.get("DART_PARALLEL_JOBS")
    if parallel and parallel.strip():
        parallel_level = parallel.strip()
    else:
        cmake_parallel = os.environ.get("CMAKE_BUILD_PARALLEL_LEVEL")
        if cmake_parallel and cmake_parallel.strip():
            parallel_level = cmake_parallel.strip()
        else:
            parallel_level = "8"

    cmd.extend(["--parallel", parallel_level])

    subprocess.check_call(cmd)
=======
    cmd.extend(["--parallel", parallel])

    def _run_build(args):
        subprocess.check_call(args)

    try:
        _run_build(cmd)
        return
    except (subprocess.CalledProcessError, OSError):
        # If parallelism was explicitly configured, honor that failure.
        if parallel_env and parallel_env.strip():
            raise

        # Retry with minimal parallelism to avoid transient resource limits
        # observed in CI (e.g., ninja posix_spawn failures).
        fallback_cmd = cmd[:-1] + ["1"]
        backoff_seconds = (0, 10, 30, 60)
        last_error: Optional[BaseException] = None
        for delay in backoff_seconds:
            if delay == 0:
                print(
                    "Initial build failed; retrying with --parallel 1 to reduce "
                    "resource pressure.",
                    file=sys.stderr,
                )
            else:
                print(
                    f"Retrying with --parallel 1 after {delay}s backoff...",
                    file=sys.stderr,
                )
                time.sleep(delay)
            try:
                _run_build(fallback_cmd)
                return
            except (subprocess.CalledProcessError, OSError) as err:
                last_error = err
                continue
        if last_error:
            raise last_error
>>>>>>> 7160371a


def _locate_cache(build_dir: Path) -> Optional[Path]:
    """
    Return the nearest CMakeCache.txt for the build directory.
    """
    for candidate in (build_dir, build_dir.parent):
        cache_path = candidate / "CMakeCache.txt"
        if cache_path.is_file():
            return cache_path
    return None


def _cmake_generator(build_dir: Path) -> Optional[str]:
    cache = _locate_cache(build_dir)
    if not cache:
        return None

    prefix = "CMAKE_GENERATOR:"
    with cache.open("r", encoding="utf-8", errors="ignore") as handle:
        for line in handle:
            if line.startswith(prefix):
                parts = line.split("=", maxsplit=1)
                if len(parts) == 2:
                    return parts[1].strip()
    return None


def _ninja_target_exists(build_dir: Path, target: str) -> Optional[bool]:
    ninja_file = build_dir / "build.ninja"
    if not ninja_file.is_file():
        return None

    pattern = f"build {target}:"
    with ninja_file.open("r", encoding="utf-8", errors="ignore") as handle:
        for line in handle:
            if line.startswith(pattern):
                return True
    return False


_HELP_SKIP_PREFIXES = (
    "The following",
    "Build command",
    "Build options",
    "For more information",
    'Use "cmake --build"',
)

_HELP_LINE_PATTERN = re.compile(r"^(?:\*|\.\.\.|[-•])?\s*([A-Za-z0-9_./:+-]+)")


def _cmake_help_targets(build_dir: Path, build_type: str) -> Optional[Set[str]]:
    cmd = [
        "cmake",
        "--build",
        str(build_dir),
        "--config",
        build_type,
        "--target",
        "help",
    ]
    result = subprocess.run(
        cmd, check=False, stdout=subprocess.PIPE, stderr=subprocess.PIPE, text=True
    )
    if result.returncode != 0:
        return None

    targets: Set[str] = set()
    combined = f"{result.stdout}\n{result.stderr}"
    for line in combined.splitlines():
        stripped = line.strip()
        if not stripped:
            continue
        if stripped.startswith(_HELP_SKIP_PREFIXES):
            continue
        match = _HELP_LINE_PATTERN.match(stripped)
        if not match:
            continue
        name = match.group(1).rstrip(":")
        if name:
            targets.add(name)
    return targets


def cmake_target_exists(build_dir: Path, build_type: str, target: str) -> bool:
    """
    Detect whether the requested target exists for the configured generator.

    For Ninja, the lookup reads build.ninja directly. Other generators fall back
    to `cmake --build <dir> --target help`, which lists available targets without
    actually building anything.
    """
    generator = _cmake_generator(build_dir)
    if generator and "Ninja" in generator:
        ninja_result = _ninja_target_exists(build_dir, target)
        if ninja_result is not None:
            return ninja_result

    help_targets = _cmake_help_targets(build_dir, build_type)
    if help_targets is None:
        return False

    return target in help_targets<|MERGE_RESOLUTION|>--- conflicted
+++ resolved
@@ -83,22 +83,6 @@
         "--target",
         target,
     ]
-<<<<<<< HEAD
-
-    parallel = os.environ.get("DART_PARALLEL_JOBS")
-    if parallel and parallel.strip():
-        parallel_level = parallel.strip()
-    else:
-        cmake_parallel = os.environ.get("CMAKE_BUILD_PARALLEL_LEVEL")
-        if cmake_parallel and cmake_parallel.strip():
-            parallel_level = cmake_parallel.strip()
-        else:
-            parallel_level = "8"
-
-    cmd.extend(["--parallel", parallel_level])
-
-    subprocess.check_call(cmd)
-=======
     cmd.extend(["--parallel", parallel])
 
     def _run_build(args):
@@ -138,7 +122,6 @@
                 continue
         if last_error:
             raise last_error
->>>>>>> 7160371a
 
 
 def _locate_cache(build_dir: Path) -> Optional[Path]:
