#!/usr/bin/env python3
"""
Shared helpers for pixi automation scripts.
"""

from __future__ import annotations

import os
import re
import subprocess
import sys
import time
from pathlib import Path
from typing import Iterable, Optional, Set


def _candidate_build_dirs(build_type: str) -> Iterable[Path]:
    """
    Yield potential build directories in preference order.
    """
    pixi_env = os.environ.get("PIXI_ENVIRONMENT_NAME") or "default"
    build_root = Path("build") / pixi_env / "cpp"
    yield build_root / build_type
    yield build_root


def get_build_dir(build_type: str) -> Path:
    """
    Return the most likely build directory for the current pixi environment.

    Prefers per-configuration subdirectories (Ninja single-config builds),
    but gracefully falls back to the generator root (Visual Studio multi-config).
    """

    def _has_build_system_files(path: Path) -> bool:
        return any(
            (path / marker).is_file() for marker in ("build.ninja", "CMakeCache.txt")
        )

    first_candidate: Optional[Path] = None

    for candidate in _candidate_build_dirs(build_type):
        if first_candidate is None:
            first_candidate = candidate
        if candidate.is_dir() and _has_build_system_files(candidate):
            return candidate

    # Fall back to the first existing candidate (even if not configured yet)
    for candidate in _candidate_build_dirs(build_type):
        if candidate.exists():
            return candidate

    # Nothing exists yet; return the preferred directory so CMake can create it.
    return first_candidate if first_candidate is not None else Path()


def run_cmake_build(build_dir: Path, build_type: str, target: str):
    """
    Invoke `cmake --build` for the provided target.
    """
    parallel = (
        os.environ.get("DART_PARALLEL_JOBS")
        or os.environ.get("CMAKE_BUILD_PARALLEL_LEVEL")
        or "1"
    ).strip()

    cmd = [
        "cmake",
        "--build",
        str(build_dir),
        "--config",
        build_type,
        "--target",
        target,
        "--parallel",
    ]
<<<<<<< HEAD

    parallel = os.environ.get("DART_PARALLEL_JOBS")
    if parallel and parallel.strip():
        cmd.append(parallel)
=======
    cmd.extend(["--parallel", parallel])
>>>>>>> 8d5eb4e0

    def _run_build(args):
        subprocess.check_call(args)

    try:
        _run_build(cmd)
        return
    except (subprocess.CalledProcessError, OSError):
        # If parallelism was explicitly configured, honor that failure.
        if parallel and parallel.strip():
            raise

        # Retry with minimal parallelism to avoid transient resource limits
        # observed in CI (e.g., ninja posix_spawn failures).
        fallback_cmd = cmd + ["1"]
        backoff_seconds = (0, 10, 30, 60)
        last_error: Optional[BaseException] = None
        for delay in backoff_seconds:
            if delay == 0:
                print(
                    "Initial build failed; retrying with --parallel 1 to reduce "
                    "resource pressure.",
                    file=sys.stderr,
                )
            else:
                print(
                    f"Retrying with --parallel 1 after {delay}s backoff...",
                    file=sys.stderr,
                )
                time.sleep(delay)
            try:
                _run_build(fallback_cmd)
                return
            except (subprocess.CalledProcessError, OSError) as err:
                last_error = err
                continue
        if last_error:
            raise last_error


def _locate_cache(build_dir: Path) -> Optional[Path]:
    """
    Return the nearest CMakeCache.txt for the build directory.
    """
    for candidate in (build_dir, build_dir.parent):
        cache_path = candidate / "CMakeCache.txt"
        if cache_path.is_file():
            return cache_path
    return None


def _cmake_generator(build_dir: Path) -> Optional[str]:
    cache = _locate_cache(build_dir)
    if not cache:
        return None

    prefix = "CMAKE_GENERATOR:"
    with cache.open("r", encoding="utf-8", errors="ignore") as handle:
        for line in handle:
            if line.startswith(prefix):
                parts = line.split("=", maxsplit=1)
                if len(parts) == 2:
                    return parts[1].strip()
    return None


def _ninja_target_exists(build_dir: Path, target: str) -> Optional[bool]:
    ninja_file = build_dir / "build.ninja"
    if not ninja_file.is_file():
        return None

    pattern = f"build {target}:"
    with ninja_file.open("r", encoding="utf-8", errors="ignore") as handle:
        for line in handle:
            if line.startswith(pattern):
                return True
    return False


_HELP_SKIP_PREFIXES = (
    "The following",
    "Build command",
    "Build options",
    "For more information",
    'Use "cmake --build"',
)

_HELP_LINE_PATTERN = re.compile(r"^(?:\*|\.\.\.|[-•])?\s*([A-Za-z0-9_./:+-]+)")


def _cmake_help_targets(build_dir: Path, build_type: str) -> Optional[Set[str]]:
    cmd = [
        "cmake",
        "--build",
        str(build_dir),
        "--config",
        build_type,
        "--target",
        "help",
    ]
    result = subprocess.run(
        cmd, check=False, stdout=subprocess.PIPE, stderr=subprocess.PIPE, text=True
    )
    if result.returncode != 0:
        return None

    targets: Set[str] = set()
    combined = f"{result.stdout}\n{result.stderr}"
    for line in combined.splitlines():
        stripped = line.strip()
        if not stripped:
            continue
        if stripped.startswith(_HELP_SKIP_PREFIXES):
            continue
        match = _HELP_LINE_PATTERN.match(stripped)
        if not match:
            continue
        name = match.group(1).rstrip(":")
        if name:
            targets.add(name)
    return targets


def cmake_target_exists(build_dir: Path, build_type: str, target: str) -> bool:
    """
    Detect whether the requested target exists for the configured generator.

    For Ninja, the lookup reads build.ninja directly. Other generators fall back
    to `cmake --build <dir> --target help`, which lists available targets without
    actually building anything.
    """
    generator = _cmake_generator(build_dir)
    if generator and "Ninja" in generator:
        ninja_result = _ninja_target_exists(build_dir, target)
        if ninja_result is not None:
            return ninja_result

    help_targets = _cmake_help_targets(build_dir, build_type)
    if help_targets is None:
        return False

    return target in help_targets<|MERGE_RESOLUTION|>--- conflicted
+++ resolved
@@ -58,11 +58,11 @@
     """
     Invoke `cmake --build` for the provided target.
     """
-    parallel = (
+    parallel_env = (
         os.environ.get("DART_PARALLEL_JOBS")
         or os.environ.get("CMAKE_BUILD_PARALLEL_LEVEL")
-        or "1"
-    ).strip()
+    )
+    parallel = (parallel_env or "1").strip()
 
     cmd = [
         "cmake",
@@ -72,16 +72,8 @@
         build_type,
         "--target",
         target,
-        "--parallel",
     ]
-<<<<<<< HEAD
-
-    parallel = os.environ.get("DART_PARALLEL_JOBS")
-    if parallel and parallel.strip():
-        cmd.append(parallel)
-=======
     cmd.extend(["--parallel", parallel])
->>>>>>> 8d5eb4e0
 
     def _run_build(args):
         subprocess.check_call(args)
@@ -91,12 +83,12 @@
         return
     except (subprocess.CalledProcessError, OSError):
         # If parallelism was explicitly configured, honor that failure.
-        if parallel and parallel.strip():
+        if parallel_env and parallel_env.strip():
             raise
 
         # Retry with minimal parallelism to avoid transient resource limits
         # observed in CI (e.g., ninja posix_spawn failures).
-        fallback_cmd = cmd + ["1"]
+        fallback_cmd = cmd[:-1] + ["1"]
         backoff_seconds = (0, 10, 30, 60)
         last_error: Optional[BaseException] = None
         for delay in backoff_seconds:
