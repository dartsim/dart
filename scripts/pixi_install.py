#!/usr/bin/env python3
"""
Helper invoked by pixi tasks to build optional targets before installation.

This script mirrors the install logic used in CI workflows, ensuring we build
the configured `dartpy_nb` target (when enabled) prior to running `cmake --build`
for installation. Keeping this logic in Python avoids shell-syntax nuances
across the various shells pixi may use (bash, PowerShell, deno_task_shell).
"""

from __future__ import annotations

import os
import sys
from typing import List

from build_helpers import cmake_target_exists, get_build_dir, run_cmake_build


def main(argv: List[str]) -> int:
    dartpy_flag = argv[1] if len(argv) > 1 else "ON"
    build_type = os.environ.get("BUILD_TYPE", "Release")
    pixi_env = os.environ.get("PIXI_ENVIRONMENT_NAME") or "default"

    build_dir = get_build_dir(build_type)

    if dartpy_flag.upper() != "OFF":
<<<<<<< HEAD
        run_cmake_build(build_dir, build_type, "dartpy_nb")
=======
        if cmake_target_exists(build_dir, build_type, "dartpy"):
            run_cmake_build(build_dir, build_type, "dartpy")
        else:
            print(
                "Skipping dartpy build during install because the 'dartpy' target "
                "was not generated in this configuration."
            )
>>>>>>> 56b8a7b7

    run_cmake_build(build_dir, build_type, "install")
    return 0


if __name__ == "__main__":
    sys.exit(main(sys.argv))<|MERGE_RESOLUTION|>--- conflicted
+++ resolved
@@ -20,22 +20,17 @@
 def main(argv: List[str]) -> int:
     dartpy_flag = argv[1] if len(argv) > 1 else "ON"
     build_type = os.environ.get("BUILD_TYPE", "Release")
-    pixi_env = os.environ.get("PIXI_ENVIRONMENT_NAME") or "default"
 
     build_dir = get_build_dir(build_type)
 
     if dartpy_flag.upper() != "OFF":
-<<<<<<< HEAD
-        run_cmake_build(build_dir, build_type, "dartpy_nb")
-=======
-        if cmake_target_exists(build_dir, build_type, "dartpy"):
-            run_cmake_build(build_dir, build_type, "dartpy")
+        if cmake_target_exists(build_dir, build_type, "dartpy_nb"):
+            run_cmake_build(build_dir, build_type, "dartpy_nb")
         else:
             print(
-                "Skipping dartpy build during install because the 'dartpy' target "
-                "was not generated in this configuration."
+                "Skipping dartpy_nb build during install because the "
+                "'dartpy_nb' target was not generated in this configuration."
             )
->>>>>>> 56b8a7b7
 
     run_cmake_build(build_dir, build_type, "install")
     return 0
