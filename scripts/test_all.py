--- conflicted
+++ resolved
@@ -278,7 +278,6 @@
     """Run Python tests"""
     print_header("PYTHON TESTS")
 
-<<<<<<< HEAD
     build_type = os.environ.get("BUILD_TYPE", "Release")
     cmake_flag = _cmake_option_enabled("DART_BUILD_DARTPY")
     if cmake_flag is False:
@@ -293,18 +292,19 @@
     if not cmake_target_exists(build_dir, build_type, "pytest"):
         print_warning("Skipping python tests because target 'pytest' was not generated")
         return True
-=======
+
     # Ensure the dartpy bindings are built before running pytest
     build_result, _ = run_command(
-        pixi_command("build-py-dev", PIXI_DEFAULT_DARTPY, "Release"),
-        "Build dartpy bindings",
+        pixi_command("build-py-dev", PIXI_DEFAULT_DARTPY, build_type),
+        f"Build dartpy bindings ({build_type})",
     )
     if not build_result:
         return False
->>>>>>> 0c57e7da
 
     # Check if Python bindings are enabled
-    result, _ = run_command(pixi_command("test-py", build_type), "Python tests")
+    result, _ = run_command(
+        pixi_command("test-py", build_type), f"Python tests ({build_type})"
+    )
 
     return result
 
