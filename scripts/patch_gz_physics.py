#!/usr/bin/env python3
"""
Patch gz-physics CMakeLists.txt to accept DART 7.0.

This script intentionally limits its scope to the CMake version requirement only.
For DART 7.0, we want to preserve backward compatibility for the APIs currently
used by Gazebo/gz-physics, so we should not carry local source patches here. If
gz-physics fails to build against DART 7, fix the compatibility in DART or
upstream in gz-physics instead of modifying their sources in this repository.
"""

import re
import sys
from pathlib import Path

OLD_DART_VERSION = "6.10"
NEW_DART_VERSION = "7.0"


def patch_gz_physics_cmake(
    cmake_file: Path, old_version: str, new_version: str
) -> bool:
    """
    Update the DART version requirement in gz-physics' top-level CMakeLists.txt.

    Returns:
        True if patching succeeded or is already applied, False otherwise.
    """
    if not cmake_file.exists():
        print(f"Error: CMakeLists.txt not found at {cmake_file}", file=sys.stderr)
        return False

    content = cmake_file.read_text()

    dart_version_pattern = re.compile(
        r"(gz_find_package\(\s*DART\b.*?\bVERSION\s+)(\d+\.\d+)(\b)",
        re.DOTALL,
    )
    match = dart_version_pattern.search(content)
    if not match:
        print(
            f"Error: Failed to locate DART version requirement in {cmake_file}",
            file=sys.stderr,
        )
        return False

    current_version = match.group(2)
    if current_version == new_version:
        print(f"✓ Patch already applied (DART VERSION {new_version} found)")
        return True

    if current_version != old_version:
        print(
            f"Warning: Expected DART VERSION {old_version} but found {current_version} in {cmake_file}",
            file=sys.stderr,
        )
        print("File may have been updated upstream", file=sys.stderr)
        return False

    new_content = dart_version_pattern.sub(
        rf"\g<1>{new_version}\g<3>", content, count=1
    )

    backup_file = cmake_file.with_suffix(".txt.bak")
    backup_file.write_text(content)
    cmake_file.write_text(new_content)

    print(f"✓ Successfully patched {cmake_file}")
    print(f"  Changed: DART VERSION {old_version} → {new_version}")
    print(f"  Backup saved to: {backup_file}")
    return True


<<<<<<< HEAD
def patch_dartsim_world_solver(world_features_path: Path) -> bool:
    """Patch gz-physics dartsim WorldFeatures to use DART's math LCP solver API."""
    if not world_features_path.exists():
        print(
            f"Error: WorldFeatures.cc not found at {world_features_path}",
            file=sys.stderr,
        )
        return False

    text = world_features_path.read_text()

    if "<dart/math/lcp/pivoting/DantzigSolver.hpp>" in text:
        print("✓ dartsim WorldFeatures solver API already patched")
        return True

    text = text.replace(
        "#include <dart/constraint/BoxedLcpConstraintSolver.hpp>\n", "", 1
    )
    text = text.replace("#include <dart/constraint/DantzigBoxedLcpSolver.hpp>\n", "", 1)
    text = text.replace("#include <dart/constraint/PgsBoxedLcpSolver.hpp>\n", "", 1)

    include_anchor = "#include <dart/constraint/ConstraintSolver.hpp>\n"
    include_injection = (
        include_anchor
        + "#include <dart/math/lcp/pivoting/DantzigSolver.hpp>\n"
        + "#include <dart/math/lcp/projection/PgsSolver.hpp>\n"
    )
    if (
        include_anchor in text
        and "<dart/math/lcp/projection/PgsSolver.hpp>" not in text
    ):
        text = text.replace(include_anchor, include_injection, 1)

    old_set_solver = """void WorldFeatures::SetWorldSolver(const Identity &_id,
    const std::string &_solver)
{
  auto world = this->ReferenceInterface<dart::simulation::World>(_id);

  auto solver =
      dynamic_cast<dart::constraint::BoxedLcpConstraintSolver *>(
      world->getConstraintSolver());

  if (!solver)
  {
    gzwarn << "Failed to cast constraint solver to [BoxedLcpConstraintSolver]"
            << std::endl;
    return;
  }

  std::shared_ptr<dart::constraint::BoxedLcpSolver> boxedSolver;
  if (_solver == "dantzig" || _solver == "DantzigBoxedLcpSolver")
  {
    boxedSolver =
        std::make_shared<dart::constraint::DantzigBoxedLcpSolver>();
  }
  else if (_solver == "pgs" || _solver == "PgsBoxedLcpSolver")
  {
    boxedSolver = std::make_shared<dart::constraint::PgsBoxedLcpSolver>();
  }
  else
  {
    gzerr << "Solver [" << _solver
           << "] is not supported, defaulting to ["
           << solver->getBoxedLcpSolver()->getType() << "]." << std::endl;
  }

  if (boxedSolver != nullptr)
    solver->setBoxedLcpSolver(boxedSolver);

  gzmsg << "Using [" << solver->getBoxedLcpSolver()->getType()
         << "] solver." << std::endl;
}
"""

    new_set_solver = """void WorldFeatures::SetWorldSolver(const Identity &_id,
    const std::string &_solver)
{
  auto world = this->ReferenceInterface<dart::simulation::World>(_id);
  auto solver = world->getConstraintSolver();
  if (!solver)
  {
    gzwarn << "World has no constraint solver." << std::endl;
    return;
  }

  auto currentSolver = solver->getLcpSolver();
  const std::string currentName =
      currentSolver ? currentSolver->getName() : std::string("");

  if (_solver == "dantzig" || _solver == "Dantzig")
  {
    solver->setLcpSolver(std::make_shared<dart::math::DantzigSolver>());
    solver->setSecondaryLcpSolver(std::make_shared<dart::math::PgsSolver>());
  }
  else if (_solver == "pgs" || _solver == "Pgs")
  {
    solver->setLcpSolver(std::make_shared<dart::math::PgsSolver>());
    solver->setSecondaryLcpSolver(nullptr);
  }
  else
  {
    gzerr << "Solver [" << _solver
           << "] is not supported, defaulting to [" << currentName << "]."
           << std::endl;
  }

  auto activeSolver = solver->getLcpSolver();
  const std::string activeName =
      activeSolver ? activeSolver->getName() : std::string("");
  gzmsg << "Using [" << activeName << "] solver." << std::endl;
}
"""

    if old_set_solver not in text:
        print(
            "Error: Failed to locate WorldFeatures::SetWorldSolver block to patch",
            file=sys.stderr,
        )
        return False
    text = text.replace(old_set_solver, new_set_solver, 1)

    old_get_solver = """const std::string &WorldFeatures::GetWorldSolver(const Identity &_id) const
{
  auto world = this->ReferenceInterface<dart::simulation::World>(_id);

  auto solver =
      dynamic_cast<dart::constraint::BoxedLcpConstraintSolver *>(
      world->getConstraintSolver());

  if (!solver)
  {
    static const std::string empty{""};
    return empty;
  }

  return solver->getBoxedLcpSolver()->getType();
}
"""

    new_get_solver = """const std::string &WorldFeatures::GetWorldSolver(const Identity &_id) const
{
  static thread_local std::string solverName;
  auto world = this->ReferenceInterface<dart::simulation::World>(_id);
  auto solver = world->getConstraintSolver();
  if (!solver)
  {
    solverName = "";
    return solverName;
  }

  auto lcpSolver = solver->getLcpSolver();
  solverName = lcpSolver ? lcpSolver->getName() : std::string("");
  return solverName;
}
"""

    if old_get_solver not in text:
        print(
            "Error: Failed to locate WorldFeatures::GetWorldSolver block to patch",
            file=sys.stderr,
        )
        return False
    text = text.replace(old_get_solver, new_get_solver, 1)

    old_set_iter = """void WorldFeatures::SetWorldSolverIterations(const Identity &_id,
    std::size_t _iterations)
{
  auto world = this->ReferenceInterface<dart::simulation::World>(_id);

  auto solver =
      dynamic_cast<dart::constraint::BoxedLcpConstraintSolver *>(
      world->getConstraintSolver());

  if (!solver)
  {
    gzwarn << "Failed to cast constraint solver to [BoxedLcpConstraintSolver]"
            << std::endl;
    return;
  }

  auto boxedLcpSolver = solver->getBoxedLcpSolver();
  if (boxedLcpSolver->getType() == "PgsBoxedLcpSolver")
  {
    auto pgsSolver =
        std::dynamic_pointer_cast<const dart::constraint::PgsBoxedLcpSolver>(
        boxedLcpSolver);

    // getBoxedLcpSolver returns a const shared_ptr so in order to update
    // the solver parameters, we need to create a new boxed lcp solver with
    // updated values and set it back to the constraint solver.
    auto newPgsSolver = std::make_shared<dart::constraint::PgsBoxedLcpSolver>();
    auto option =  pgsSolver->getOption();
    option.mMaxIteration = _iterations;
    newPgsSolver->setOption(option);
    solver->setBoxedLcpSolver(newPgsSolver);
  }
  else
  {
    gzwarn << "Solver iterations is only supported for [PgsBoxedLcpSolver]"
            << std::endl;
  }
}
"""

    new_set_iter = """void WorldFeatures::SetWorldSolverIterations(const Identity &_id,
    std::size_t _iterations)
{
  auto world = this->ReferenceInterface<dart::simulation::World>(_id);
  auto solver = world->getConstraintSolver();
  if (!solver)
  {
    gzwarn << "World has no constraint solver." << std::endl;
    return;
  }

  auto lcpSolver = solver->getLcpSolver();
  auto pgsSolver = std::dynamic_pointer_cast<dart::math::PgsSolver>(lcpSolver);
  if (!pgsSolver)
  {
    gzwarn << "Solver iterations is only supported for [Pgs]." << std::endl;
    return;
  }

  auto options = pgsSolver->getDefaultOptions();
  options.maxIterations = static_cast<int>(_iterations);
  pgsSolver->setDefaultOptions(options);
}
"""

    if old_set_iter not in text:
        print(
            "Error: Failed to locate WorldFeatures::SetWorldSolverIterations block to patch",
            file=sys.stderr,
        )
        return False
    text = text.replace(old_set_iter, new_set_iter, 1)

    old_get_iter = """std::size_t WorldFeatures::GetWorldSolverIterations(const Identity &_id) const
{
  auto world = this->ReferenceInterface<dart::simulation::World>(_id);

  auto solver =
      dynamic_cast<dart::constraint::BoxedLcpConstraintSolver *>(
      world->getConstraintSolver());

  if (!solver)
  {
    gzwarn << "Failed to cast constraint solver to [BoxedLcpConstraintSolver]"
            << std::endl;
    return 0u;
  }

  auto boxedLcpSolver = solver->getBoxedLcpSolver();
  if (boxedLcpSolver->getType() == "PgsBoxedLcpSolver")
  {
    auto pgsSolver =
        std::dynamic_pointer_cast<const dart::constraint::PgsBoxedLcpSolver>(
        boxedLcpSolver);
    return pgsSolver->getOption().mMaxIteration;
  }
  else
  {
    gzwarn << "Solver iterations is only supported for [PgsBoxedLcpSolver]"
            << std::endl;
  }
  return 0u;
}
"""

    new_get_iter = """std::size_t WorldFeatures::GetWorldSolverIterations(const Identity &_id) const
{
  auto world = this->ReferenceInterface<dart::simulation::World>(_id);
  auto solver = world->getConstraintSolver();
  if (!solver)
  {
    gzwarn << "World has no constraint solver." << std::endl;
    return 0u;
  }

  auto lcpSolver = solver->getLcpSolver();
  auto pgsSolver = std::dynamic_pointer_cast<dart::math::PgsSolver>(lcpSolver);
  if (!pgsSolver)
  {
    gzwarn << "Solver iterations is only supported for [Pgs]." << std::endl;
    return 0u;
  }

  return static_cast<std::size_t>(pgsSolver->getDefaultOptions().maxIterations);
}
"""

    if old_get_iter not in text:
        print(
            "Error: Failed to locate WorldFeatures::GetWorldSolverIterations block to patch",
            file=sys.stderr,
        )
        return False
    text = text.replace(old_get_iter, new_get_iter, 1)

    world_features_path.write_text(text)
    print(f"✓ Patched dartsim WorldFeatures solver API in {world_features_path}")
    return True


def patch_dartsim_world_solver_tests(world_features_test_path: Path) -> bool:
    """Patch gz-physics dartsim WorldFeatures tests for DART's new solver names."""
    if not world_features_test_path.exists():
        print(
            f"Error: WorldFeatures_TEST.cc not found at {world_features_test_path}",
            file=sys.stderr,
        )
        return False

    text = world_features_test_path.read_text()
    updated = text
    updated = updated.replace("DantzigBoxedLcpSolver", "Dantzig")
    updated = updated.replace("PgsBoxedLcpSolver", "Pgs")

    if updated == text:
        print("✓ dartsim WorldFeatures solver tests already patched")
        return True

    world_features_test_path.write_text(updated)
    print(f"✓ Patched dartsim WorldFeatures solver tests in {world_features_test_path}")
    return True


def main():
    """Main entry point for the script."""
    # Get the gz-physics CMakeLists.txt path
    repo_root = Path(__file__).parent.parent
    cmake_file = repo_root / ".deps" / "gz-physics" / "CMakeLists.txt"
    gtest_root = cmake_file.parent / "test" / "gtest_vendor"
    custom_mesh_shape = cmake_file.parent / "dartsim" / "src" / "CustomMeshShape.cc"
    world_features = cmake_file.parent / "dartsim" / "src" / "WorldFeatures.cc"
    world_features_test = (
        cmake_file.parent / "dartsim" / "src" / "WorldFeatures_TEST.cc"
    )

    # Patch versions
    old_version = "6.10"
    new_version = "7.0"

    # Apply the patch
    success = patch_gz_physics_cmake(cmake_file, old_version, new_version)

    if success:
        success = patch_dart_component_requirements(cmake_file) and success

    if success:
        success = inject_make_and_register_overload(gtest_root) and success
    if success:
        success = patch_custom_mesh_shape(custom_mesh_shape) and success
    if success:
        success = patch_dartsim_world_solver(world_features) and success
    if success:
        success = patch_dartsim_world_solver_tests(world_features_test) and success
=======
def main() -> None:
    repo_root = Path(__file__).parent.parent
    cmake_file = repo_root / ".deps" / "gz-physics" / "CMakeLists.txt"
>>>>>>> f30a039b

    success = patch_gz_physics_cmake(cmake_file, OLD_DART_VERSION, NEW_DART_VERSION)
    raise SystemExit(0 if success else 1)


if __name__ == "__main__":
    main()<|MERGE_RESOLUTION|>--- conflicted
+++ resolved
@@ -71,369 +71,9 @@
     return True
 
 
-<<<<<<< HEAD
-def patch_dartsim_world_solver(world_features_path: Path) -> bool:
-    """Patch gz-physics dartsim WorldFeatures to use DART's math LCP solver API."""
-    if not world_features_path.exists():
-        print(
-            f"Error: WorldFeatures.cc not found at {world_features_path}",
-            file=sys.stderr,
-        )
-        return False
-
-    text = world_features_path.read_text()
-
-    if "<dart/math/lcp/pivoting/DantzigSolver.hpp>" in text:
-        print("✓ dartsim WorldFeatures solver API already patched")
-        return True
-
-    text = text.replace(
-        "#include <dart/constraint/BoxedLcpConstraintSolver.hpp>\n", "", 1
-    )
-    text = text.replace("#include <dart/constraint/DantzigBoxedLcpSolver.hpp>\n", "", 1)
-    text = text.replace("#include <dart/constraint/PgsBoxedLcpSolver.hpp>\n", "", 1)
-
-    include_anchor = "#include <dart/constraint/ConstraintSolver.hpp>\n"
-    include_injection = (
-        include_anchor
-        + "#include <dart/math/lcp/pivoting/DantzigSolver.hpp>\n"
-        + "#include <dart/math/lcp/projection/PgsSolver.hpp>\n"
-    )
-    if (
-        include_anchor in text
-        and "<dart/math/lcp/projection/PgsSolver.hpp>" not in text
-    ):
-        text = text.replace(include_anchor, include_injection, 1)
-
-    old_set_solver = """void WorldFeatures::SetWorldSolver(const Identity &_id,
-    const std::string &_solver)
-{
-  auto world = this->ReferenceInterface<dart::simulation::World>(_id);
-
-  auto solver =
-      dynamic_cast<dart::constraint::BoxedLcpConstraintSolver *>(
-      world->getConstraintSolver());
-
-  if (!solver)
-  {
-    gzwarn << "Failed to cast constraint solver to [BoxedLcpConstraintSolver]"
-            << std::endl;
-    return;
-  }
-
-  std::shared_ptr<dart::constraint::BoxedLcpSolver> boxedSolver;
-  if (_solver == "dantzig" || _solver == "DantzigBoxedLcpSolver")
-  {
-    boxedSolver =
-        std::make_shared<dart::constraint::DantzigBoxedLcpSolver>();
-  }
-  else if (_solver == "pgs" || _solver == "PgsBoxedLcpSolver")
-  {
-    boxedSolver = std::make_shared<dart::constraint::PgsBoxedLcpSolver>();
-  }
-  else
-  {
-    gzerr << "Solver [" << _solver
-           << "] is not supported, defaulting to ["
-           << solver->getBoxedLcpSolver()->getType() << "]." << std::endl;
-  }
-
-  if (boxedSolver != nullptr)
-    solver->setBoxedLcpSolver(boxedSolver);
-
-  gzmsg << "Using [" << solver->getBoxedLcpSolver()->getType()
-         << "] solver." << std::endl;
-}
-"""
-
-    new_set_solver = """void WorldFeatures::SetWorldSolver(const Identity &_id,
-    const std::string &_solver)
-{
-  auto world = this->ReferenceInterface<dart::simulation::World>(_id);
-  auto solver = world->getConstraintSolver();
-  if (!solver)
-  {
-    gzwarn << "World has no constraint solver." << std::endl;
-    return;
-  }
-
-  auto currentSolver = solver->getLcpSolver();
-  const std::string currentName =
-      currentSolver ? currentSolver->getName() : std::string("");
-
-  if (_solver == "dantzig" || _solver == "Dantzig")
-  {
-    solver->setLcpSolver(std::make_shared<dart::math::DantzigSolver>());
-    solver->setSecondaryLcpSolver(std::make_shared<dart::math::PgsSolver>());
-  }
-  else if (_solver == "pgs" || _solver == "Pgs")
-  {
-    solver->setLcpSolver(std::make_shared<dart::math::PgsSolver>());
-    solver->setSecondaryLcpSolver(nullptr);
-  }
-  else
-  {
-    gzerr << "Solver [" << _solver
-           << "] is not supported, defaulting to [" << currentName << "]."
-           << std::endl;
-  }
-
-  auto activeSolver = solver->getLcpSolver();
-  const std::string activeName =
-      activeSolver ? activeSolver->getName() : std::string("");
-  gzmsg << "Using [" << activeName << "] solver." << std::endl;
-}
-"""
-
-    if old_set_solver not in text:
-        print(
-            "Error: Failed to locate WorldFeatures::SetWorldSolver block to patch",
-            file=sys.stderr,
-        )
-        return False
-    text = text.replace(old_set_solver, new_set_solver, 1)
-
-    old_get_solver = """const std::string &WorldFeatures::GetWorldSolver(const Identity &_id) const
-{
-  auto world = this->ReferenceInterface<dart::simulation::World>(_id);
-
-  auto solver =
-      dynamic_cast<dart::constraint::BoxedLcpConstraintSolver *>(
-      world->getConstraintSolver());
-
-  if (!solver)
-  {
-    static const std::string empty{""};
-    return empty;
-  }
-
-  return solver->getBoxedLcpSolver()->getType();
-}
-"""
-
-    new_get_solver = """const std::string &WorldFeatures::GetWorldSolver(const Identity &_id) const
-{
-  static thread_local std::string solverName;
-  auto world = this->ReferenceInterface<dart::simulation::World>(_id);
-  auto solver = world->getConstraintSolver();
-  if (!solver)
-  {
-    solverName = "";
-    return solverName;
-  }
-
-  auto lcpSolver = solver->getLcpSolver();
-  solverName = lcpSolver ? lcpSolver->getName() : std::string("");
-  return solverName;
-}
-"""
-
-    if old_get_solver not in text:
-        print(
-            "Error: Failed to locate WorldFeatures::GetWorldSolver block to patch",
-            file=sys.stderr,
-        )
-        return False
-    text = text.replace(old_get_solver, new_get_solver, 1)
-
-    old_set_iter = """void WorldFeatures::SetWorldSolverIterations(const Identity &_id,
-    std::size_t _iterations)
-{
-  auto world = this->ReferenceInterface<dart::simulation::World>(_id);
-
-  auto solver =
-      dynamic_cast<dart::constraint::BoxedLcpConstraintSolver *>(
-      world->getConstraintSolver());
-
-  if (!solver)
-  {
-    gzwarn << "Failed to cast constraint solver to [BoxedLcpConstraintSolver]"
-            << std::endl;
-    return;
-  }
-
-  auto boxedLcpSolver = solver->getBoxedLcpSolver();
-  if (boxedLcpSolver->getType() == "PgsBoxedLcpSolver")
-  {
-    auto pgsSolver =
-        std::dynamic_pointer_cast<const dart::constraint::PgsBoxedLcpSolver>(
-        boxedLcpSolver);
-
-    // getBoxedLcpSolver returns a const shared_ptr so in order to update
-    // the solver parameters, we need to create a new boxed lcp solver with
-    // updated values and set it back to the constraint solver.
-    auto newPgsSolver = std::make_shared<dart::constraint::PgsBoxedLcpSolver>();
-    auto option =  pgsSolver->getOption();
-    option.mMaxIteration = _iterations;
-    newPgsSolver->setOption(option);
-    solver->setBoxedLcpSolver(newPgsSolver);
-  }
-  else
-  {
-    gzwarn << "Solver iterations is only supported for [PgsBoxedLcpSolver]"
-            << std::endl;
-  }
-}
-"""
-
-    new_set_iter = """void WorldFeatures::SetWorldSolverIterations(const Identity &_id,
-    std::size_t _iterations)
-{
-  auto world = this->ReferenceInterface<dart::simulation::World>(_id);
-  auto solver = world->getConstraintSolver();
-  if (!solver)
-  {
-    gzwarn << "World has no constraint solver." << std::endl;
-    return;
-  }
-
-  auto lcpSolver = solver->getLcpSolver();
-  auto pgsSolver = std::dynamic_pointer_cast<dart::math::PgsSolver>(lcpSolver);
-  if (!pgsSolver)
-  {
-    gzwarn << "Solver iterations is only supported for [Pgs]." << std::endl;
-    return;
-  }
-
-  auto options = pgsSolver->getDefaultOptions();
-  options.maxIterations = static_cast<int>(_iterations);
-  pgsSolver->setDefaultOptions(options);
-}
-"""
-
-    if old_set_iter not in text:
-        print(
-            "Error: Failed to locate WorldFeatures::SetWorldSolverIterations block to patch",
-            file=sys.stderr,
-        )
-        return False
-    text = text.replace(old_set_iter, new_set_iter, 1)
-
-    old_get_iter = """std::size_t WorldFeatures::GetWorldSolverIterations(const Identity &_id) const
-{
-  auto world = this->ReferenceInterface<dart::simulation::World>(_id);
-
-  auto solver =
-      dynamic_cast<dart::constraint::BoxedLcpConstraintSolver *>(
-      world->getConstraintSolver());
-
-  if (!solver)
-  {
-    gzwarn << "Failed to cast constraint solver to [BoxedLcpConstraintSolver]"
-            << std::endl;
-    return 0u;
-  }
-
-  auto boxedLcpSolver = solver->getBoxedLcpSolver();
-  if (boxedLcpSolver->getType() == "PgsBoxedLcpSolver")
-  {
-    auto pgsSolver =
-        std::dynamic_pointer_cast<const dart::constraint::PgsBoxedLcpSolver>(
-        boxedLcpSolver);
-    return pgsSolver->getOption().mMaxIteration;
-  }
-  else
-  {
-    gzwarn << "Solver iterations is only supported for [PgsBoxedLcpSolver]"
-            << std::endl;
-  }
-  return 0u;
-}
-"""
-
-    new_get_iter = """std::size_t WorldFeatures::GetWorldSolverIterations(const Identity &_id) const
-{
-  auto world = this->ReferenceInterface<dart::simulation::World>(_id);
-  auto solver = world->getConstraintSolver();
-  if (!solver)
-  {
-    gzwarn << "World has no constraint solver." << std::endl;
-    return 0u;
-  }
-
-  auto lcpSolver = solver->getLcpSolver();
-  auto pgsSolver = std::dynamic_pointer_cast<dart::math::PgsSolver>(lcpSolver);
-  if (!pgsSolver)
-  {
-    gzwarn << "Solver iterations is only supported for [Pgs]." << std::endl;
-    return 0u;
-  }
-
-  return static_cast<std::size_t>(pgsSolver->getDefaultOptions().maxIterations);
-}
-"""
-
-    if old_get_iter not in text:
-        print(
-            "Error: Failed to locate WorldFeatures::GetWorldSolverIterations block to patch",
-            file=sys.stderr,
-        )
-        return False
-    text = text.replace(old_get_iter, new_get_iter, 1)
-
-    world_features_path.write_text(text)
-    print(f"✓ Patched dartsim WorldFeatures solver API in {world_features_path}")
-    return True
-
-
-def patch_dartsim_world_solver_tests(world_features_test_path: Path) -> bool:
-    """Patch gz-physics dartsim WorldFeatures tests for DART's new solver names."""
-    if not world_features_test_path.exists():
-        print(
-            f"Error: WorldFeatures_TEST.cc not found at {world_features_test_path}",
-            file=sys.stderr,
-        )
-        return False
-
-    text = world_features_test_path.read_text()
-    updated = text
-    updated = updated.replace("DantzigBoxedLcpSolver", "Dantzig")
-    updated = updated.replace("PgsBoxedLcpSolver", "Pgs")
-
-    if updated == text:
-        print("✓ dartsim WorldFeatures solver tests already patched")
-        return True
-
-    world_features_test_path.write_text(updated)
-    print(f"✓ Patched dartsim WorldFeatures solver tests in {world_features_test_path}")
-    return True
-
-
-def main():
-    """Main entry point for the script."""
-    # Get the gz-physics CMakeLists.txt path
-    repo_root = Path(__file__).parent.parent
-    cmake_file = repo_root / ".deps" / "gz-physics" / "CMakeLists.txt"
-    gtest_root = cmake_file.parent / "test" / "gtest_vendor"
-    custom_mesh_shape = cmake_file.parent / "dartsim" / "src" / "CustomMeshShape.cc"
-    world_features = cmake_file.parent / "dartsim" / "src" / "WorldFeatures.cc"
-    world_features_test = (
-        cmake_file.parent / "dartsim" / "src" / "WorldFeatures_TEST.cc"
-    )
-
-    # Patch versions
-    old_version = "6.10"
-    new_version = "7.0"
-
-    # Apply the patch
-    success = patch_gz_physics_cmake(cmake_file, old_version, new_version)
-
-    if success:
-        success = patch_dart_component_requirements(cmake_file) and success
-
-    if success:
-        success = inject_make_and_register_overload(gtest_root) and success
-    if success:
-        success = patch_custom_mesh_shape(custom_mesh_shape) and success
-    if success:
-        success = patch_dartsim_world_solver(world_features) and success
-    if success:
-        success = patch_dartsim_world_solver_tests(world_features_test) and success
-=======
 def main() -> None:
     repo_root = Path(__file__).parent.parent
     cmake_file = repo_root / ".deps" / "gz-physics" / "CMakeLists.txt"
->>>>>>> f30a039b
 
     success = patch_gz_physics_cmake(cmake_file, OLD_DART_VERSION, NEW_DART_VERSION)
     raise SystemExit(0 if success else 1)
