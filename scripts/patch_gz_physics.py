--- conflicted
+++ resolved
@@ -1,11 +1,5 @@
 #!/usr/bin/env python3
 """
-<<<<<<< HEAD
-Patch gz-physics so its DART plugin can build against this checkout.
-
-This script:
-1. Updates the DART version requirement in gz-physics from 6.10 to 7.0
-=======
 Patch gz-physics CMakeLists.txt to accept DART 7.0.
 
 This script intentionally limits its scope to the CMake version requirement only.
@@ -13,9 +7,9 @@
 used by Gazebo/gz-physics, so we should not carry local source patches here. If
 gz-physics fails to build against DART 7, fix the compatibility in DART or
 upstream in gz-physics instead of modifying their sources in this repository.
->>>>>>> 8817c50f
 """
 
+import re
 import sys
 from pathlib import Path
 
@@ -26,8 +20,7 @@
 def patch_gz_physics_cmake(
     cmake_file: Path, old_version: str, new_version: str
 ) -> bool:
-    """
-    Update the DART version requirement in gz-physics' top-level CMakeLists.txt.
+    """Update the DART version requirement in gz-physics' top-level CMakeLists.txt.
 
     Returns:
         True if patching succeeded or is already applied, False otherwise.
@@ -38,40 +31,16 @@
 
     content = cmake_file.read_text()
 
-<<<<<<< HEAD
-    if f"VERSION {new_version}" in content:
-        print(f"✓ DART version patch already applied (VERSION {new_version} found)")
-        return True
-
-    old_pattern = f"VERSION {old_version}"
-    if old_pattern not in content:
-=======
     dart_version_pattern = re.compile(
         r"(gz_find_package\(\s*DART\b.*?\bVERSION\s+)(\d+\.\d+)(\b)",
         re.DOTALL,
     )
     match = dart_version_pattern.search(content)
     if not match:
->>>>>>> 8817c50f
         print(
             f"Error: Failed to locate DART version requirement in {cmake_file}",
             file=sys.stderr,
         )
-<<<<<<< HEAD
-        print("File may have been updated upstream", file=sys.stderr)
-        return False
-
-    new_content = content.replace(old_pattern, f"VERSION {new_version}")
-    cmake_file.write_text(new_content)
-
-    backup_file = cmake_file.with_suffix(".txt.bak")
-    backup_file.write_text(content)
-
-    print(f"✓ Successfully patched {cmake_file}")
-    print(f"  Changed: VERSION {old_version} → VERSION {new_version}")
-    print(f"  Backup saved to: {backup_file}")
-
-=======
         return False
 
     current_version = match.group(2)
@@ -98,28 +67,15 @@
     print(f"✓ Successfully patched {cmake_file}")
     print(f"  Changed: DART VERSION {old_version} → {new_version}")
     print(f"  Backup saved to: {backup_file}")
->>>>>>> 8817c50f
     return True
 
 
 def main() -> None:
     repo_root = Path(__file__).parent.parent
-<<<<<<< HEAD
-    gz_physics_root = repo_root / ".deps" / "gz-physics"
-    cmake_file = gz_physics_root / "CMakeLists.txt"
-
-    old_version = "6.10"
-    new_version = "7.0"
-
-    success = patch_gz_physics_cmake(cmake_file, old_version, new_version)
-
-    sys.exit(0 if success else 1)
-=======
     cmake_file = repo_root / ".deps" / "gz-physics" / "CMakeLists.txt"
 
     success = patch_gz_physics_cmake(cmake_file, OLD_DART_VERSION, NEW_DART_VERSION)
     raise SystemExit(0 if success else 1)
->>>>>>> 8817c50f
 
 
 if __name__ == "__main__":
