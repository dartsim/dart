# Configuration file for the Sphinx documentation builder.
#
# For the full list of built-in configuration values, see the documentation:
# https://www.sphinx-doc.org/en/master/usage/configuration.html

from pathlib import Path
from datetime import datetime
import importlib
import keyword
import re
import shutil
import subprocess
import sys

from sphinx.util import logging

logger = logging.getLogger(__name__)

# Paths used during the documentation build
DOCS_ROOT = Path(__file__).resolve().parent


def _find_repo_root(docs_root: Path) -> Path:
    """Locate the repository root by walking up until package.xml is found."""

    for candidate in (docs_root, *docs_root.parents):
        if (candidate / "package.xml").exists():
            return candidate

    parents = docs_root.parents
    if len(parents) > 1:
        fallback = parents[1]
    elif parents:
        fallback = parents[0]
    else:
        fallback = docs_root
    logger.warning(
        "Unable to locate package.xml when resolving repository root from %s; "
        "falling back to %s",
        docs_root,
        fallback,
    )
    return fallback


REPO_ROOT = _find_repo_root(DOCS_ROOT)
DOXYFILE_TEMPLATE = REPO_ROOT / "docs" / "doxygen" / "Doxyfile.in"
GENERATED_DOXYFILE = DOCS_ROOT / "_build" / "cpp_api_Doxyfile"
GENERATED_ASSETS_DIR = DOCS_ROOT / "_generated"
CPP_API_OUTPUT_DIR = GENERATED_ASSETS_DIR / "cpp-api"

# ``cpp_api_available`` is consumed by ``sphinx.ext.ifconfig`` to decide
# whether the embedded iframe should be rendered.
cpp_api_available = False


def _rename_placeholder(text: str, name: str) -> str:
    pattern = re.compile(rf"([(\s,]){re.escape(name)}(?=\s*:)")
    counter = 0

    def repl(match: re.Match[str]) -> str:
        nonlocal counter
        counter += 1
        return f"{match.group(1)}{name}_param_{counter}"

    return pattern.sub(repl, text)


def _sanitize_stub_source(text: str) -> str:
    """Rename invalid identifiers originating from the stub generator."""

    def _replace_keyword(match: re.Match[str]) -> str:
        return f"{match.group('prefix')}{match.group('name')}_"

    for kw in keyword.kwlist:
        pattern = re.compile(rf"(?P<prefix>[\(\s,])(?P<name>{kw})(?=\s*:)")
        text = pattern.sub(_replace_keyword, text)

    # Replace C++ namespace separators with valid identifiers.
    text = text.replace("::", "_")

    # Handle placeholder arguments that otherwise duplicate names.
    for placeholder in ("std", "dart"):
        text = _rename_placeholder(text, placeholder)

    return text


def _prepare_stub_modules(package: str) -> bool:
    """Copy *.pyi stubs into a temporary module tree so autodoc can import them."""

    stubs_root = REPO_ROOT / "python" / "stubs"
    src_pkg = stubs_root / package
    if not src_pkg.exists():
        return False

    generated_root = Path(__file__).parent / "_generated_stubs"
    dest_pkg = generated_root / package
    shutil.rmtree(dest_pkg, ignore_errors=True)
    dest_pkg.parent.mkdir(parents=True, exist_ok=True)
    shutil.copytree(src_pkg, dest_pkg, dirs_exist_ok=True)

    # Rename *.pyi -> *.py so CPython's import machinery can load them.
    for stub_file in dest_pkg.rglob("*.pyi"):
        sanitized = _sanitize_stub_source(stub_file.read_text())
        py_path = stub_file.with_suffix(".py")
        py_path.write_text(sanitized)
        stub_file.unlink()

    if str(generated_root) not in sys.path:
        sys.path.insert(0, str(generated_root))
    return True


def _ensure_dartpy_available() -> None:
    """Make sure `import dartpy` succeeds for autodoc, falling back to stubs."""

    try:
        importlib.import_module("dartpy")
    except ModuleNotFoundError:
        if _prepare_stub_modules("dartpy"):
            sys.stderr.write("Using generated dartpy stubs for autodoc.\n")
        else:
            sys.stderr.write(
                "WARNING: dartpy module and stubs are unavailable; "
                "dartpy API pages will be empty.\n"
            )


_ensure_dartpy_available()


def _ensure_cpp_api_extra_path(_app, _config):
    """Create the ``html_extra_path`` target before validation prunes it."""

    CPP_API_OUTPUT_DIR.mkdir(parents=True, exist_ok=True)


def _posix_path(path: Path) -> str:
    """Return a POSIX-style path string for Doxygen."""

    return str(path).replace("\\", "/")


def _render_doxyfile(output_path: Path):
    """Render the configured Doxyfile used to build the C++ API docs."""

    if not DOXYFILE_TEMPLATE.exists():
        raise FileNotFoundError(f"Missing Doxyfile template: {DOXYFILE_TEMPLATE}")

    replacements = {
        "DART_VERSION": get_dart_version(prefix_with_v=False),
        "DOXYGEN_EXCLUDE": _posix_path(REPO_ROOT / "dart" / "external"),
        "DOXYGEN_EXTRA_INPUTS": _posix_path(REPO_ROOT / "docs" / "doxygen" / "mainpage.dox"),
        "DOXYGEN_GENERATE_TAGFILE": _posix_path(CPP_API_OUTPUT_DIR / "dart.tag"),
        "DOXYGEN_INCLUDE_PATH": _posix_path(REPO_ROOT),
        "DOXYGEN_INPUT_ROOT": _posix_path(REPO_ROOT / "dart"),
        "DOXYGEN_OUTPUT_ROOT": _posix_path(CPP_API_OUTPUT_DIR),
        "DOXYGEN_STRIP_FROM_PATH": _posix_path(REPO_ROOT),
    }

    doxyfile_contents = DOXYFILE_TEMPLATE.read_text()
    for key, value in replacements.items():
        doxyfile_contents = doxyfile_contents.replace(f"@{key}@", value)

    output_path.write_text(doxyfile_contents)

<<<<<<< HEAD
def _read_api_versions():
    """Return the list of published documentation versions."""

    versions_file = REPO_ROOT / 'scripts' / 'docs_versions.txt'
    versions = []
    try:
        for line in versions_file.read_text().splitlines():
            line = line.strip()
            if line and not line.startswith('DART '):
                versions.append(line)
    except FileNotFoundError:
        # Fallback to a safe default when running locally without the helper.
        versions = ['v6.16.0']
    return versions


=======

def _read_dart_semver():
    """Return the DART semantic version as read from package.xml."""
    import xml.etree.ElementTree as ET

    package_xml = REPO_ROOT / "package.xml"
    try:
        tree = ET.parse(package_xml)
        root = tree.getroot()
        version_elem = root.find("version")
        if version_elem is not None and version_elem.text:
            return version_elem.text.strip()
    except (FileNotFoundError, ET.ParseError):
        pass
    # Fallback to latest stable version
    return "6.16.0"


def get_dart_version(prefix_with_v: bool = True):
    """Return the DART version and optionally prefix it with ``v``."""

    semver = _read_dart_semver()
    return f"v{semver}" if prefix_with_v else semver


# Get current DART version from package.xml
>>>>>>> 56b8a7b7
current_version = get_dart_version()
api_versions = _read_api_versions()
if current_version in api_versions:
    api_version_to_link = current_version
else:
    api_version_to_link = api_versions[0] if api_versions else current_version

html_context = {
<<<<<<< HEAD
    'current_version': current_version,
    'api_versions': api_versions,
    'api_version_to_link': api_version_to_link,
    'cpp_api_url': f'https://dartsim.github.io/dart/{api_version_to_link}/',
    'python_api_url': f'https://dartsim.github.io/dart/{api_version_to_link}-py/',
    'gh_pages_url': 'https://github.com/dartsim/dart/tree/gh-pages',
=======
    "current_version": current_version,
>>>>>>> 56b8a7b7
}

# Provide easy-to-reuse substitutions in the RST files.
rst_epilog = f"""
.. |python_api_url| replace:: {html_context['python_api_url']}
"""

# -- Project information -----------------------------------------------------
# https://www.sphinx-doc.org/en/master/usage/configuration.html#project-information

project = "DART"
copyright = f"2011-{datetime.now().year}, The DART development contributors"
author = "The DART development contributors"

# -- General configuration ---------------------------------------------------
# https://www.sphinx-doc.org/en/master/usage/configuration.html#general-configuration

extensions = [
    "myst_parser",
    "sphinx.ext.autodoc",
    "sphinx.ext.autosummary",
    "sphinx.ext.napoleon",
    "sphinx.ext.viewcode",
    "sphinx.ext.intersphinx",
    "sphinx.ext.todo",
    "sphinx.ext.ifconfig",
    "sphinx_tabs.tabs",
    "sphinx_copybutton",
]

# Napoleon settings for Python API
napoleon_google_docstring = True
napoleon_numpy_docstring = True

# Autodoc settings
autodoc_default_options = {
    "members": True,
    "undoc-members": True,
    "show-inheritance": True,
}

# Intersphinx mapping
intersphinx_mapping = {
    "python": ("https://docs.python.org/3", None),
    "numpy": ("https://numpy.org/doc/stable/", None),
}

# Add any paths that contain templates here, relative to this directory.
templates_path = ["_templates"]

# Map .md files to the m2r2 parser
source_suffix = {
    ".rst": "restructuredtext",
    ".md": "markdown",
}

# The master toctree document.
root_doc = "index"

exclude_patterns = [
    "_build",
    "Thumbs.db",
    ".DS_Store",
    "README.md",
    "dartpy/api/*",
]


# -- Options for HTML output -------------------------------------------------
# https://www.sphinx-doc.org/en/master/usage/configuration.html#options-for-html-output

html_theme = "sphinx_rtd_theme"
html_static_path = ["_static"]
html_logo = "_static/img/dart_logo_long_200.png"
html_favicon = "_static/img/dart_logo_32.png"
html_theme_options = {
    "logo_only": True,
}
html_extra_path = ["_generated"]

# Setting for multi language
source_encoding = "utf-8"
locale_dirs = ["locales/"]
gettext_uuid = True
gettext_compact = False

# Options for LaTeX output
latex_engine = "xelatex"
latex_elements = {
    "preamble": r"""
        \usepackage{kotex}
    """
}

def build_cpp_api_docs(app):
    """Generate the Doxygen HTML bundle so RTD serves versioned C++ docs."""

    global cpp_api_available

    if app.builder.format != "html":
        return

    cpp_api_available = False

    doxygen_executable = shutil.which("doxygen")
    if not doxygen_executable:
        logger.warning(
            "Doxygen was not found on PATH; skipping embedded C++ API docs."
        )
        app.config.cpp_api_available = False
        return

    if CPP_API_OUTPUT_DIR.exists():
        shutil.rmtree(CPP_API_OUTPUT_DIR)
    CPP_API_OUTPUT_DIR.mkdir(parents=True, exist_ok=True)
    GENERATED_DOXYFILE.parent.mkdir(parents=True, exist_ok=True)

    try:
        _render_doxyfile(GENERATED_DOXYFILE)
        subprocess.run(
            [doxygen_executable, str(GENERATED_DOXYFILE)],
            check=True,
            cwd=REPO_ROOT,
        )
    except (OSError, subprocess.CalledProcessError) as exc:
        logger.warning("Failed to build C++ API docs via Doxygen: %s", exc)
        app.config.cpp_api_available = False
        return

    cpp_api_available = True
    app.config.cpp_api_available = True
    logger.info("C++ API reference generated at %s", CPP_API_OUTPUT_DIR)


def setup(app):
    app.connect("config-inited", _ensure_cpp_api_extra_path, priority=700)
    app.connect("builder-inited", build_cpp_api_docs)<|MERGE_RESOLUTION|>--- conflicted
+++ resolved
@@ -165,25 +165,6 @@
 
     output_path.write_text(doxyfile_contents)
 
-<<<<<<< HEAD
-def _read_api_versions():
-    """Return the list of published documentation versions."""
-
-    versions_file = REPO_ROOT / 'scripts' / 'docs_versions.txt'
-    versions = []
-    try:
-        for line in versions_file.read_text().splitlines():
-            line = line.strip()
-            if line and not line.startswith('DART '):
-                versions.append(line)
-    except FileNotFoundError:
-        # Fallback to a safe default when running locally without the helper.
-        versions = ['v6.16.0']
-    return versions
-
-
-=======
-
 def _read_dart_semver():
     """Return the DART semantic version as read from package.xml."""
     import xml.etree.ElementTree as ET
@@ -208,8 +189,23 @@
     return f"v{semver}" if prefix_with_v else semver
 
 
+def _read_api_versions():
+    """Return the list of published documentation versions."""
+
+    versions_file = REPO_ROOT / "scripts" / "docs_versions.txt"
+    versions = []
+    try:
+        for line in versions_file.read_text().splitlines():
+            line = line.strip()
+            if line and not line.startswith("DART "):
+                versions.append(line)
+    except FileNotFoundError:
+        # Fallback to a safe default when running locally without the helper.
+        versions = ["v6.16.0"]
+    return versions
+
+
 # Get current DART version from package.xml
->>>>>>> 56b8a7b7
 current_version = get_dart_version()
 api_versions = _read_api_versions()
 if current_version in api_versions:
@@ -218,16 +214,12 @@
     api_version_to_link = api_versions[0] if api_versions else current_version
 
 html_context = {
-<<<<<<< HEAD
-    'current_version': current_version,
-    'api_versions': api_versions,
-    'api_version_to_link': api_version_to_link,
-    'cpp_api_url': f'https://dartsim.github.io/dart/{api_version_to_link}/',
-    'python_api_url': f'https://dartsim.github.io/dart/{api_version_to_link}-py/',
-    'gh_pages_url': 'https://github.com/dartsim/dart/tree/gh-pages',
-=======
     "current_version": current_version,
->>>>>>> 56b8a7b7
+    "api_versions": api_versions,
+    "api_version_to_link": api_version_to_link,
+    "cpp_api_url": f"https://dartsim.github.io/dart/{api_version_to_link}/",
+    "python_api_url": f"https://dartsim.github.io/dart/{api_version_to_link}-py/",
+    "gh_pages_url": "https://github.com/dartsim/dart/tree/gh-pages",
 }
 
 # Provide easy-to-reuse substitutions in the RST files.
