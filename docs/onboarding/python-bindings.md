# DART Python Bindings (dartpy)

## Design Decisions

### Why nanobind?

**Choice**: nanobind for C++/Python bindings

**Rationale**:

- Lean binding layer with smaller extension binaries and faster import times
- Built-in signature metadata (`__nb_signature__`) for high-quality stub generation
- Solid NumPy/ndarray support with zero-copy paths for contiguous buffers
- Familiar API to the previous bindings while reducing template bloat/compile time

### Why scikit-build-core?

**Choice**: scikit-build-core (not setuptools or traditional setup.py)

**Rationale**:

- Modern PEP 517/518 compliant build system
- Native CMake integration (DART is already CMake-based)
- Supports editable installs (`pip install -e .`)
- Cleaner than deprecated setup.py approach
- Better wheel building control

**Configuration**: See `pyproject.toml` for build settings and version extraction from `package.xml`

### Why pixi for wheel building?

**Choice**: pixi-based wheel building (not cibuildwheel + Docker)

**Rationale**:

- **No Docker maintenance**: No custom container images to maintain
- **Local reproducibility**: Same commands work locally and in CI
- **Unified tooling**: pixi handles both development and distribution
- **Cross-platform**: Consistent environment via conda-forge

**Result**: Simpler, faster builds with better developer experience

## Architecture

### Module Structure

dartpy organizes DART's C++ API into Python modules:

```
dartpy/
├── math          # Eigen integration, geometry utilities
├── dynamics      # Skeletons, BodyNodes, Joints
├── collision     # Collision detection backends
├── constraint    # Constraint solving
├── simulation    # World simulation
├── utils         # File parsers (URDF, SDF, SKEL, MJCF)
└── gui           # 3D visualization (OpenSceneGraph + ImGui)
```

**Source**: See `python/dartpy/` directory for module implementations

### Eigen ↔ NumPy Integration

**Key Design**: nanobind ndarray helpers + custom Eigen converters keep the C++ API ergonomic from Python.

**Implementation**: `python/dartpy/common/eigen_utils.hpp`, `python/dartpy/math/eigen_geometry.{hpp,cpp}`, and shared casters in `python/dartpy/common/type_casters.hpp`

**Features**:

- Zero-copy conversions where possible
- Automatic bidirectional conversion
- Support for Eigen::Isometry3 (4x4 transforms)
- Quaternion support

**Usage**:

```python
import dartpy as dart
import numpy as np

# NumPy arrays automatically convert to Eigen types
skel.setPositions(np.array([0.1, 0.2, 0.3]))

# Eigen types automatically convert to NumPy arrays
positions = skel.getPositions()  # Returns ndarray
```

### OSG Bindings Design

<<<<<<< HEAD
**Build Flow**: `python/dartpy/CMakeLists.txt` appends the `gui/osg` sources only when `DART_BUILD_GUI=ON`, and the pixi wheel environments enable that flag. The resulting nanobind module exposes `dartpy.gui.osg` on every platform where OpenSceneGraph is available.
=======
**Issue**: `dartpy.gui` was not available in wheels despite `DART_BUILD_GUI=ON`

**Root Cause**: Python bindings previously checked for an undefined GUI feature macro

**Solution**:

1. Use `DART_BUILD_GUI` directly in `python/dartpy/gui/module.cpp`:

   ```cpp
   #if DART_BUILD_GUI
     // Bind OSG module
   #endif
   ```

2. Pass as compile definition in `python/dartpy/CMakeLists.txt`:
   ```cmake
   if(DART_BUILD_GUI)
     target_compile_definitions(${pybind_module} PRIVATE DART_BUILD_GUI=1)
   endif()
   ```

**Result**: OSG now works on all platforms where OpenSceneGraph is available (Linux, macOS, Windows via conda-forge)
>>>>>>> f95940dc

## Installation Methods

### For End Users

```bash
# PyPI wheels (pre-built, includes OSG)
pip install dartpy

# conda-forge
conda install dartpy -c conda-forge
```

### For Developers

**See**: `docs/readthedocs/dartpy/developer_guide/build.rst` for detailed instructions

**Quick options**:

- **Editable install**: `pip install -e . -v --no-build-isolation`
- **Using pixi**: `pixi run build-py-dev`
- **Traditional CMake**: Configure with `-DDART_BUILD_DARTPY=ON`, then build and install

## PyPI Publishing

### Build Infrastructure

Wheels are built using **pixi** environments defined in `pixi.toml`:

- Features: `py312-wheel`, `py313-wheel`
- Platform-specific build tasks
- OSG enabled on all platforms

### Publishing Workflow

```bash
# Build
pixi run -e py312-wheel wheel-build
pixi run -e py313-wheel wheel-build

# Repair (Linux only - run auditwheel)
pixi run -e py312-wheel wheel-repair
pixi run -e py313-wheel wheel-repair

# Verify and test
pixi run -e py312-wheel wheel-verify wheel-test
pixi run -e py313-wheel wheel-verify wheel-test

# Publish
pixi run -e py312-wheel wheel-upload
pixi run -e py313-wheel wheel-upload
```

### Version Management

**Source of truth**: `package.xml`

```xml
<version>7.0.0</version>          <!-- Release -->
<version>7.0.0.dev0</version>     <!-- Development -->
```

**Extraction**: `pyproject.toml` regex automatically extracts version during build

**Publishing policy** (to avoid PyPI 10GiB limit):

- **Release versions** (`7.0.0`) → Production PyPI
- **Dev versions** (`7.0.0.dev0`) → Test PyPI only (use `wheel-upload-test`)
- Manual cleanup: Delete old versions via PyPI web interface when needed

### CI/CD

**Workflow**: `.github/workflows/publish_dartpy.yml`

- **Every commit**: Build → Repair → Verify → Test → Upload artifacts
- **Version tags** (`v*.*.*`): All above + Publish to PyPI

## Key Patterns

### Pattern 1: Basic Simulation

```python
import dartpy as dart

world = dart.simulation.World()
loader = dart.utils.DartLoader()
robot = loader.parseSkeleton("dart://sample/urdf/KR5/KR5 sixx R650.urdf")
world.addSkeleton(robot)

for _ in range(100):
    world.step()
```

### Pattern 2: Visualization with Custom Logic

```python
class MyWorldNode(dart.gui.RealTimeWorldNode):
    def customPreStep(self):
        # Apply controls before physics step
        pass

    def customPostStep(self):
        # Log data after physics step
        pass

world = dart.simulation.World()
node = MyWorldNode(world)

viewer = dart.gui.Viewer()
viewer.addWorldNode(node)
viewer.run()
```

### Pattern 3: Jacobian Computation

```python
import numpy as np

ee = robot.getBodyNode("end_effector")
J = ee.getLinearJacobian()
forces = np.matmul(J.T, target_force)
robot.setForces(forces)
```

## Testing

**Scripts**:

- `scripts/test_wheel.py` - Test wheel in isolated environment
- `scripts/verify_version.py` - Verify version consistency

**Examples**: See `python/examples/` for comprehensive usage examples

## Type Stubs

**Location**: `python/stubs/dartpy/`

**Purpose**: IDE autocomplete and type checking

**Generation**: Can be regenerated with `pixi run generate-stubs`

## References

- **Package configuration**: `pyproject.toml`
- **Build system**: `python/dartpy/CMakeLists.txt`
- **pixi configuration**: `pixi.toml` (features: `py312-wheel`, `py313-wheel`)
- **Examples**: `python/examples/`
- **Developer guide**: `docs/readthedocs/dartpy/developer_guide/build.rst`<|MERGE_RESOLUTION|>--- conflicted
+++ resolved
@@ -2,16 +2,17 @@
 
 ## Design Decisions
 
-### Why nanobind?
-
-**Choice**: nanobind for C++/Python bindings
+### Why pybind11?
+
+**Choice**: pybind11 for C++/Python bindings
 
 **Rationale**:
 
-- Lean binding layer with smaller extension binaries and faster import times
-- Built-in signature metadata (`__nb_signature__`) for high-quality stub generation
-- Solid NumPy/ndarray support with zero-copy paths for contiguous buffers
-- Familiar API to the previous bindings while reducing template bloat/compile time
+- Header-only library, no external dependencies
+- Seamless Eigen ↔ NumPy integration with custom type casters
+- Automatic reference counting and lifetime management
+- Modern C++17 features support
+- Excellent performance (zero-copy when possible)
 
 ### Why scikit-build-core?
 
@@ -61,9 +62,9 @@
 
 ### Eigen ↔ NumPy Integration
 
-**Key Design**: nanobind ndarray helpers + custom Eigen converters keep the C++ API ergonomic from Python.
-
-**Implementation**: `python/dartpy/common/eigen_utils.hpp`, `python/dartpy/math/eigen_geometry.{hpp,cpp}`, and shared casters in `python/dartpy/common/type_casters.hpp`
+**Key Design**: Custom pybind11 type casters enable seamless conversion
+
+**Implementation**: `python/dartpy/eigen_geometry_pybind.h`
 
 **Features**:
 
@@ -87,9 +88,6 @@
 
 ### OSG Bindings Design
 
-<<<<<<< HEAD
-**Build Flow**: `python/dartpy/CMakeLists.txt` appends the `gui/osg` sources only when `DART_BUILD_GUI=ON`, and the pixi wheel environments enable that flag. The resulting nanobind module exposes `dartpy.gui.osg` on every platform where OpenSceneGraph is available.
-=======
 **Issue**: `dartpy.gui` was not available in wheels despite `DART_BUILD_GUI=ON`
 
 **Root Cause**: Python bindings previously checked for an undefined GUI feature macro
@@ -112,7 +110,6 @@
    ```
 
 **Result**: OSG now works on all platforms where OpenSceneGraph is available (Linux, macOS, Windows via conda-forge)
->>>>>>> f95940dc
 
 ## Installation Methods
 
