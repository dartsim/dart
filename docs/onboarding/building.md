--- conflicted
+++ resolved
@@ -168,24 +168,24 @@
    ```
 
    Suggested (Unverified):
-<<<<<<< HEAD
+
+   ```bash
+   pixi run lint
+   cmake --build <BUILD_DIR> --target <TARGET>
+   ```
+
+   Example:
+
+   ```bash
+   pixi run lint
+   cmake --build build/default/cpp/Release --target UNIT_gui_MeshShapeNodeMaterialUpdates
+   ```
+
+   Suggested (Unverified):
 
    ```bash
    DART_PARALLEL_JOBS=<N> CTEST_PARALLEL_LEVEL=<N> pixi run test
    DART_PARALLEL_JOBS=<N> CTEST_PARALLEL_LEVEL=<N> pixi run test-all
-=======
-
-   ```bash
-   pixi run lint
-   cmake --build <BUILD_DIR> --target <TARGET>
-   ```
-
-   Example (Used in this task):
-
-   ```bash
-   pixi run lint
-   cmake --build build/default/cpp/Release --target UNIT_gui_MeshShapeNodeMaterialUpdates
->>>>>>> c4dffb11
    ```
 
    Note: `pixi run test-all` runs `pixi run lint` (auto-fixing) internally; check `git status` afterwards before committing.
@@ -198,11 +198,6 @@
    DART_PARALLEL_JOBS=<N> CTEST_PARALLEL_LEVEL=<N> pixi run -e gazebo test-gz
    ```
 
-<<<<<<< HEAD
-   Suggested (Unverified): Run the same workflow with a different parallelism setting, e.g. `DART_PARALLEL_JOBS=<N> pixi run -e gazebo test-gz`.
-
-=======
->>>>>>> c4dffb11
    This runs the gz-physics integration workflow (task chain, patch policy, and common failure modes are documented in [build-system.md](build-system.md#gazebo-integration-feature)).
 
 Pixi automatically detects whether optional Ninja targets (for example `pytest` or GUI tutorials) were generated. If a target is missing (because its corresponding `DART_BUILD_*` option is `OFF`), the helper scripts skip it instead of hard failing, which mirrors the CI workflow. You can still use the “manual” CMake flow described below, but pixi is the fastest path to a working development environment on every platform.
