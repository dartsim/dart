--- conflicted
+++ resolved
@@ -92,12 +92,7 @@
 - **File extensions**: `.hpp` for headers, `.cpp` for sources
 - **File naming**: PascalCase in `dart/` and `python/dartpy/`; snake*case everywhere in `dart8/` and its dependents; legacy `tests/` use `test*` + PascalCase while dart8-era tests stay fully snake_case
 - **Header guards**: `DART_NAMESPACE_CLASSNAME_HPP_`
-<<<<<<< HEAD
-- **Braces**: No "cuddled" braces (except namespaces); always use braces for
-  control statements, even for single-line bodies
-=======
 - **Braces**: No "cuddled" braces (except namespaces); always wrap control-flow bodies in braces, even for single statements
->>>>>>> 581eb4f3
 - **Documentation**: Doxygen-style comments (`///`)
 
 ### Parameter Naming
@@ -209,11 +204,7 @@
 - Use **camelCase** function names
 - Use **PascalCase** class names
 - No "cuddled" braces!
-<<<<<<< HEAD
-- Always use braces for control statements, even for single-line bodies
-=======
 - Always wrap control-flow bodies in braces, even for single statements
->>>>>>> 581eb4f3
 - Each function is separated by an 80 column line of "=" characters
 
 **Example:**
