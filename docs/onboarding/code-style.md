--- conflicted
+++ resolved
@@ -71,21 +71,12 @@
 - Don't replace clear index-based loops with complex range expressions
 - Keep SFINAE for Eigen compile-time traits (not proper constexpr)
 
-<<<<<<< HEAD
-**C++20 Modernization Notes (DART 7):**
-
-Prefer `std::span` and `std::string_view` for non-owning, read-only views and
-use `contains`, `std::ranges` algorithms, and `std::erase(_if)` where they make
-membership checks or cleanup clearer. Keep refactors no-op and avoid range
-rewrites that obscure control flow or performance characteristics.
-=======
 **Modernization summary (DART 7):** The codebase now assumes a C++20 baseline,
 so new read-only APIs should prefer non-owning views (`std::span`,
 `std::string_view`) and call sites should avoid temporary containers. Favor
-`std::ranges` algorithms or associative `contains` for membership checks when
+`std::ranges` algorithms, associative `contains`, and `std::erase(_if)` when
 they clarify intent. Keep modernizations behavior-preserving; avoid deep
 algorithm rewrites.
->>>>>>> 5f6adaa4
 
 ### File Naming Conventions
 
