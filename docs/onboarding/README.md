--- conflicted
+++ resolved
@@ -1204,11 +1204,7 @@
 ```python
 import dartpy as dart
 from dartpy.gui import Viewer, RealTimeWorldNode
-<<<<<<< HEAD
 from dartpy.utils import UrdfParser
-=======
-from dartpy.io import DartLoader
->>>>>>> 3c63da88
 ```
 
 ---
