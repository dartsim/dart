# C++20 Modernization Progress

## Status

<<<<<<< HEAD
- Active branch: `cpp20/phase12`
- Active PR (Phase 12): https://github.com/dartsim/dart/pull/2385
- Phase 11 PR: https://github.com/dartsim/dart/pull/2384
- Phase 10 PR: https://github.com/dartsim/dart/pull/2382 (merged)
=======
- Active branch: `cpp20/phase11`
- Active PR (Phase 11): https://github.com/dartsim/dart/pull/2384
- Phase 10 PR: https://github.com/dartsim/dart/pull/2382
>>>>>>> 0198cd25
- Phase 9 PR: https://github.com/dartsim/dart/pull/2380 (merged)
- Phase 8 PR: https://github.com/dartsim/dart/pull/2376 (merged)
- Phase 7 PR: https://github.com/dartsim/dart/pull/2375 (merged; empty-span guard fix)
- CI monitoring and merge handled by the user.
<<<<<<< HEAD
- Latest local validation: `DART_PARALLEL_JOBS=42 CTEST_PARALLEL_LEVEL=42 pixi run test-all`; `DART_PARALLEL_JOBS=42 CTEST_PARALLEL_LEVEL=42 pixi run -e gazebo test-gz` (passed).
=======
- Phase 11 compatibility: keep `CollisionDetector`/`BoxedLcpSolver` `getType()`
  returning `const std::string&`; added `getTypeView()` for
  `std::string_view`.
- Latest local validation: `DART_PARALLEL_JOBS=42 CTEST_PARALLEL_LEVEL=42 pixi run lint`,
  `... pixi run test-all`, and `... pixi run -e gazebo test-gz` (passed).
>>>>>>> 0198cd25

## Completed

- Phase 3: PR #2365 (merged)
- Phase 4: PR #2367 (merged)
- Phase 5: PR #2371 (merged)
- Phase 6: PR #2373 (merged)
- Phase 7: PR #2375 (merged)
- Phase 8: PR #2376 (merged)
- Phase 9: PR #2380 (merged)
- Phase 10: PR #2382 (merged)
- Earlier phases were merged prior to this tracker (see git history).

## Next

<<<<<<< HEAD
- Monitor PR #2384 CI/review feedback (CI/merge handled by the user).
- Monitor PR #2385 CI/review feedback (CI/merge handled by the user).
=======
- Monitor PR #2382 CI/review feedback (CI/merge handled by the user).
- Monitor PR #2384 CI/review feedback (CI/merge handled by the user).
>>>>>>> 0198cd25
<|MERGE_RESOLUTION|>--- conflicted
+++ resolved
@@ -2,29 +2,18 @@
 
 ## Status
 
-<<<<<<< HEAD
 - Active branch: `cpp20/phase12`
 - Active PR (Phase 12): https://github.com/dartsim/dart/pull/2385
 - Phase 11 PR: https://github.com/dartsim/dart/pull/2384
 - Phase 10 PR: https://github.com/dartsim/dart/pull/2382 (merged)
-=======
-- Active branch: `cpp20/phase11`
-- Active PR (Phase 11): https://github.com/dartsim/dart/pull/2384
-- Phase 10 PR: https://github.com/dartsim/dart/pull/2382
->>>>>>> 0198cd25
 - Phase 9 PR: https://github.com/dartsim/dart/pull/2380 (merged)
 - Phase 8 PR: https://github.com/dartsim/dart/pull/2376 (merged)
 - Phase 7 PR: https://github.com/dartsim/dart/pull/2375 (merged; empty-span guard fix)
 - CI monitoring and merge handled by the user.
-<<<<<<< HEAD
-- Latest local validation: `DART_PARALLEL_JOBS=42 CTEST_PARALLEL_LEVEL=42 pixi run test-all`; `DART_PARALLEL_JOBS=42 CTEST_PARALLEL_LEVEL=42 pixi run -e gazebo test-gz` (passed).
-=======
 - Phase 11 compatibility: keep `CollisionDetector`/`BoxedLcpSolver` `getType()`
   returning `const std::string&`; added `getTypeView()` for
   `std::string_view`.
-- Latest local validation: `DART_PARALLEL_JOBS=42 CTEST_PARALLEL_LEVEL=42 pixi run lint`,
-  `... pixi run test-all`, and `... pixi run -e gazebo test-gz` (passed).
->>>>>>> 0198cd25
+- Latest local validation: `DART_PARALLEL_JOBS=42 CTEST_PARALLEL_LEVEL=42 pixi run test-all`; `DART_PARALLEL_JOBS=42 CTEST_PARALLEL_LEVEL=42 pixi run -e gazebo test-gz` (passed).
 
 ## Completed
 
@@ -40,10 +29,5 @@
 
 ## Next
 
-<<<<<<< HEAD
 - Monitor PR #2384 CI/review feedback (CI/merge handled by the user).
-- Monitor PR #2385 CI/review feedback (CI/merge handled by the user).
-=======
-- Monitor PR #2382 CI/review feedback (CI/merge handled by the user).
-- Monitor PR #2384 CI/review feedback (CI/merge handled by the user).
->>>>>>> 0198cd25
+- Monitor PR #2385 CI/review feedback (CI/merge handled by the user).