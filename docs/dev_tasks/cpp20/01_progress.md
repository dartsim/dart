# C++20 Modernization Progress

## Status

<<<<<<< HEAD
- Active branch: `cpp20/phase8`
- Active PR: https://github.com/dartsim/dart/pull/2376
- Phase 7 PR: https://github.com/dartsim/dart/pull/2375 (updated with empty-span guards)
- CI monitoring and merge handled by the user.
- Latest local validation: `pixi run lint`, `pixi run test-all` (passed).
=======
- Active branch: `cpp20/phase7` (based on `main`)
- Phase 7 PR: https://github.com/dartsim/dart/pull/2375
- Phase 7: in progress (span-first read-only inputs)
>>>>>>> 53f3727f

## Completed

- Phase 3: PR #2365 (merged)
- Phase 4: PR #2367 (merged)
- Phase 5: PR #2371 (merged)
- Phase 6: PR #2373 (merged)
- Earlier phases were merged prior to this tracker (see git history).

## Next

<<<<<<< HEAD
- Monitor PR #2376 CI/review feedback (CI/merge handled by the user).
=======
- Keep the PR up to date with `main` (resolve conflicts and push).
- Run `pixi run lint` before each commit.
- Run `pixi run test-all` before opening the phase PR.

## Notes

- Phase 7 updates so far: span inputs for Group/CollisionGroup/Recording,
  CloneableVector, ReferentialSkeleton helpers, Skeleton setAllMemberObjectData,
  and IkFast dof map validation.
>>>>>>> 53f3727f
<|MERGE_RESOLUTION|>--- conflicted
+++ resolved
@@ -2,17 +2,11 @@
 
 ## Status
 
-<<<<<<< HEAD
 - Active branch: `cpp20/phase8`
 - Active PR: https://github.com/dartsim/dart/pull/2376
 - Phase 7 PR: https://github.com/dartsim/dart/pull/2375 (updated with empty-span guards)
 - CI monitoring and merge handled by the user.
-- Latest local validation: `pixi run lint`, `pixi run test-all` (passed).
-=======
-- Active branch: `cpp20/phase7` (based on `main`)
-- Phase 7 PR: https://github.com/dartsim/dart/pull/2375
-- Phase 7: in progress (span-first read-only inputs)
->>>>>>> 53f3727f
+- Latest local validation: `pixi run lint` (passed).
 
 ## Completed
 
@@ -24,16 +18,5 @@
 
 ## Next
 
-<<<<<<< HEAD
 - Monitor PR #2376 CI/review feedback (CI/merge handled by the user).
-=======
-- Keep the PR up to date with `main` (resolve conflicts and push).
-- Run `pixi run lint` before each commit.
-- Run `pixi run test-all` before opening the phase PR.
-
-## Notes
-
-- Phase 7 updates so far: span inputs for Group/CollisionGroup/Recording,
-  CloneableVector, ReferentialSkeleton helpers, Skeleton setAllMemberObjectData,
-  and IkFast dof map validation.
->>>>>>> 53f3727f
+- Begin Phase 9 (container membership `.contains`) after Phase 8 is complete.