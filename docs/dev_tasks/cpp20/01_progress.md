--- conflicted
+++ resolved
@@ -2,19 +2,12 @@
 
 ## Status
 
-<<<<<<< HEAD
 - Active branch: `cpp20/phase9` (based on `main`)
 - Active PR: https://github.com/dartsim/dart/pull/2380
 - Phase 8 PR: https://github.com/dartsim/dart/pull/2376
 - Phase 7 PR: https://github.com/dartsim/dart/pull/2375
 - CI monitoring and merge handled by the user.
-=======
-- Active branch: `cpp20/phase8`
-- Active PR: https://github.com/dartsim/dart/pull/2376
-- Phase 7 PR: https://github.com/dartsim/dart/pull/2375 (updated with empty-span guards)
-- CI monitoring and merge handled by the user.
 - Latest local validation: `pixi run lint`, `pixi run test-all` (passed).
->>>>>>> bc7c5130
 
 ## Completed
 
@@ -26,10 +19,5 @@
 
 ## Next
 
-<<<<<<< HEAD
 - Monitor phase 9 CI/merge (handled by the user).
-- Start Phase 10 from `00_plan.md` (std::ssize) when ready.
-=======
-- Monitor PR #2376 CI/review feedback (CI/merge handled by the user).
-- Begin Phase 9 (container membership `.contains`) after Phase 8 is complete.
->>>>>>> bc7c5130
+- Start Phase 10 from `00_plan.md` (std::ssize) when ready.