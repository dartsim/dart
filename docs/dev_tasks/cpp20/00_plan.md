--- conflicted
+++ resolved
@@ -52,15 +52,12 @@
   `std::string_view` backed by `static constexpr` data.
 - Update the `Castable` macros and type-name implementations consistently.
 - Isolate this phase because it is a broad API signature change.
-<<<<<<< HEAD
+- Keep `CollisionDetector`/`BoxedLcpSolver` `getType()` returning
+  `const std::string&` for gz-physics compatibility; add `getTypeView()` for
+  `std::string_view` access.
 
 ### Phase 12: Optimization solver type strings
 
 - Switch `math::optimization::Solver::getType()` to return
   `std::string_view` for non-owning type identifiers.
-- Update `GradientDescentSolver` and the dartpy trampoline/bindings.
-=======
-- Keep `CollisionDetector`/`BoxedLcpSolver` `getType()` returning
-  `const std::string&` for gz-physics compatibility; add `getTypeView()` for
-  `std::string_view` access.
->>>>>>> 0198cd25
+- Update `GradientDescentSolver` and the dartpy trampoline/bindings.