You are resuming the C++20 modernization task in
`/home/js/dev/dartsim/dart/build_system`.

Current state:

<<<<<<< HEAD
- Branch: `cpp20/phase8`
- PR: pending for phase 8
- Phase 7 PR: https://github.com/dartsim/dart/pull/2375 (empty-span guard fix pushed)
=======
- Branch: `cpp20/phase7` (based on `main`)
- Phase 6 PR: https://github.com/dartsim/dart/pull/2373 (merged)
- Phase 7 PR: https://github.com/dartsim/dart/pull/2375
>>>>>>> 53f3727f
- CI/merge are handled by the user.
- Phase 7 changes so far: span inputs for Group/CollisionGroup/Recording,
  CloneableVector, ReferentialSkeleton helpers, Skeleton setAllMemberObjectData,
  and IkFast dof map validation.

What to do next:

<<<<<<< HEAD
1. Continue Phase 8 from `docs/dev_tasks/cpp20/00_plan.md`.
2. Convert parsing helpers (XML/SDF/URDF/Skel) to `std::string_view`.
3. Run `pixi run lint`, then `pixi run test-all`.
4. Open the phase 8 PR and update `docs/dev_tasks/cpp20/01_progress.md`.
=======
1. Finish Phase 7 from `docs/dev_tasks/cpp20/00_plan.md`.
2. Update `docs/dev_tasks/cpp20/01_progress.md` as you go.
3. Keep PR #2375 current with `main`.
>>>>>>> 53f3727f

Workflow requirements:

- Run `pixi run lint` before each commit.
- Run `pixi run test-all` before opening a PR.
- Use existing `pixi run ...` entry points only.<|MERGE_RESOLUTION|>--- conflicted
+++ resolved
@@ -3,32 +3,18 @@
 
 Current state:
 
-<<<<<<< HEAD
 - Branch: `cpp20/phase8`
-- PR: pending for phase 8
+- PR: https://github.com/dartsim/dart/pull/2376
 - Phase 7 PR: https://github.com/dartsim/dart/pull/2375 (empty-span guard fix pushed)
-=======
-- Branch: `cpp20/phase7` (based on `main`)
-- Phase 6 PR: https://github.com/dartsim/dart/pull/2373 (merged)
-- Phase 7 PR: https://github.com/dartsim/dart/pull/2375
->>>>>>> 53f3727f
 - CI/merge are handled by the user.
-- Phase 7 changes so far: span inputs for Group/CollisionGroup/Recording,
-  CloneableVector, ReferentialSkeleton helpers, Skeleton setAllMemberObjectData,
-  and IkFast dof map validation.
 
 What to do next:
 
-<<<<<<< HEAD
 1. Continue Phase 8 from `docs/dev_tasks/cpp20/00_plan.md`.
-2. Convert parsing helpers (XML/SDF/URDF/Skel) to `std::string_view`.
+2. Convert parsing helpers (XML/SDF/URDF/Skel/MJCF) to `std::string_view`.
 3. Run `pixi run lint`, then `pixi run test-all`.
-4. Open the phase 8 PR and update `docs/dev_tasks/cpp20/01_progress.md`.
-=======
-1. Finish Phase 7 from `docs/dev_tasks/cpp20/00_plan.md`.
-2. Update `docs/dev_tasks/cpp20/01_progress.md` as you go.
-3. Keep PR #2375 current with `main`.
->>>>>>> 53f3727f
+4. Update `docs/dev_tasks/cpp20/01_progress.md` and keep PR #2376 current.
+5. Start Phase 9 from `docs/dev_tasks/cpp20/00_plan.md`.
 
 Workflow requirements:
 
