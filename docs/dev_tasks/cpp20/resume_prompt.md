--- conflicted
+++ resolved
@@ -3,20 +3,6 @@
 
 Current state:
 
-<<<<<<< HEAD
-- Branch: `cpp20/phase8`
-- PR: https://github.com/dartsim/dart/pull/2376
-- Phase 7 PR: https://github.com/dartsim/dart/pull/2375 (empty-span guard fix pushed)
-- CI/merge are handled by the user.
-
-What to do next:
-
-1. Continue Phase 8 from `docs/dev_tasks/cpp20/00_plan.md`.
-2. Convert parsing helpers (XML/SDF/URDF/Skel/MJCF) to `std::string_view`.
-3. Run `pixi run lint`, then `pixi run test-all`.
-4. Update `docs/dev_tasks/cpp20/01_progress.md` and keep PR #2376 current.
-5. Start Phase 9 from `docs/dev_tasks/cpp20/00_plan.md`.
-=======
 - Branch: `cpp20/phase10`
 - Phase 9 PR: https://github.com/dartsim/dart/pull/2380
 - Phase 8 PR: https://github.com/dartsim/dart/pull/2376 (merged)
@@ -29,7 +15,6 @@
 1. Push `cpp20/phase10` if needed and open the Phase 10 PR.
 2. Update `docs/dev_tasks/cpp20/01_progress.md` and keep PR #2380 current.
 3. Start Phase 11 from `docs/dev_tasks/cpp20/00_plan.md` after Phase 10 PR is open.
->>>>>>> c9b6e740
 
 Workflow requirements:
 
