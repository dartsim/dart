# A list of applications
set_property(DIRECTORY PROPERTY FOLDER Apps)

# List of all the subdirectories to include
foreach(APPDIR
<<<<<<< HEAD
=======
        Galileo
        tinkertoy
        rigidBodies
>>>>>>> 433aa3e9
        fluid
	)
    add_subdirectory(${APPDIR})
    if(WIN32)
        if(TARGET ${APPTARGET})
            set_target_properties(${APPTARGET} PROPERTIES FOLDER Apps
                    #EXCLUDE_FROM_DEFAULT_BUILD ON
                    )
            set_target_properties(${APPTARGET} PROPERTIES STATIC_LIBRARY_FLAGS_RELEASE "/LTCG")
        endif(TARGET ${APPTARGET})
    endif(WIN32)
endforeach(APPDIR)<|MERGE_RESOLUTION|>--- conflicted
+++ resolved
@@ -3,12 +3,9 @@
 
 # List of all the subdirectories to include
 foreach(APPDIR
-<<<<<<< HEAD
-=======
         Galileo
         tinkertoy
         rigidBodies
->>>>>>> 433aa3e9
         fluid
 	)
     add_subdirectory(${APPDIR})
