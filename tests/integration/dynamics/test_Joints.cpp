--- conflicted
+++ resolved
@@ -1134,17 +1134,12 @@
     //     posLowerLimit - expected_vel * timeStep);
     // TODO(JS): Position limits and servo motor with infinite force limits
     // doesn't work together because they compete against each other to achieve
-<<<<<<< HEAD
-    // different joint velocities with their infinit force limits. In this case,
-    // the position limit constraint should dominent the servo motor constraint.
-    const double frictionTol = 1.0; // Infinite friction can drift on some backends
-    EXPECT_NEAR(jointVels[5], 0.0, frictionTol);
-=======
     // different joint velocities with their infinite force limits. In this
     // case, the position limit constraint should dominant the servo motor
     // constraint.
-    EXPECT_NEAR(jointVels[5], 0.0, tol * 1e+2);
->>>>>>> 7160371a
+    const double frictionTol
+        = 1.0; // Infinite friction can drift on some backends
+    EXPECT_NEAR(jointVels[5], 0.0, frictionTol);
     // EXPECT_NEAR(jointVels[6], 0.0, tol * 1e+2);
     // TODO(JS): Servo motor with infinite force limits and infinite Coulomb
     // friction doesn't work because they compete against each other to achieve
@@ -1167,7 +1162,7 @@
 
   double timestep = 1e-3;
   double tol = 1e-9;
-  double tolPos = 3e-3;
+  double tolPos = 1e-3;
   double sufficient_force = 1e+5;
 
   // World
@@ -1844,7 +1839,9 @@
   using namespace dart::math::suffixes;
 
   double timestep = 1e-3;
-  double tol = 1e-9;
+  // Servo vs. velocity actuators rely on different solvers, so allow small
+  // numeric drift between the two implementations.
+  double tol = 1e-5;
 
   // Create two identical pendulums - one with SERVO, one with VELOCITY
   simulation::WorldPtr world = simulation::World::create();
