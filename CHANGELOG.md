--- conflicted
+++ resolved
@@ -15,11 +15,8 @@
   * Added heightmap support to OSG renderer: [#1293](https://github.com/dartsim/dart/pull/1293)
   * Improved voxel grid and point cloud rendering performance: [#1294](https://github.com/dartsim/dart/pull/1294)
   * Fixed incorrect alpha value update of InteractiveFrame: [#1297](https://github.com/dartsim/dart/pull/1297)
-<<<<<<< HEAD
   * Fixed dereferencing a dangling pointer in WorldNode: [#1311](https://github.com/dartsim/dart/pull/1311)
-=======
   * Removed warning of ImGuiViewer + OSG shadow: [#1312](https://github.com/dartsim/dart/pull/1312)
->>>>>>> 45d1cae6
 
 * Examples and Tutorials
 
