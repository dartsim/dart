## DART 6

### [DART 6.9.0 (20XX-XX-XX)](https://github.com/dartsim/dart/milestone/52?closed=1)

#### Changes

<<<<<<< HEAD
* Parser

  * Changed URDF parser to use URDF material color when specified: [#1295](https://github.com/dartsim/dart/pull/1295)
=======
* GUI

  * Improved voxel grid and point cloud rendering performance: [#1294](https://github.com/dartsim/dart/pull/1294)
>>>>>>> ad965e49

#### Compilers Tested

* Linux

  * GCC 64-bit: 5.4.0, 7.3.0, 8.2.0
  * GCC 32-bit: 5.4.0

* macOS

  * AppleClang: 9.1.0, 10.0.0

* Windows

  * MSVC: 19.20

### [DART 6.8.2 (2019-04-23)](https://github.com/dartsim/dart/milestone/54?closed=1)

#### Changes

* Dynamics

  * Fixed BoxedLcpConstraintSolver is not API compatible with 6.7: [#1291](https://github.com/dartsim/dart/pull/1291)

* Build

  * Fixed building with FCL built without Octomap: [#1292](https://github.com/dartsim/dart/pull/1292)

#### Compilers Tested

* Linux

  * GCC 64-bit: 5.4.0, 7.3.0, 8.2.0
  * GCC 32-bit: 5.4.0

* macOS

  * AppleClang: 9.1.0, 10.0.0

### [DART 6.8.1 (2019-04-23)](https://github.com/dartsim/dart/milestone/53?closed=1)

#### Changes

* Build System

  * Fixed invalid double quotation marks in DARTFindBoost.cmake: [#1283](https://github.com/dartsim/dart/pull/1283)
  * Disabled octomap support on macOS: [#1284](https://github.com/dartsim/dart/pull/1284)

#### Compilers Tested

* Linux

  * GCC 64-bit: 5.4.0, 7.3.0, 8.2.0
  * GCC 32-bit: 5.4.0

* macOS

  * AppleClang: 9.1.0, 10.0.0

### [DART 6.8.0 (2019-04-22)](https://github.com/dartsim/dart/milestone/48?closed=1)

#### Changes

* Kinematics

  * Added findSolution() and solveAndApply() to InverseKinematics and HierarchicalIk classes and deprecated solve(~) member functions: [#1266](https://github.com/dartsim/dart/pull/1266)
  * Added an utility constructor to Linkage::Criteria to create sequence Linkage: [#1273](https://github.com/dartsim/dart/pull/1273)

* Dynamics

  * Fixed incorrect transpose check in Inertia::verifySpatialTensor(): [#1258](https://github.com/dartsim/dart/pull/1258)
  * Allowed BoxedLcpConstraintSolver to have a secondary LCP solver: [#1265](https://github.com/dartsim/dart/pull/1265)

* Simulation

  * The LCP solver will be less aggressive about printing out unnecessary warnings: [#1238](https://github.com/dartsim/dart/pull/1238)
  * Fixed not copying constraints in World::setConstraintSolver(): [#1260](https://github.com/dartsim/dart/pull/1260)

* Collision Detection

  * The BodyNodeCollisionFilter will ignore contacts between immobile bodies: [#1232](https://github.com/dartsim/dart/pull/1232)

* Planning

  * Fixed linking error of FLANN by explicitly linking to lz4: [#1221](https://github.com/dartsim/dart/pull/1221)

* Python

  * Added (experimental) Python binding: [#1237](https://github.com/dartsim/dart/pull/1237)

* Parsers

  * Changed urdf parser to warn if robot model has multi-tree: [#1270](https://github.com/dartsim/dart/pull/1270)

* GUI

  * Updated ImGui to 1.69: [#1274](https://github.com/dartsim/dart/pull/1274)
  * Added VoxelGridShape support to OSG renderer: [#1276](https://github.com/dartsim/dart/pull/1276)
  * Added PointCloudShape and its OSG rendering: [#1277](https://github.com/dartsim/dart/pull/1277)
  * Added grid visual to OSG renderer: [#1278](https://github.com/dartsim/dart/pull/1278), [#1280](https://github.com/dartsim/dart/pull/1280)

* Build System

  * Changed to use GNUInstallDirs for install paths: [#1241](https://github.com/dartsim/dart/pull/1241)
  * Fixed not failing for missing required dependencies: [#1250](https://github.com/dartsim/dart/pull/1250)
  * Fixed attempting to link octomap when not imported: [#1253](https://github.com/dartsim/dart/pull/1253)
  * Fixed not defining boost targets: [#1254](https://github.com/dartsim/dart/pull/1254)

#### Compilers Tested

* Linux

  * GCC 64-bit: 5.4.0, 7.3.0, 8.2.0
  * GCC 32-bit: 5.4.0

* macOS

  * AppleClang: 9.1.0, 10.0.0

### [DART 6.7.3 (2019-02-19)](https://github.com/dartsim/dart/milestone/51?closed=1)

#### Changes

* Dynamics

  * Fixed Skeleton::setState(): [#1245](https://github.com/dartsim/dart/pull/1245)

#### Compilers Tested

* Linux

  * GCC (C++11): 5.4.0, 7.3.0, 8.2.0

* Linux (32-bit)

  * GCC (C++11): 5.4.0

* macOS

  * AppleClang (C++11): 9.1.0

### [DART 6.7.2 (2019-01-17)](https://github.com/dartsim/dart/milestone/50?closed=1)

#### Changes

* Build system

  * Fixed #1223 for the recursive case: [#1227](https://github.com/dartsim/dart/pull/1227)
  * Specified mode for find_package(): [#1228](https://github.com/dartsim/dart/pull/1228)

#### Compilers Tested

* Linux

  * GCC (C++11): 5.4.0, 7.3.0, 8.2.0

* Linux (32-bit)

  * GCC (C++11): 5.4.0

* macOS

  * AppleClang (C++11): 9.1.0

### [DART 6.7.1 (2019-01-15)](https://github.com/dartsim/dart/milestone/49?closed=1)

#### Changes

* Build system

  * Ensure that imported targets of dependencies are always created when finding the dart package: [#1222](https://github.com/dartsim/dart/pull/1222)
  * Set components to not-found when their external dependencies are missing: [#1223](https://github.com/dartsim/dart/pull/1223)

#### Compilers Tested

* Linux

  * GCC (C++11): 5.4.0, 7.3.0, 8.2.0

* Linux (32-bit)

  * GCC (C++11): 5.4.0

* macOS

  * AppleClang (C++11): 9.1.0

### [DART 6.7.0 (2019-01-10)](https://github.com/dartsim/dart/milestone/45?closed=1)

#### Changes

* Build system

  * Fixed compilation warnings for newer versions of compilers: [#1177](https://github.com/dartsim/dart/pull/1177)
  * Changed to generate namespace headers without requiring *.hpp.in files: [#1192](https://github.com/dartsim/dart/pull/1192)
  * Dropped supporting Ubuntu Trusty and started using imported targets of dependencies: [#1212](https://github.com/dartsim/dart/pull/1212)

* Collision Detection

  * CollisionGroups will automatically update their objects when any changes occur to Skeletons or BodyNodes that they are subscribed to: [#1112](https://github.com/dartsim/dart/pull/1112)
  * Contact points with negative penetration depth will be ignored: [#1185](https://github.com/dartsim/dart/pull/1185)

* Math

  * Consolidated random functions into Random class: [#1109](https://github.com/dartsim/dart/pull/1109)

* Dynamics

  * Refactor constraint solver: [#1099](https://github.com/dartsim/dart/pull/1099), [#1101](https://github.com/dartsim/dart/pull/1101)
  * Added mimic joint functionality as a new actuator type: [#1178](https://github.com/dartsim/dart/pull/1178)
  * Added clone function to MetaSkeleton: [#1201](https://github.com/dartsim/dart/pull/1201)

* Optimization

  * Added multi-objective optimization with pagmo2 support: [#1106](https://github.com/dartsim/dart/pull/1106)

* GUI

  * Reorganized OpenGL and GLUT files: [#1088](https://github.com/dartsim/dart/pull/1088)
  * Added the RealTimeWorldNode to display simulations at real-time rates: [#1216](https://github.com/dartsim/dart/pull/1216)

* Misc

  * Updated Googletest to version 1.8.1: [#1214](https://github.com/dartsim/dart/pull/1214)

#### Compilers Tested

* Linux

  * GCC (C++11): 5.4.0, 7.3.0, 8.2.0

* Linux (32-bit)

  * GCC (C++11): 5.4.0

* macOS

  * AppleClang (C++11): 9.1.0

### [DART 6.6.2 (2018-09-03)](https://github.com/dartsim/dart/milestone/47?closed=1)

* Utils

  * Fixed checking file existence in DartResourceRetriever: [#1107](https://github.com/dartsim/dart/pull/1107)

### [DART 6.6.1 (2018-08-04)](https://github.com/dartsim/dart/milestone/46?closed=1)

* Utils

  * Added option to DartResourceRetriever to search from environment variable DART_DATA_PATH: [#1095](https://github.com/dartsim/dart/pull/1095)

* Examples

  * Fixed CMakeLists.txt of humanJointLimits: [#1094](https://github.com/dartsim/dart/pull/1094)

### [DART 6.6.0 (2018-08-02)](https://github.com/dartsim/dart/milestone/44?closed=1)

* Collision detection

  * Added voxel grid map: [#1076](https://github.com/dartsim/dart/pull/1076), [#1083](https://github.com/dartsim/dart/pull/1083)
  * Added heightmap support: [#1069](https://github.com/dartsim/dart/pull/1069)

### [DART 6.5.0 (2018-05-12)](https://github.com/dartsim/dart/milestone/41?closed=1)

* Common

  * Added LockableReference classes: [#1011](https://github.com/dartsim/dart/pull/1011)
  * Added missing \<vector\> to Memory.hpp: [#1057](https://github.com/dartsim/dart/pull/1057)

* GUI

  * Added FOV API to OSG viewer: [#1048](https://github.com/dartsim/dart/pull/1048)

* Parsers

  * Fixed incorrect parsing of continuous joints specified in URDF [#1064](https://github.com/dartsim/dart/pull/1064)

* Simulation

  * Added World::hasSkeleton(): [#1050](https://github.com/dartsim/dart/pull/1050)

* Misc

  * Fixed memory leaks in mesh loading: [#1066](https://github.com/dartsim/dart/pull/1066)

### [DART 6.4.0 (2018-03-26)](https://github.com/dartsim/dart/milestone/39?closed=1)

* Common

  * Added DART_COMMON_DECLARE_SMART_POINTERS macro: [#1022](https://github.com/dartsim/dart/pull/1022)
  * Added ResourceRetriever::getFilePath(): [#972](https://github.com/dartsim/dart/pull/972)

* Kinematics/Dynamics

  * Added relative Jacobian functions to MetaSkeleton: [#997](https://github.com/dartsim/dart/pull/997)
  * Added vectorized joint limit functions: [#996](https://github.com/dartsim/dart/pull/996)
  * Added lazy evaluation for shape's volume and bounding-box computation: [#959](https://github.com/dartsim/dart/pull/959)
  * Added IkFast support as analytic IK solver: [#887](https://github.com/dartsim/dart/pull/887)
  * Added TranslationalJoint2D: [#1003](https://github.com/dartsim/dart/pull/1003)
  * Fixed NaN values caused by zero-length normals in ContactConstraint: [#881](https://github.com/dartsim/dart/pull/881)
  * Extended BodyNode::createShapeNode() to accept more types of arguments: [#986](https://github.com/dartsim/dart/pull/986)

* Collision detection

  * Added FCL 0.6 support (backport of #873): [#936](https://github.com/dartsim/dart/pull/936)

* GUI

  * Added support of rendering texture images: [#973](https://github.com/dartsim/dart/pull/973)
  * Added OSG shadows: [#978](https://github.com/dartsim/dart/pull/978)

* Examples

  * Added humanJointLimits: [#1016](https://github.com/dartsim/dart/pull/1016)

* License

  * Added Personal Robotics Lab and Open Source Robotics Foundation as contributors: [#929](https://github.com/dartsim/dart/pull/929)

* Misc

  * Added World::create(): [#962](https://github.com/dartsim/dart/pull/962)
  * Added MetaSkeleton::hasBodyNode() and MetaSkeleton::hasJoint(): [#1000](https://github.com/dartsim/dart/pull/1000)
  * Suppressed -Winjected-class-name warnings from Clang 5.0.0: [#964](https://github.com/dartsim/dart/pull/964)
  * Suppressed -Wdangling-else warnings from GCC 7.2.0: [#937](https://github.com/dartsim/dart/pull/937)
  * Changed console macros to use global namespace resolutions: [#1010](https://github.com/dartsim/dart/pull/1010)
  * Fixed build with Eigen 3.2.1-3.2.8: [#1042](https://github.com/dartsim/dart/pull/1042)
  * Fixed various build issues with Visual Studio: [#956](https://github.com/dartsim/dart/pull/956)
  * Removed TinyXML dependency: [#993](https://github.com/dartsim/dart/pull/993)

### [DART 6.3.1 (2018-03-21)](https://github.com/dartsim/dart/milestone/42?closed=1)

* Build system

  * Removed an undefined cmake macro/function: [#1036](https://github.com/dartsim/dart/pull/1036)

* ROS support

  * Tweaked package.xml for catkin support: [#1027](https://github.com/dartsim/dart/pull/1027), [#1029](https://github.com/dartsim/dart/pull/1029), [#1031](https://github.com/dartsim/dart/pull/1031), [#1032](https://github.com/dartsim/dart/pull/1031), [#1033](https://github.com/dartsim/dart/pull/1033)

### [DART 6.3.0 (2017-10-04)](https://github.com/dartsim/dart/milestone/36?closed=1)

* Collision detection

  * Added a feature of disabling body node pairs to BodyNodeCollisionFilter: [#911](https://github.com/dartsim/dart/pull/911)

* Kinematics/Dynamics

  * Added setter and getter for WeldJointConstraint::mRelativeTransform: [#910](https://github.com/dartsim/dart/pull/910)

* Parsers

  * Improved SkelParser to read alpha value: [#914](https://github.com/dartsim/dart/pull/914)

* Misc

  * Changed not to use lambda function as an workaround for DART python binding: [#916](https://github.com/dartsim/dart/pull/916)

### [DART 6.2.1 (2017-08-08)](https://github.com/dartsim/dart/milestone/37?closed=1)

* Collision detection

  * Fixed collision checking between objects from the same body node: [#894](https://github.com/dartsim/dart/pull/894)

* Kinematics/Dynamics

  * Fixed transform of ScrewJoint with thread pitch: [#855](https://github.com/dartsim/dart/pull/855)

* Parsers

  * Fixed incorrect reading of <use_parent_model_frame> from SDF: [#893](https://github.com/dartsim/dart/pull/893)
  * Fixed missing reading of joint friction from URDF: [#891](https://github.com/dartsim/dart/pull/891)

* Testing

  * Fixed testing ODE collision detector on macOS: [#884](https://github.com/dartsim/dart/pull/884)
  * Removed redundant main body for each test source file: [#856](https://github.com/dartsim/dart/pull/856)

* Misc

  * Fixed build of dart-gui-osg that depends on the presence of OSG: [#898](https://github.com/dartsim/dart/pull/898)
  * Fixed build of examples and tutorials on macOS: [#889](https://github.com/dartsim/dart/pull/889)
  * Fixed missing overriding method OdePlane::isPlaceable(): [#886](https://github.com/dartsim/dart/pull/886)
  * Replaced use of enum by static constexpr: [#852](https://github.com/dartsim/dart/pull/852), [#904](https://github.com/dartsim/dart/pull/904)

### [DART 6.2.0 (2017-05-15)](https://github.com/dartsim/dart/milestone/30?closed=1)

* Common

  * Added Factory class and applied it to collision detection creation: [#864](https://github.com/dartsim/dart/pull/864)
  * Added readAll() to Resource and ResourceRetriever: [#875](https://github.com/dartsim/dart/pull/875)

* Math

  * Added accessors for diameters and radii of EllipsoidShape, and deprecated EllipsoidShape::get/setSize(): [#829](https://github.com/dartsim/dart/pull/829)
  * Fixed Lemke LCP solver (#808 for DART 6): [#812](https://github.com/dartsim/dart/pull/812)

* Collision Detection

  * Added support of ODE collision detector: [#861](https://github.com/dartsim/dart/pull/861)
  * Fixed incorrect collision filtering of BulletCollisionDetector: [#859](https://github.com/dartsim/dart/pull/859)

* Simulation

  * Fixed World didn't clear collision results on reset: [#863](https://github.com/dartsim/dart/pull/863)

* Parsers

  * Fixed incorrect creation of resource retriever in SkelParser and SdfParser: [#847](https://github.com/dartsim/dart/pull/847), [#849](https://github.com/dartsim/dart/pull/849)

* GUI

  * Added MotionBlurSimWindow: [#840](https://github.com/dartsim/dart/pull/840)
  * Improved MultiSphereShape rendering in GLUT renderer: [#862](https://github.com/dartsim/dart/pull/862)
  * Fixed incorrect parsing of materials and normal scaling from URDF: [#851](https://github.com/dartsim/dart/pull/851)
  * Fixed the OSG renderer not rendering collision geometries: [#851](https://github.com/dartsim/dart/pull/851)
  * Fixed that GUI was rendering white lines with nvidia drivers: [#805](https://github.com/dartsim/dart/pull/805)

* Misc

  * Added createShared() and createUnique() pattern: [#844](https://github.com/dartsim/dart/pull/844)
  * Added Skeleton::getRootJoint(): [#832](https://github.com/dartsim/dart/pull/832)
  * Added CMake targets for code formatting using clang-format: [#811](https://github.com/dartsim/dart/pull/811), [#817](https://github.com/dartsim/dart/pull/817)
  * Renamed MultiSphereShape to MultiSphereConvexHullShape: [#865](https://github.com/dartsim/dart/pull/865)
  * Modified the member function names pertain to lazy evaluation to be more relevant to their functionalities: [#833](https://github.com/dartsim/dart/pull/833)

* Tutorials & Examples

  * Allowed tutorials and examples to be built out of DART source tree: [#842](https://github.com/dartsim/dart/pull/842)
  * Fixed tutorialDominoes-Finished that didn't work with the latest DART: [#807](https://github.com/dartsim/dart/pull/807)

### DART 6.1.2 (2017-01-13)

* Dynamics

  * Fixed bug of ContactConstraint with kinematic joints: [#809](https://github.com/dartsim/dart/pull/809)

* Misc

  * Fixed that ZeroDofJoint::getIndexInTree was called: [#818](https://github.com/dartsim/dart/pull/818)

### DART 6.1.1 (2016-10-14)

* Build

  * Modified to build DART without SIMD options by default: [#790](https://github.com/dartsim/dart/pull/790)
  * Modified to build external libraries as separately build targets: [#787](https://github.com/dartsim/dart/pull/787)
  * Modified to export CMake target files separately per target: [#786](https://github.com/dartsim/dart/pull/786)

* Misc

  * Updated lodepng up to version 20160501: [#791](https://github.com/dartsim/dart/pull/791)

### DART 6.1.0 (2016-10-07)

* Collision detection

  * Added distance API: [#744](https://github.com/dartsim/dart/pull/744)
  * Fixed direction of contact normal of BulletCollisionDetector: [#763](https://github.com/dartsim/dart/pull/763)

* Dynamics

  * Added `computeLagrangian()` to `MetaSkeleton` and `BodyNode`: [#746](https://github.com/dartsim/dart/pull/746)
  * Added new shapes: sphere, capsule, cone, and multi-sphere: [#770](https://github.com/dartsim/dart/pull/770), [#769](https://github.com/dartsim/dart/pull/769), [#745](https://github.com/dartsim/dart/pull/745)
  * Changed base class of joint from SingleDofJoint/MultiDofJoint to GenericJoint: [#747](https://github.com/dartsim/dart/pull/747)

* Planning

  * Fixed incorrect linking to flann library: [#761](https://github.com/dartsim/dart/pull/761)

* Parsers

  * Added `sdf` parsing for `fixed` joint and `material` tag of visual shape: [#775](https://github.com/dartsim/dart/pull/775)
  * Added support of urdfdom_headers 1.0: [#766](https://github.com/dartsim/dart/pull/766)

* GUI

  * Added ImGui for 2D graphical interface: [#781](https://github.com/dartsim/dart/pull/781)

* Examples

  * Added osgAtlasSimbicon and osgTinkertoy: [#781](https://github.com/dartsim/dart/pull/781)

* Misc improvements and bug fixes

  * Added `virtual Shape::getType()` and deprecated `ShapeType Shape::getShapeType()`: [#725](https://github.com/dartsim/dart/pull/725)
  * Changed building with SIMD optional: [#765](https://github.com/dartsim/dart/pull/765), [#760](https://github.com/dartsim/dart/pull/760)
  * Fixed minor build and install issues: [#773](https://github.com/dartsim/dart/pull/773), [#772](https://github.com/dartsim/dart/pull/772)
  * Fixed Doxyfile to show missing member functions in API documentation: [#768](https://github.com/dartsim/dart/pull/768)
  * Fixed typo: [#756](https://github.com/dartsim/dart/pull/756), [#755](https://github.com/dartsim/dart/pull/755)

### DART 6.0.1 (2016-06-29)

* Collision detection

  * Added support of FCL 0.5 and tinyxml2 4.0: [#749](https://github.com/dartsim/dart/pull/749)
  * Added warnings for unsupported shape pairs of DARTCollisionDetector: [#722](https://github.com/dartsim/dart/pull/722)

* Dynamics

  * Fixed total mass is not being updated when bodies removed from Skeleton: [#731](https://github.com/dartsim/dart/pull/731)

* Misc improvements and bug fixes

  * Renamed `DEPRECATED` and `FORCEINLINE` to `DART_DEPRECATED` and `DART_FORCEINLINE` to avoid name conflicts: [#742](https://github.com/dartsim/dart/pull/742)
  * Updated copyright: added CMU to copyright holder, moved individual contributors to CONTRIBUTING.md: [#723](https://github.com/dartsim/dart/pull/723)

### DART 6.0.0 (2016-05-10)

* Common data structures

  * Added `Node`, `Aspect`, `State`, and `Properties`: [#713](https://github.com/dartsim/dart/pull/713), [#712](https://github.com/dartsim/dart/issues/712), [#708](https://github.com/dartsim/dart/pull/708), [#707](https://github.com/dartsim/dart/pull/707), [#659](https://github.com/dartsim/dart/pull/659), [#649](https://github.com/dartsim/dart/pull/649), [#645](https://github.com/dartsim/dart/issues/645), [#607](https://github.com/dartsim/dart/pull/607), [#598](https://github.com/dartsim/dart/pull/598), [#591](https://github.com/dartsim/dart/pull/591), [#531](https://github.com/dartsim/dart/pull/531)
  * Added mathematical constants and user-defined literals for radian, degree, and pi: [#669](https://github.com/dartsim/dart/pull/669), [#314](https://github.com/dartsim/dart/issues/314)
  * Added `ShapeFrame` and `ShapeNode`: [#608](https://github.com/dartsim/dart/pull/608)
  * Added `BoundingBox`: [#547](https://github.com/dartsim/dart/pull/547), [#546](https://github.com/dartsim/dart/issues/546)

* Kinematics

  * Added convenient functions for setting joint limits: [#703](https://github.com/dartsim/dart/pull/703)
  * Added more description on `InverseKinematics::solve()`: [#624](https://github.com/dartsim/dart/pull/624)
  * Added API for utilizing analytical inverse kinematics: [#530](https://github.com/dartsim/dart/pull/530), [#463](https://github.com/dartsim/dart/issues/463)
  * Added color property to `Marker`: [#187](https://github.com/dartsim/dart/issues/187)
  * Improved `Skeleton` to clone `State` as well: [#691](https://github.com/dartsim/dart/pull/691)
  * Improved `ReferentialSkeleton` to be able to add and remove `BodyNode`s and `DegreeOfFreedom`s to/from `Group`s freely: [#557](https://github.com/dartsim/dart/pull/557), [#556](https://github.com/dartsim/dart/issues/556), [#548](https://github.com/dartsim/dart/issues/548)
  * Changed `Marker` into `Node`: [#692](https://github.com/dartsim/dart/pull/692), [#609](https://github.com/dartsim/dart/issues/609)
  * Renamed `Joint::get/setLocal[~]` to `Joint::get/setRelative[~]`: [#715](https://github.com/dartsim/dart/pull/715), [#714](https://github.com/dartsim/dart/issues/714)
  * Renamed `PositionLimited` to `PositionLimitEnforced`: [#447](https://github.com/dartsim/dart/issues/447)
  * Fixed initialization of joint position and velocity: [#691](https://github.com/dartsim/dart/pull/691), [#621](https://github.com/dartsim/dart/pull/621)
  * Fixed `InverseKinematics` when it's used with `FreeJoint` and `BallJoint`: [#683](https://github.com/dartsim/dart/pull/683)
  * Fixed ambiguous overload on `MetaSkeleton::getLinearJacobianDeriv`: [#628](https://github.com/dartsim/dart/pull/628), [#626](https://github.com/dartsim/dart/issues/626)

* Dynamics

  * Added `get/setLCPSolver` functions to `ConstraintSolver`: [#633](https://github.com/dartsim/dart/pull/633)
  * Added `ServoMotorConstraint` as a preliminary implementation for `SERVO` actuator type: [#566](https://github.com/dartsim/dart/pull/566)
  * Improved `ConstraintSolver` to obey C++11 ownership conventions: [#616](https://github.com/dartsim/dart/pull/616)
  * Fixed segfualting of `DantzigLCPSolver` when the constraint dimension is zero: [#634](https://github.com/dartsim/dart/pull/634)
  * Fixed missing implementations in ConstrainedGroup: [#586](https://github.com/dartsim/dart/pull/586)
  * Fixed incorrect applying of joint constraint impulses: [#317](https://github.com/dartsim/dart/issues/317)
  * Deprecated `draw()` functions of dynamics classes: [#654](https://github.com/dartsim/dart/pull/654)

* Collision detection

  * Added `CollisionGroup` and refactored `CollisionDetector` to be more versatile: [#711](https://github.com/dartsim/dart/pull/711), [#704](https://github.com/dartsim/dart/pull/704), [#689](https://github.com/dartsim/dart/pull/689), [#631](https://github.com/dartsim/dart/pull/631), [#642](https://github.com/dartsim/dart/issues/642), [#20](https://github.com/dartsim/dart/issues/20)
  * Improved API for self collision checking options: [#718](https://github.com/dartsim/dart/pull/718), [#702](https://github.com/dartsim/dart/issues/702)
  * Deprecated `BodyNode::isColliding`; collision sets are moved to `CollisionResult`: [#694](https://github.com/dartsim/dart/pull/694), [#670](https://github.com/dartsim/dart/pull/670), [#668](https://github.com/dartsim/dart/pull/668), [#666](https://github.com/dartsim/dart/issues/666)

* Parsers

  * Added back VSK parser: [#602](https://github.com/dartsim/dart/pull/602), [#561](https://github.com/dartsim/dart/pull/561), [#254](https://github.com/dartsim/dart/issues/254)
  * Fixed segfault of `SdfParser` when `nullptr` `ResourceRetriever` is passed: [#663](https://github.com/dartsim/dart/pull/663)

* GUI features

  * Merged `renderer` namespace into `gui` namespace: [#652](https://github.com/dartsim/dart/pull/652), [#589](https://github.com/dartsim/dart/issues/589)
  * Moved `osgDart` under `dart::gui` namespace as `dart::gui::osg`: [#651](https://github.com/dartsim/dart/pull/651)
  * Fixed GlutWindow::screenshot(): [#623](https://github.com/dartsim/dart/pull/623), [#395](https://github.com/dartsim/dart/issues/395)

* Simulation

  * Fixed `World::clone()` didn't clone the collision detector: [#658](https://github.com/dartsim/dart/pull/658)
  * Fixed bug of `World` concurrency: [#577](https://github.com/dartsim/dart/pull/577), [#576](https://github.com/dartsim/dart/issues/576)

* Misc improvements and bug fixes

  * Added `make_unique<T>` that was omitted from C++11: [#639](https://github.com/dartsim/dart/pull/639)
  * Added missing `override` keywords: [#617](https://github.com/dartsim/dart/pull/617), [#535](https://github.com/dartsim/dart/pull/535)
  * Added gcc warning flag `-Wextra`: [#600](https://github.com/dartsim/dart/pull/600)
  * Improved memory management of `constraint` namespace: [#584](https://github.com/dartsim/dart/pull/584), [#583](https://github.com/dartsim/dart/issues/583)
  * Changed the extension of headers from `.h` to `.hpp`: [#709](https://github.com/dartsim/dart/pull/709), [#693](https://github.com/dartsim/dart/pull/693), [#568](https://github.com/dartsim/dart/issues/568)
  * Changed Doxyfile to gnerate tag file: [#690](https://github.com/dartsim/dart/pull/690)
  * Changed the convention to use `std::size_t` over `size_t`: [#681](https://github.com/dartsim/dart/pull/681), [#656](https://github.com/dartsim/dart/issues/656)
  * Changed CMake to configure preprocessors using `#cmakedefine`: [#648](https://github.com/dartsim/dart/pull/648), [#641](https://github.com/dartsim/dart/pull/641)
  * Updated copyright years: [#679](https://github.com/dartsim/dart/pull/679), [#160](https://github.com/dartsim/dart/issues/160)
  * Renamed directory name `apps` to `examples`: [#685](https://github.com/dartsim/dart/pull/685)
  * Fixed warnings of unused variables in release mode: [#646](https://github.com/dartsim/dart/pull/646)
  * Fixed typo of `getNumPluralAddoName` in utility macro: [#615](https://github.com/dartsim/dart/issues/615)
  * Fixed linker error by adding namespace-scope definitions for `constexpr static` members: [#603](https://github.com/dartsim/dart/pull/603)
  * Fixed segfault from nullptr meshes: [#585](https://github.com/dartsim/dart/pull/585)
  * Fixed typo of tutorial with minor improvements: [#573](https://github.com/dartsim/dart/pull/573)
  * Fixed `NameManager<T>::removeEntries(~)` called a function that does not exist: [#564](https://github.com/dartsim/dart/pull/564), [#554](https://github.com/dartsim/dart/issues/554)
  * Fixed missing definitions for various functions: [#558](https://github.com/dartsim/dart/pull/558), [#555](https://github.com/dartsim/dart/issues/555)
  * Fixed const correctness of `BodyNode::getMomentsOfInertia()`: [#541](https://github.com/dartsim/dart/pull/541), [#540](https://github.com/dartsim/dart/issues/540)
  * Fixed `ftel` bug in Linux with an workaround: [#533](https://github.com/dartsim/dart/pull/533)
  * Removed unnecessary `virtual` keyword for overriding functions: [#680](https://github.com/dartsim/dart/pull/680)
  * Removed deprecated APIs in DART 5: [#678](https://github.com/dartsim/dart/pull/678)

* Build and test issues

  * Added CMake target for code coverage testing, and automatic reporting: [#688](https://github.com/dartsim/dart/pull/688), [#687](https://github.com/dartsim/dart/issues/687), [#638](https://github.com/dartsim/dart/pull/638), [#632](https://github.com/dartsim/dart/pull/632)
  * Added missing `liburdfdom-dev` dependency in Ubuntu package: [#574](https://github.com/dartsim/dart/pull/574)
  * Modulized DART libraries: [#706](https://github.com/dartsim/dart/pull/706), [#675](https://github.com/dartsim/dart/pull/675), [#652](https://github.com/dartsim/dart/pull/652), [#477](https://github.com/dartsim/dart/issues/477)
  * Improved Travis-CI script: [#655](https://github.com/dartsim/dart/pull/655)
  * Improved CMake script by splitting tutorials, examples, and tests into separate targets: [#644](https://github.com/dartsim/dart/pull/644)
  * Improved wording of the cmake warning messages for ASSIMP: [#553](https://github.com/dartsim/dart/pull/553)
  * Changed Travis-CI to treat warning as errors using `-Werror` flags: [#682](https://github.com/dartsim/dart/pull/682), [#677](https://github.com/dartsim/dart/issues/677)
  * Changed Travis-CI to test DART with bullet collision detector: [#650](https://github.com/dartsim/dart/pull/650), [#376](https://github.com/dartsim/dart/issues/376)
  * Changed the minimum requirement of Visual Studio version to 2015: [#592](https://github.com/dartsim/dart/issues/592)
  * Changed CMake to build gui::osg examples when `DART_BUILD_EXAMPLES` is on: [#536](https://github.com/dartsim/dart/pull/536)
  * Simplfied Travis-CI tests for general pushes: [#700](https://github.com/dartsim/dart/pull/700)
  * Fixed Eigen memory alignment issue in testCollision.cpp: [#719](https://github.com/dartsim/dart/pull/719)
  * Fixed `BULLET_INCLUDE_DIRS` in `DARTConfig.cmake`: [#697](https://github.com/dartsim/dart/pull/697)
  * Fixed linking with Bullet on OS X El Capitan by supporting for Bullet built with double precision: [#660](https://github.com/dartsim/dart/pull/660), [#657](https://github.com/dartsim/dart/issues/657)
  * Fixed FCL version check logic in the main `CMakeLists.txt`: [#640](https://github.com/dartsim/dart/pull/640)
  * Fixed `find_package(DART)` on optimizer components: [#637](https://github.com/dartsim/dart/pull/637)
  * Fixed linking against `${DART_LIBRARIES}` not working in Ubuntu 14.04: [#630](https://github.com/dartsim/dart/pull/630), [#629](https://github.com/dartsim/dart/issues/629)
  * Fixed Visual Studio 2015 build errors: [#580](https://github.com/dartsim/dart/pull/580)
  * Removed OpenGL dependency from `dart` library: [#667](https://github.com/dartsim/dart/pull/667)
  * Removed version check for Bullet: [#636](https://github.com/dartsim/dart/pull/636), [#625](https://github.com/dartsim/dart/issues/625)

## DART 5

### Version 5.1.6 (2017-08-08)

1. Improved camera movement of OpenGL GUI: smooth zooming and translation
    * [Pull request #843](https://github.com/dartsim/dart/pull/843)

2. Removed debian meta files from the main DART repository
    * [Pull request #853](https://github.com/dartsim/dart/pull/853)

### Version 5.1.5 (2017-01-20)

1. Fixed Lemke LCP solver for several failing cases
    * [Pull request #808](https://github.com/dartsim/dart/pull/808)

1. Increase minimum required Ipopt version to 3.11.9
    * [Pull request #800](https://github.com/dartsim/dart/pull/800)

1. Added support of urdfdom_headers 1.0 for DART 5.1 (backport of [#766](https://github.com/dartsim/dart/pull/766))
    * [Pull request #799](https://github.com/dartsim/dart/pull/799)

### Version 5.1.4 (2016-10-14)

1. Fixed inconsistent frame rate of GlutWindow
    * [Pull request #794](https://github.com/dartsim/dart/pull/794)

### Version 5.1.3 (2016-10-07)

1. Updated to support Bullet built with double precision (backport of [#660](https://github.com/dartsim/dart/pull/660))
    * [Pull request #777](https://github.com/dartsim/dart/pull/777)

1. Modified to use btGImpactMeshShape instead of btConvexTriangleMeshShape for mesh
    * [Pull request #764](https://github.com/dartsim/dart/pull/764)

1. Updated to support FCL 0.5 and tinyxml 4.0 (backport of [#749](https://github.com/dartsim/dart/pull/749))
    * [Pull request #759](https://github.com/dartsim/dart/pull/759)

### Version 5.1.2 (2016-04-25)

1. Fixed inverse kinematics (backporting)
    * [Pull request #684](https://github.com/dartsim/dart/pull/684)

1. Fixed aligned memory allocation with Eigen objects in loading meshes
    * [Pull request #606](https://github.com/dartsim/dart/pull/606)

1. Fixed incorrect applying joint constraint impulses (backporting)
    * [Pull request #579](https://github.com/dartsim/dart/pull/579)

1. Fixed some build and packaging issues
    * [Pull request #559](https://github.com/dartsim/dart/pull/559)
    * [Pull request #595](https://github.com/dartsim/dart/pull/595)
    * [Pull request #696](https://github.com/dartsim/dart/pull/696)

### Version 5.1.1 (2015-11-06)

1. Add bullet dependency to package.xml
    * [Pull request #523](https://github.com/dartsim/dart/pull/523)

1. Improved handling of missing symbols of Assimp package
    * [Pull request #542](https://github.com/dartsim/dart/pull/542)

1. Improved travis-ci build log for Mac
    * [Pull request #529](https://github.com/dartsim/dart/pull/529)

1. Fixed warnings in Function.cpp
    * [Pull request #550](https://github.com/dartsim/dart/pull/550)

1. Fixed build failures on AppVeyor
    * [Pull request #543](https://github.com/dartsim/dart/pull/543)

1. Fixed const qualification of ResourceRetriever
    * [Pull request #534](https://github.com/dartsim/dart/pull/534)
    * [Issue #532](https://github.com/dartsim/dart/issues/532)

1. Fixed aligned memory allocation with Eigen objects
    * [Pull request #527](https://github.com/dartsim/dart/pull/527)

1. Fixed copy safety for various classes
    * [Pull request #526](https://github.com/dartsim/dart/pull/526)
    * [Pull request #539](https://github.com/dartsim/dart/pull/539)
    * [Issue #524](https://github.com/dartsim/dart/issues/524)

### Version 5.1.0 (2015-10-15)

1. Fixed incorrect rotational motion of BallJoint and FreeJoint
    * [Pull request #518](https://github.com/dartsim/dart/pull/518)

1. Removed old documents: dart-tutorial, programmingGuide
    * [Pull request #515](https://github.com/dartsim/dart/pull/515)

1. Fixed aligned memory allocation with Eigen objects
    * [Pull request #513](https://github.com/dartsim/dart/pull/513)

1. Fixed segfault in Linkage::Criteria
    * [Pull request #491](https://github.com/dartsim/dart/pull/491)
    * [Issue #489](https://github.com/dartsim/dart/issues/489)

1. Improved sdf/urdf parser
    * [Pull request #497](https://github.com/dartsim/dart/pull/497)
    * [Pull request #485](https://github.com/dartsim/dart/pull/485)

1. Fixed CMake warnings
    * [Pull request #483](https://github.com/dartsim/dart/pull/483)

1. Fixed build issues on Windows
    * [Pull request #516](https://github.com/dartsim/dart/pull/516)
    * [Pull request #509](https://github.com/dartsim/dart/pull/509)
    * [Pull request #486](https://github.com/dartsim/dart/pull/486)
    * [Pull request #482](https://github.com/dartsim/dart/pull/482)
    * [Issue #487](https://github.com/dartsim/dart/issues/487)

1. Fixed IpoptSolver bugs
    * [Pull request #481](https://github.com/dartsim/dart/pull/481)

1. Added Frame::getTransform(withRespecTo, inCoordinatesOf)
    * [Pull request #475](https://github.com/dartsim/dart/pull/475)
    * [Issue #471](https://github.com/dartsim/dart/issues/471)

1. Improved API documentation -- set the SHOW_USED_FILES tag to NO
    * [Pull request #474](https://github.com/dartsim/dart/pull/474)

1. Added convenience setters for generalized coordinates of FreeJoint
    * [Pull request #470](https://github.com/dartsim/dart/pull/470)
    * [Pull request #507](https://github.com/dartsim/dart/pull/507)

1. Fixed compilation warnings
    * [Pull request #480](https://github.com/dartsim/dart/pull/480)
    * [Pull request #469](https://github.com/dartsim/dart/pull/469)
    * [Issue #418](https://github.com/dartsim/dart/issues/418)

1. Added a mutex to Skeleton
    * [Pull request #466](https://github.com/dartsim/dart/pull/466)

1. Added generic URIs support
    * [Pull request #464](https://github.com/dartsim/dart/pull/464)
    * [Pull request #517](https://github.com/dartsim/dart/pull/517)

1. Added End Effector, Inverse Kinematics, and osgDart
    * [Pull request #461](https://github.com/dartsim/dart/pull/461)
    * [Pull request #495](https://github.com/dartsim/dart/pull/495)
    * [Pull request #502](https://github.com/dartsim/dart/pull/502)
    * [Pull request #506](https://github.com/dartsim/dart/pull/506)
    * [Pull request #514](https://github.com/dartsim/dart/pull/514)
    * [Issue #381](https://github.com/dartsim/dart/issues/381)
    * [Issue #454](https://github.com/dartsim/dart/issues/454)
    * [Issue #478](https://github.com/dartsim/dart/issues/478)

1. Removed outdated packaging scripts
    * [Pull request #456](https://github.com/dartsim/dart/pull/456)

1. Added initial position and initial velocity properties
    * [Pull request #449](https://github.com/dartsim/dart/pull/449)

1. Added a package.xml file for REP-136 support
    * [Pull request #446](https://github.com/dartsim/dart/pull/446)

1. Improved Linkage and Chain Criteria
    * [Pull request #443](https://github.com/dartsim/dart/pull/443)
    * [Issue #437](https://github.com/dartsim/dart/issues/437)

1. Added Joint::isCyclic to mark SO(2) topology
    * [Pull request #441](https://github.com/dartsim/dart/pull/441)

1. Fixed SEGFAULTs in DartLoader
    * [Pull request #439](https://github.com/dartsim/dart/pull/439)

1. Added the SYSTEM flag to include_directories
    * [Pull request #435](https://github.com/dartsim/dart/pull/435)

1. Improved Joint warning
    * [Pull request #430](https://github.com/dartsim/dart/pull/430)

1. Added tutorials (http://dart.readthedocs.org/)
    * [Pull request #504](https://github.com/dartsim/dart/pull/504)
    * [Pull request #484](https://github.com/dartsim/dart/pull/484)
    * [Pull request #423](https://github.com/dartsim/dart/pull/423)
    * [Pull request #511](https://github.com/dartsim/dart/pull/511)

### Version 5.0.2 (2015-09-28)

1. Fixed bug in Jacobian update notifications
    * [Pull request #500](https://github.com/dartsim/dart/pull/500)
    * [Issue #499](https://github.com/dartsim/dart/issues/499)

### Version 5.0.1 (2015-07-28)

1. Improved app indexing for bipedStand and atlasSimbicon
    * [Pull request #417](https://github.com/dartsim/dart/pull/417)

1. Added clipping command when it exceeds the limits
    * [Pull request #419](https://github.com/dartsim/dart/pull/419)

1. Improved CollisionNode's index validity check
    * [Pull request #421](https://github.com/dartsim/dart/pull/421)

1. Standardized warning messages for Joints
    * [Pull request #425](https://github.com/dartsim/dart/pull/425)
    * [Pull request #429](https://github.com/dartsim/dart/pull/429)

1. Fixed bug in SDF parser -- correct child for a joint
    * [Pull request #431](https://github.com/dartsim/dart/pull/431)

1. Fixed SDF parsing for single link model without joint
    * [Pull request #444](https://github.com/dartsim/dart/pull/444)

1. Added missing virtual destructors to Properties in Entity and [Soft]BodyNode
    * [Pull request #458](https://github.com/dartsim/dart/pull/458)

1. Limited maximum required version of Assimp less than 3.0~dfsg-4
    * [Pull request #459](https://github.com/dartsim/dart/pull/459)

1. Fixed SEGFAULTs in DartLoader
    * [Pull request #472](https://github.com/dartsim/dart/pull/472)

### Version 5.0.0 (2015-06-15)

1. Fixed aligned memory allocation with Eigen objects
    * [Pull request #414](https://github.com/dartsim/dart/pull/414)

1. Added some missing API for DegreeOfFreedom
    * [Pull request #408](https://github.com/dartsim/dart/pull/408)

1. Replaced logMaps with Eigen::AngleAxisd
    * [Pull request #407](https://github.com/dartsim/dart/pull/407)

1. Improved FCL collision detector
    * [Pull request #405](https://github.com/dartsim/dart/pull/405)

1. Removed deprecated API and suppressed warnings
    * [Pull request #404](https://github.com/dartsim/dart/pull/404)

1. Added use of OpenGL's multisample anti-aliasing
    * [Pull request #402](https://github.com/dartsim/dart/pull/402)

1. Added computation of differences of generalized coordinates
    * [Pull request #389](https://github.com/dartsim/dart/pull/389)
    * [Issue #290](https://github.com/dartsim/dart/issues/290)

1. Added deprecated and force-linline definitions for clang
    * [Pull request #384](https://github.com/dartsim/dart/pull/384)
    * [Issue #379](https://github.com/dartsim/dart/issues/379)

1. Eradicated memory leaks and maked classes copy-safe and clonable
    * [Pull request #369](https://github.com/dartsim/dart/pull/369)
    * [Pull request #390](https://github.com/dartsim/dart/pull/390)
    * [Pull request #391](https://github.com/dartsim/dart/pull/391)
    * [Pull request #392](https://github.com/dartsim/dart/pull/392)
    * [Pull request #397](https://github.com/dartsim/dart/pull/397)
    * [Pull request #415](https://github.com/dartsim/dart/pull/415)
    * [Issue #280](https://github.com/dartsim/dart/issues/280)
    * [Issue #339](https://github.com/dartsim/dart/issues/339)
    * [Issue #370](https://github.com/dartsim/dart/issues/370)
    * [Issue #383](https://github.com/dartsim/dart/issues/383)

1. Improved PlaneShape constructors
    * [Pull request #366](https://github.com/dartsim/dart/pull/366)
    * [Pull request #377](https://github.com/dartsim/dart/pull/377)
    * [Issue #373](https://github.com/dartsim/dart/issues/373)

1. Added appveyor options for parallel build and detailed log
    * [Pull request #365](https://github.com/dartsim/dart/pull/365)

1. Improved robustness and package handling for URDF parsing
    * [Pull request #364](https://github.com/dartsim/dart/pull/364)

1. Fixed bug in BodyNode::_updateBodyJacobianSpatialDeriv()
    * [Pull request #363](https://github.com/dartsim/dart/pull/363)

1. Added alpha channel and Color functions
    * [Pull request #359](https://github.com/dartsim/dart/pull/359)
    * [Issue #358](https://github.com/dartsim/dart/issues/358)

1. Added Jacobian getters to Skeleton
    * [Pull request #357](https://github.com/dartsim/dart/pull/357)

1. Added ArrowShape for visualizing arrows
    * [Pull request #356](https://github.com/dartsim/dart/pull/356)

1. Fixed matrix dimension bug in operationalSpaceControl app
    * [Pull request #354](https://github.com/dartsim/dart/pull/354)

1. Added build type definitions
    * [Pull request #353](https://github.com/dartsim/dart/pull/353)

1. Added Signal class
    * [Pull request #350](https://github.com/dartsim/dart/pull/350)

1. Added LineSegmentShape for visualizing line segments
    * [Pull request #349](https://github.com/dartsim/dart/pull/349)
    * [Issue #346](https://github.com/dartsim/dart/issues/346)

1. Fixed segfault in SoftSdfParser
    * [Pull request #345](https://github.com/dartsim/dart/pull/345)

1. Added subscriptions for destructions and notifications
    * [Pull request #343](https://github.com/dartsim/dart/pull/343)

1. Added NloptSolver::[get/set]NumMaxEvaluations()
    * [Pull request #342](https://github.com/dartsim/dart/pull/342)

1. Added support of Eigen::VectorXd in parser
    * [Pull request #341](https://github.com/dartsim/dart/pull/341)

1. Added Skeleton::getNumJoints()
    * [Pull request #335](https://github.com/dartsim/dart/pull/335)

1. Fixed bug in DARTCollide for sphere-sphere collision
    * [Pull request #332](https://github.com/dartsim/dart/pull/332)

1. Fixed naming issues for Skeletons in World
    * [Pull request #331](https://github.com/dartsim/dart/pull/331)
    * [Issue #330](https://github.com/dartsim/dart/issues/330)

1. Added PlanarJoint support for URDF loader
    * [Pull request #326](https://github.com/dartsim/dart/pull/326)

1. Fixed rotation of the inertia reference frame for URDF loader
    * [Pull request #326](https://github.com/dartsim/dart/pull/326)
    * [Issue #47](https://github.com/dartsim/dart/issues/47)

1. Fixed bug in loading WorldFile
    * [Pull request #325](https://github.com/dartsim/dart/pull/325)

1. Added plotting of 2D trajectories
    * [Pull request #324](https://github.com/dartsim/dart/pull/324)

1. Removed unsupported axis orders of EulerJoint
    * [Pull request #323](https://github.com/dartsim/dart/pull/323)
    * [Issue #321](https://github.com/dartsim/dart/issues/321)

1. Added convenience functions to help with setting joint positions
    * [Pull request #322](https://github.com/dartsim/dart/pull/322)
    * [Pull request #338](https://github.com/dartsim/dart/pull/338)

1. Added Frame class and auto-updating for forward kinematics
    * [Pull request #319](https://github.com/dartsim/dart/pull/319)
    * [Pull request #344](https://github.com/dartsim/dart/pull/344)
    * [Pull request #367](https://github.com/dartsim/dart/pull/367)
    * [Pull request #380](https://github.com/dartsim/dart/pull/380)
    * [Issue #289](https://github.com/dartsim/dart/issues/289)
    * [Issue #294](https://github.com/dartsim/dart/issues/294)
    * [Issue #305](https://github.com/dartsim/dart/issues/305)

1. Added Travis-CI build test for OSX
    * [Pull request #313](https://github.com/dartsim/dart/pull/313)
    * [Issue #258](https://github.com/dartsim/dart/issues/258)

1. Added specification of minimum dependency version
    * [Pull request #306](https://github.com/dartsim/dart/pull/306)

## DART 4

### Version 4.3.7 (2018-01-05)

1. Updated DART 4.3 to be compatible with urdf 1.0/tinyxml2 6/flann 1.9.1
    * [Pull request #955](https://github.com/dartsim/dart/pull/955)

### Version 4.3.6 (2016-04-16)

1. Fixed duplicate entries in Skeleton::mBodyNodes causing segfault in destructor
    * [Issue #671](https://github.com/dartsim/dart/issues/671)
    * [Pull request #672](https://github.com/dartsim/dart/pull/672)

### Version 4.3.5 (2016-01-09)

1. Fixed incorrect applying of joint constraint impulses (backported from 6.0.0)
    * [Pull request #578](https://github.com/dartsim/dart/pull/578)

### Version 4.3.4 (2015-01-24)

1. Fixed build issue with gtest on Mac
    * [Pull request #315](https://github.com/dartsim/dart/pull/315)

### Version 4.3.3 (2015-01-23)

1. Fixed joint Coulomb friction
    * [Pull request #311](https://github.com/dartsim/dart/pull/311)

### Version 4.3.2 (2015-01-22)

1. Fixed installation -- missing headers (utils/urdf, utils/sdf)

### Version 4.3.1 (2015-01-21)

1. Fixed API incompatibility introduced by dart-4.3.0
    * [Issue #303](https://github.com/dartsim/dart/issues/303)
    * [Pull request #309](https://github.com/dartsim/dart/pull/309)

### Version 4.3.0 (2015-01-19)

1. Added name manager for efficient name look-up and unique naming
    * [Pull request #277](https://github.com/dartsim/dart/pull/277)
1. Added all-inclusive header and namespace headers
    * [Pull request #278](https://github.com/dartsim/dart/pull/278)
1. Added DegreeOfFreedom class for getting/setting data of individual generalized coordinates
    * [Pull request #288](https://github.com/dartsim/dart/pull/288)
1. Added hybrid dynamics
    * [Pull request #298](https://github.com/dartsim/dart/pull/298)
1. Added joint actuator types
    * [Pull request #298](https://github.com/dartsim/dart/pull/298)
1. Added Coulomb joint friction
    * [Pull request #301](https://github.com/dartsim/dart/pull/301)
1. Migrated to C++11
    * [Pull request #268](https://github.com/dartsim/dart/pull/268)
    * [Pull request #299](https://github.com/dartsim/dart/pull/299)
1. Improved readability of CMake output messages
    * [Pull request #272](https://github.com/dartsim/dart/pull/272)
1. Fixed const-correctneess of member functions
    * [Pull request #277](https://github.com/dartsim/dart/pull/277)
1. Added handling use of 'package:/' in URDF
    * [Pull request #273](https://github.com/dartsim/dart/pull/273)
    * [Issue #271](https://github.com/dartsim/dart/issues/271)

### Version 4.2.1 (2015-01-07)

1. Fixed version numbering of shared libraries in debian packages
    * [Pull request #286](https://github.com/dartsim/dart/pull/286)
1. Fixed Jacobian and its derivatives of FreeJoint/BallJoint
    * [Pull request #284](https://github.com/dartsim/dart/pull/284)

### Version 4.2.0 (2014-11-22)

1. Added reset functions for Simulation and Recording class
    * [Pull request #231](https://github.com/dartsim/dart/pull/231)
1. Added operational space control example
    * [Pull request #257](https://github.com/dartsim/dart/pull/257)
1. Fixed misuse of Bullet collision shapes
    * [Pull request #228](https://github.com/dartsim/dart/pull/228)
1. Fixed adjacent body pair check for Bullet collision detector
    * [Pull request #246](https://github.com/dartsim/dart/pull/246)
1. Fixed incorrect computation of constraint impulse for BallJointConstraint and WeldJointContraint
    * [Pull request #247](https://github.com/dartsim/dart/pull/247)
1. Improved generation of soft box shape for soft body
    * [Commit ec31f44](https://github.com/dartsim/dart/commit/ec31f44)

### Version 4.1.1 (2014-07-17)

1. Added ABI check script
    * [Pull request #226](https://github.com/dartsim/dart/pull/226)
    * [Pull request #227](https://github.com/dartsim/dart/pull/227)
1. Fixed build issues on Linux
    * [Pull request #214](https://github.com/dartsim/dart/pull/214)
    * [Pull request #219](https://github.com/dartsim/dart/pull/219)
1. Fixed build issues on Windows
    * [Pull request #215](https://github.com/dartsim/dart/pull/215)
    * [Pull request #217](https://github.com/dartsim/dart/pull/217)
1. Fixed unintended warning messages
    * [Pull request #220](https://github.com/dartsim/dart/pull/220)

### Version 4.1.0 (2014-07-02)

1. Fixed bug in switching collision detectors
    * [Issue #127](https://github.com/dartsim/dart/issues/127)
    * [Pull request #195](https://github.com/dartsim/dart/pull/195)
1. Fixed kinematics and dynamics when a skeleton has multiple parent-less bodies
    * [Pull request #196](https://github.com/dartsim/dart/pull/196)
1. Fixed issue on installing DART 4 alongside DART 3 on Linux
    * [Issue #122](https://github.com/dartsim/dart/issues/122)
    * [Pull request #203](https://github.com/dartsim/dart/pull/203)
1. Fixed warnings on gcc
    * [Pull request #206](https://github.com/dartsim/dart/pull/206)
1. Renamed getDof() to getNumDofs()
    * [Pull request #209](https://github.com/dartsim/dart/pull/209)
1. Added cylinder shape for soft body
    * [Pull request #210](https://github.com/dartsim/dart/pull/210)

### Version 4.0.0 (2014-06-02)

1. Added implicit joint spring force and damping force
1. Added planar joint
1. Added soft body dynamics
1. Added computation of velocity and acceleration of COM
1. Added bullet collision detector
  * [Pull request #156](https://github.com/dartsim/dart/pull/156)
1. Improved performance of forward dynamics algorithm
  * [Pull request #188](https://github.com/dartsim/dart/pull/188)
1. Improved dynamics API for Skeleton and Joint
  * [Pull request #161](https://github.com/dartsim/dart/pull/161)
  * [Pull request #192](https://github.com/dartsim/dart/pull/192)
  * [Pull request #193](https://github.com/dartsim/dart/pull/193)
1. Improved constraint dynamics solver
  * [Pull request #184](https://github.com/dartsim/dart/pull/184)
1. Improved calculation of equations of motion using Featherstone algorithm
  * [Issue #85](https://github.com/dartsim/dart/issues/87)
1. Improved optimizer interface and added nlopt solver
  * [Pull request #152](https://github.com/dartsim/dart/pull/152)
1. Fixed self collision bug
  * [Issue #125](https://github.com/dartsim/dart/issues/125)
1. Fixed incorrect integration of BallJoint and FreeJoint
  * [Issue #122](https://github.com/dartsim/dart/issues/122)
  * [Pull request #168](https://github.com/dartsim/dart/pull/168)

## DART 3

### Version 3.0 (2013-11-04)

1. Removed Transformation classes. Their functionality is now included in joint classes.
1. Added Featherstone algorithm. Can currently only be used without collision handling. The old algortihm is still present and used for that case.
1. Removed kinematics namespace. Functionality is moved to dynamics classes.
1. Added dart root namespace
1. A lot of function and variable renames
1. Added constraint namespace
1. Added "common" namespace

## DART 2

### Version 2.6 (2013-09-07)

1. Clean-up of build system:
  * Renamed DART_INCLUDEDIR to the standard-compliant DART_INCLUDE_DIRS in CMake files. Users need to adapt their CMake files for this change.
  * Users no longer need to call find_package(DARTExt) in the CMake files. A call to find_package(DART) also finds its dependencies now.
  * Allow user to overwrite installation prefix
  * Add possibility to include DART header files as '#include \<dart/dynamics/Skeleton.h\>' in addition to '#include \<dynamics/Skeleton.h\>'
  * Allow out-of-source builds
1. URDF loader:
  * Major clean-up
  * Consider mesh scaling factor

### Version 2.5 (2013-07-16)

1. Replaced robotics::World with simulation::World
1. Removed robotics::Robot
1. Added simulation::SimWindow
1. Some speed-up of Eigen calculations
1. Added abstract trajectory interface
1. ConstraintDynamics handles contact, joint limit and other constraint forces simultaneously
1. Improved Lemke algorithm for solving LCP
1. Renamed skeletonDynamics::getQDotVector() to getPoseVelocity()
1. Added abstract CollisionDetector interface allowing for multiple different collision detector implementations.
1. Created math namespace
1. Added System class as base class to Skeleton and Joint
1. URDF loader: Removed ability to load nonstandard URDF files with an object tag
1. Added support for multiple shapes per BodyNode
1. Made urdfdom a dependency instead of including it in the DART source
1. Added function to CollisionDetector to let user check a specific pair of BodyNodes for collision

### Version 2.4 (2013-03-05)

1. Mass and inertia are no longer stored in Shape but in BodyNode.
1. Different shapes for collision and visualization (not just different meshes)
1. Shapes are no longer centered at the COM but can be transformed independently relative to the link frame.
1. Improved URDF support
  * Support for non-mesh shapes
  * Does not create dummy root nodes anymore
  * Support for continuous joints
  * Support for arbitrary joint axes for revolute joints (but not for prismatic joints) instead of only axis-aligned joint axes
  * Support for relative mesh paths even if the robot and world URDF files are in different directories
  * All supported joint types can be root joints
1. Clean-up of the Robot class
1. Removed Object class
1. More robust build and installation process on Linux<|MERGE_RESOLUTION|>--- conflicted
+++ resolved
@@ -4,15 +4,13 @@
 
 #### Changes
 
-<<<<<<< HEAD
 * Parser
 
   * Changed URDF parser to use URDF material color when specified: [#1295](https://github.com/dartsim/dart/pull/1295)
-=======
+
 * GUI
 
   * Improved voxel grid and point cloud rendering performance: [#1294](https://github.com/dartsim/dart/pull/1294)
->>>>>>> ad965e49
 
 #### Compilers Tested
 
