--- conflicted
+++ resolved
@@ -6,11 +6,8 @@
 
 * GUI
 
-<<<<<<< HEAD
   * Added heightmap support to OSG renderer: [#1293](https://github.com/dartsim/dart/pull/1293)
-=======
   * Improved voxel grid and point cloud rendering performance: [#1294](https://github.com/dartsim/dart/pull/1294)
->>>>>>> ad965e49
 
 #### Compilers Tested
 
