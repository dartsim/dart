## DART 6

### DART 6.7.0 (201X-XX-XX)

<<<<<<< HEAD
* Collision Detection

  * CollisionGroups will automatically update their objects when any changes occur to Skeletons or BodyNodes that they are subscribed to: [#1112](https://github.com/dartsim/dart/pull/1112)
=======
* Build system

  * Fix compilation warnings for newer versions of compilers: [#1177](https://github.com/dartsim/dart/pull/1177)
>>>>>>> db193cd3

* Math

  * Consolidated random functions into Random class: [#1109](https://github.com/dartsim/dart/pull/1109)

* Dynamics

  * Refactor constraint solver: [#1099](https://github.com/dartsim/dart/pull/1099), [#1101](https://github.com/dartsim/dart/pull/1101)

* Optimization

  * Added multi-objective optimization with pagmo2 support: [#1106](https://github.com/dartsim/dart/pull/1106)

* GUI

  * Reorganized OpenGL and GLUT files: [#1088](https://github.com/dartsim/dart/pull/1088)

### [DART 6.6.2 (2018-09-03)](https://github.com/dartsim/dart/milestone/47?closed=1)

* Utils

  * Fixed checking file existence in DartResourceRetriever: [#1107](https://github.com/dartsim/dart/pull/1107)

### [DART 6.6.1 (2018-08-04)](https://github.com/dartsim/dart/milestone/46?closed=1)

* Utils

  * Added option to DartResourceRetriever to search from environment variable DART_DATA_PATH: [#1095](https://github.com/dartsim/dart/pull/1095)

* Examples

  * Fixed CMakeLists.txt of humanJointLimits: [#1094](https://github.com/dartsim/dart/pull/1094)

### [DART 6.6.0 (2018-08-02)](https://github.com/dartsim/dart/milestone/44?closed=1)

* Collision detection

  * Added voxel grid map: [#1076](https://github.com/dartsim/dart/pull/1076), [#1083](https://github.com/dartsim/dart/pull/1083)
  * Added heightmap support: [#1069](https://github.com/dartsim/dart/pull/1069)

### [DART 6.5.0 (2018-05-12)](https://github.com/dartsim/dart/milestone/41?closed=1)

* Common

  * Added LockableReference classes: [#1011](https://github.com/dartsim/dart/pull/1011)
  * Added missing \<vector\> to Memory.hpp: [#1057](https://github.com/dartsim/dart/pull/1057)

* GUI

  * Added FOV API to OSG viewer: [#1048](https://github.com/dartsim/dart/pull/1048)

* Parsers

  * Fixed incorrect parsing of continuous joints specified in URDF [#1064](https://github.com/dartsim/dart/pull/1064)

* Simulation

  * Added World::hasSkeleton(): [#1050](https://github.com/dartsim/dart/pull/1050)

* Misc

  * Fixed memory leaks in mesh loading: [#1066](https://github.com/dartsim/dart/pull/1066)

### [DART 6.4.0 (2018-03-26)](https://github.com/dartsim/dart/milestone/39?closed=1)

* Common

  * Added DART_COMMON_DECLARE_SMART_POINTERS macro: [#1022](https://github.com/dartsim/dart/pull/1022)
  * Added ResourceRetriever::getFilePath(): [#972](https://github.com/dartsim/dart/pull/972)

* Kinematics/Dynamics

  * Added relative Jacobian functions to MetaSkeleton: [#997](https://github.com/dartsim/dart/pull/997)
  * Added vectorized joint limit functions: [#996](https://github.com/dartsim/dart/pull/996)
  * Added lazy evaluation for shape's volume and bounding-box computation: [#959](https://github.com/dartsim/dart/pull/959)
  * Added IkFast support as analytic IK solver: [#887](https://github.com/dartsim/dart/pull/887)
  * Added TranslationalJoint2D: [#1003](https://github.com/dartsim/dart/pull/1003)
  * Fixed NaN values caused by zero-length normals in ContactConstraint: [#881](https://github.com/dartsim/dart/pull/881)
  * Extended BodyNode::createShapeNode() to accept more types of arguments: [#986](https://github.com/dartsim/dart/pull/986)

* Collision detection

  * Added FCL 0.6 support (backport of #873): [#936](https://github.com/dartsim/dart/pull/936)

* GUI

  * Added support of rendering texture images: [#973](https://github.com/dartsim/dart/pull/973)
  * Added OSG shadows: [#978](https://github.com/dartsim/dart/pull/978)

* Examples

  * Added humanJointLimits: [#1016](https://github.com/dartsim/dart/pull/1016)

* License

  * Added Personal Robotics Lab and Open Source Robotics Foundation as contributors: [#929](https://github.com/dartsim/dart/pull/929)

* Misc

  * Added World::create(): [#962](https://github.com/dartsim/dart/pull/962)
  * Added MetaSkeleton::hasBodyNode() and MetaSkeleton::hasJoint(): [#1000](https://github.com/dartsim/dart/pull/1000)
  * Suppressed -Winjected-class-name warnings from Clang 5.0.0: [#964](https://github.com/dartsim/dart/pull/964)
  * Suppressed -Wdangling-else warnings from GCC 7.2.0: [#937](https://github.com/dartsim/dart/pull/937)
  * Changed console macros to use global namespace resolutions: [#1010](https://github.com/dartsim/dart/pull/1010)
  * Fixed build with Eigen 3.2.1-3.2.8: [#1042](https://github.com/dartsim/dart/pull/1042)
  * Fixed various build issues with Visual Studio: [#956](https://github.com/dartsim/dart/pull/956)
  * Removed TinyXML dependency: [#993](https://github.com/dartsim/dart/pull/993)

### [DART 6.3.1 (2018-03-21)](https://github.com/dartsim/dart/milestone/42?closed=1)

* Build system

  * Removed an undefined cmake macro/function: [#1036](https://github.com/dartsim/dart/pull/1036)

* ROS support

  * Tweaked package.xml for catkin support: [#1027](https://github.com/dartsim/dart/pull/1027), [#1029](https://github.com/dartsim/dart/pull/1029), [#1031](https://github.com/dartsim/dart/pull/1031), [#1032](https://github.com/dartsim/dart/pull/1031), [#1033](https://github.com/dartsim/dart/pull/1033)

### [DART 6.3.0 (2017-10-04)](https://github.com/dartsim/dart/milestone/36?closed=1)

* Collision detection

  * Added a feature of disabling body node pairs to BodyNodeCollisionFilter: [#911](https://github.com/dartsim/dart/pull/911)

* Kinematics/Dynamics

  * Added setter and getter for WeldJointConstraint::mRelativeTransform: [#910](https://github.com/dartsim/dart/pull/910)

* Parsers

  * Improved SkelParser to read alpha value: [#914](https://github.com/dartsim/dart/pull/914)

* Misc

  * Changed not to use lambda function as an workaround for DART python binding: [#916](https://github.com/dartsim/dart/pull/916)

### [DART 6.2.1 (2017-08-08)](https://github.com/dartsim/dart/milestone/37?closed=1)

* Collision detection

  * Fixed collision checking between objects from the same body node: [#894](https://github.com/dartsim/dart/pull/894)

* Kinematics/Dynamics

  * Fixed transform of ScrewJoint with thread pitch: [#855](https://github.com/dartsim/dart/pull/855)

* Parsers

  * Fixed incorrect reading of <use_parent_model_frame> from SDF: [#893](https://github.com/dartsim/dart/pull/893)
  * Fixed missing reading of joint friction from URDF: [#891](https://github.com/dartsim/dart/pull/891)

* Testing

  * Fixed testing ODE collision detector on macOS: [#884](https://github.com/dartsim/dart/pull/884)
  * Removed redundant main body for each test source file: [#856](https://github.com/dartsim/dart/pull/856)

* Misc

  * Fixed build of dart-gui-osg that depends on the presence of OSG: [#898](https://github.com/dartsim/dart/pull/898)
  * Fixed build of examples and tutorials on macOS: [#889](https://github.com/dartsim/dart/pull/889)
  * Fixed missing overriding method OdePlane::isPlaceable(): [#886](https://github.com/dartsim/dart/pull/886)
  * Replaced use of enum by static constexpr: [#852](https://github.com/dartsim/dart/pull/852), [#904](https://github.com/dartsim/dart/pull/904)

### [DART 6.2.0 (2017-05-15)](https://github.com/dartsim/dart/milestone/30?closed=1)

* Common

  * Added Factory class and applied it to collision detection creation: [#864](https://github.com/dartsim/dart/pull/864)
  * Added readAll() to Resource and ResourceRetriever: [#875](https://github.com/dartsim/dart/pull/875)

* Math

  * Added accessors for diameters and radii of EllipsoidShape, and deprecated EllipsoidShape::get/setSize(): [#829](https://github.com/dartsim/dart/pull/829)
  * Fixed Lemke LCP solver (#808 for DART 6): [#812](https://github.com/dartsim/dart/pull/812)

* Collision Detection

  * Added support of ODE collision detector: [#861](https://github.com/dartsim/dart/pull/861)
  * Fixed incorrect collision filtering of BulletCollisionDetector: [#859](https://github.com/dartsim/dart/pull/859)

* Simulation

  * Fixed World didn't clear collision results on reset: [#863](https://github.com/dartsim/dart/pull/863)

* Parsers

  * Fixed incorrect creation of resource retriever in SkelParser and SdfParser: [#847](https://github.com/dartsim/dart/pull/847), [#849](https://github.com/dartsim/dart/pull/849)

* GUI

  * Added MotionBlurSimWindow: [#840](https://github.com/dartsim/dart/pull/840)
  * Improved MultiSphereShape rendering in GLUT renderer: [#862](https://github.com/dartsim/dart/pull/862)
  * Fixed incorrect parsing of materials and normal scaling from URDF: [#851](https://github.com/dartsim/dart/pull/851)
  * Fixed the OSG renderer not rendering collision geometries: [#851](https://github.com/dartsim/dart/pull/851)
  * Fixed that GUI was rendering white lines with nvidia drivers: [#805](https://github.com/dartsim/dart/pull/805)

* Misc

  * Added createShared() and createUnique() pattern: [#844](https://github.com/dartsim/dart/pull/844)
  * Added Skeleton::getRootJoint(): [#832](https://github.com/dartsim/dart/pull/832)
  * Added CMake targets for code formatting using clang-format: [#811](https://github.com/dartsim/dart/pull/811), [#817](https://github.com/dartsim/dart/pull/817)
  * Renamed MultiSphereShape to MultiSphereConvexHullShape: [#865](https://github.com/dartsim/dart/pull/865)
  * Modified the member function names pertain to lazy evaluation to be more relevant to their functionalities: [#833](https://github.com/dartsim/dart/pull/833)

* Tutorials & Examples

  * Allowed tutorials and examples to be built out of DART source tree: [#842](https://github.com/dartsim/dart/pull/842)
  * Fixed tutorialDominoes-Finished that didn't work with the latest DART: [#807](https://github.com/dartsim/dart/pull/807)

### DART 6.1.2 (2017-01-13)

* Dynamics

  * Fixed bug of ContactConstraint with kinematic joints: [#809](https://github.com/dartsim/dart/pull/809)

* Misc

  * Fixed that ZeroDofJoint::getIndexInTree was called: [#818](https://github.com/dartsim/dart/pull/818)

### DART 6.1.1 (2016-10-14)

* Build

  * Modified to build DART without SIMD options by default: [#790](https://github.com/dartsim/dart/pull/790)
  * Modified to build external libraries as separately build targets: [#787](https://github.com/dartsim/dart/pull/787)
  * Modified to export CMake target files separately per target: [#786](https://github.com/dartsim/dart/pull/786)

* Misc

  * Updated lodepng up to version 20160501: [#791](https://github.com/dartsim/dart/pull/791)

### DART 6.1.0 (2016-10-07)

* Collision detection

  * Added distance API: [#744](https://github.com/dartsim/dart/pull/744)
  * Fixed direction of contact normal of BulletCollisionDetector: [#763](https://github.com/dartsim/dart/pull/763)

* Dynamics

  * Added `computeLagrangian()` to `MetaSkeleton` and `BodyNode`: [#746](https://github.com/dartsim/dart/pull/746)
  * Added new shapes: sphere, capsule, cone, and multi-sphere: [#770](https://github.com/dartsim/dart/pull/770), [#769](https://github.com/dartsim/dart/pull/769), [#745](https://github.com/dartsim/dart/pull/745)
  * Changed base class of joint from SingleDofJoint/MultiDofJoint to GenericJoint: [#747](https://github.com/dartsim/dart/pull/747)

* Planning

  * Fixed incorrect linking to flann library: [#761](https://github.com/dartsim/dart/pull/761)

* Parsers

  * Added `sdf` parsing for `fixed` joint and `material` tag of visual shape: [#775](https://github.com/dartsim/dart/pull/775)
  * Added support of urdfdom_headers 1.0: [#766](https://github.com/dartsim/dart/pull/766)

* GUI

  * Added ImGui for 2D graphical interface: [#781](https://github.com/dartsim/dart/pull/781)

* Examples

  * Added osgAtlasSimbicon and osgTinkertoy: [#781](https://github.com/dartsim/dart/pull/781)

* Misc improvements and bug fixes

  * Added `virtual Shape::getType()` and deprecated `ShapeType Shape::getShapeType()`: [#725](https://github.com/dartsim/dart/pull/725)
  * Changed building with SIMD optional: [#765](https://github.com/dartsim/dart/pull/765), [#760](https://github.com/dartsim/dart/pull/760)
  * Fixed minor build and install issues: [#773](https://github.com/dartsim/dart/pull/773), [#772](https://github.com/dartsim/dart/pull/772)
  * Fixed Doxyfile to show missing member functions in API documentation: [#768](https://github.com/dartsim/dart/pull/768)
  * Fixed typo: [#756](https://github.com/dartsim/dart/pull/756), [#755](https://github.com/dartsim/dart/pull/755)

### DART 6.0.1 (2016-06-29)

* Collision detection

  * Added support of FCL 0.5 and tinyxml2 4.0: [#749](https://github.com/dartsim/dart/pull/749)
  * Added warnings for unsupported shape pairs of DARTCollisionDetector: [#722](https://github.com/dartsim/dart/pull/722)

* Dynamics

  * Fixed total mass is not being updated when bodies removed from Skeleton: [#731](https://github.com/dartsim/dart/pull/731)

* Misc improvements and bug fixes

  * Renamed `DEPRECATED` and `FORCEINLINE` to `DART_DEPRECATED` and `DART_FORCEINLINE` to avoid name conflicts: [#742](https://github.com/dartsim/dart/pull/742)
  * Updated copyright: added CMU to copyright holder, moved individual contributors to CONTRIBUTING.md: [#723](https://github.com/dartsim/dart/pull/723)

### DART 6.0.0 (2016-05-10)

* Common data structures

  * Added `Node`, `Aspect`, `State`, and `Properties`: [#713](https://github.com/dartsim/dart/pull/713), [#712](https://github.com/dartsim/dart/issues/712), [#708](https://github.com/dartsim/dart/pull/708), [#707](https://github.com/dartsim/dart/pull/707), [#659](https://github.com/dartsim/dart/pull/659), [#649](https://github.com/dartsim/dart/pull/649), [#645](https://github.com/dartsim/dart/issues/645), [#607](https://github.com/dartsim/dart/pull/607), [#598](https://github.com/dartsim/dart/pull/598), [#591](https://github.com/dartsim/dart/pull/591), [#531](https://github.com/dartsim/dart/pull/531) 
  * Added mathematical constants and user-defined literals for radian, degree, and pi: [#669](https://github.com/dartsim/dart/pull/669), [#314](https://github.com/dartsim/dart/issues/314)
  * Added `ShapeFrame` and `ShapeNode`: [#608](https://github.com/dartsim/dart/pull/608)
  * Added `BoundingBox`: [#547](https://github.com/dartsim/dart/pull/547), [#546](https://github.com/dartsim/dart/issues/546)

* Kinematics

  * Added convenient functions for setting joint limits: [#703](https://github.com/dartsim/dart/pull/703)
  * Added more description on `InverseKinematics::solve()`: [#624](https://github.com/dartsim/dart/pull/624)
  * Added API for utilizing analytical inverse kinematics: [#530](https://github.com/dartsim/dart/pull/530), [#463](https://github.com/dartsim/dart/issues/463)
  * Added color property to `Marker`: [#187](https://github.com/dartsim/dart/issues/187)
  * Improved `Skeleton` to clone `State` as well: [#691](https://github.com/dartsim/dart/pull/691)
  * Improved `ReferentialSkeleton` to be able to add and remove `BodyNode`s and `DegreeOfFreedom`s to/from `Group`s freely: [#557](https://github.com/dartsim/dart/pull/557), [#556](https://github.com/dartsim/dart/issues/556), [#548](https://github.com/dartsim/dart/issues/548)
  * Changed `Marker` into `Node`: [#692](https://github.com/dartsim/dart/pull/692), [#609](https://github.com/dartsim/dart/issues/609)
  * Renamed `Joint::get/setLocal[~]` to `Joint::get/setRelative[~]`: [#715](https://github.com/dartsim/dart/pull/715), [#714](https://github.com/dartsim/dart/issues/714)
  * Renamed `PositionLimited` to `PositionLimitEnforced`: [#447](https://github.com/dartsim/dart/issues/447)
  * Fixed initialization of joint position and velocity: [#691](https://github.com/dartsim/dart/pull/691), [#621](https://github.com/dartsim/dart/pull/621)
  * Fixed `InverseKinematics` when it's used with `FreeJoint` and `BallJoint`: [#683](https://github.com/dartsim/dart/pull/683)
  * Fixed ambiguous overload on `MetaSkeleton::getLinearJacobianDeriv`: [#628](https://github.com/dartsim/dart/pull/628), [#626](https://github.com/dartsim/dart/issues/626)

* Dynamics

  * Added `get/setLCPSolver` functions to `ConstraintSolver`: [#633](https://github.com/dartsim/dart/pull/633)
  * Added `ServoMotorConstraint` as a preliminary implementation for `SERVO` actuator type: [#566](https://github.com/dartsim/dart/pull/566)
  * Improved `ConstraintSolver` to obey C++11 ownership conventions: [#616](https://github.com/dartsim/dart/pull/616)
  * Fixed segfualting of `DantzigLCPSolver` when the constraint dimension is zero: [#634](https://github.com/dartsim/dart/pull/634)
  * Fixed missing implementations in ConstrainedGroup: [#586](https://github.com/dartsim/dart/pull/586)
  * Fixed incorrect applying of joint constraint impulses: [#317](https://github.com/dartsim/dart/issues/317)
  * Deprecated `draw()` functions of dynamics classes: [#654](https://github.com/dartsim/dart/pull/654)

* Collision detection

  * Added `CollisionGroup` and refactored `CollisionDetector` to be more versatile: [#711](https://github.com/dartsim/dart/pull/711), [#704](https://github.com/dartsim/dart/pull/704), [#689](https://github.com/dartsim/dart/pull/689), [#631](https://github.com/dartsim/dart/pull/631), [#642](https://github.com/dartsim/dart/issues/642), [#20](https://github.com/dartsim/dart/issues/20)
  * Improved API for self collision checking options: [#718](https://github.com/dartsim/dart/pull/718), [#702](https://github.com/dartsim/dart/issues/702)
  * Deprecated `BodyNode::isColliding`; collision sets are moved to `CollisionResult`: [#694](https://github.com/dartsim/dart/pull/694), [#670](https://github.com/dartsim/dart/pull/670), [#668](https://github.com/dartsim/dart/pull/668), [#666](https://github.com/dartsim/dart/issues/666)

* Parsers

  * Added back VSK parser: [#602](https://github.com/dartsim/dart/pull/602), [#561](https://github.com/dartsim/dart/pull/561), [#254](https://github.com/dartsim/dart/issues/254)
  * Fixed segfault of `SdfParser` when `nullptr` `ResourceRetriever` is passed: [#663](https://github.com/dartsim/dart/pull/663)

* GUI features

  * Merged `renderer` namespace into `gui` namespace: [#652](https://github.com/dartsim/dart/pull/652), [#589](https://github.com/dartsim/dart/issues/589)
  * Moved `osgDart` under `dart::gui` namespace as `dart::gui::osg`: [#651](https://github.com/dartsim/dart/pull/651)
  * Fixed GlutWindow::screenshot(): [#623](https://github.com/dartsim/dart/pull/623), [#395](https://github.com/dartsim/dart/issues/395)

* Simulation

  * Fixed `World::clone()` didn't clone the collision detector: [#658](https://github.com/dartsim/dart/pull/658)
  * Fixed bug of `World` concurrency: [#577](https://github.com/dartsim/dart/pull/577), [#576](https://github.com/dartsim/dart/issues/576)

* Misc improvements and bug fixes

  * Added `make_unique<T>` that was omitted from C++11: [#639](https://github.com/dartsim/dart/pull/639)
  * Added missing `override` keywords: [#617](https://github.com/dartsim/dart/pull/617), [#535](https://github.com/dartsim/dart/pull/535)
  * Added gcc warning flag `-Wextra`: [#600](https://github.com/dartsim/dart/pull/600)
  * Improved memory management of `constraint` namespace: [#584](https://github.com/dartsim/dart/pull/584), [#583](https://github.com/dartsim/dart/issues/583)
  * Changed the extension of headers from `.h` to `.hpp`: [#709](https://github.com/dartsim/dart/pull/709), [#693](https://github.com/dartsim/dart/pull/693), [#568](https://github.com/dartsim/dart/issues/568)
  * Changed Doxyfile to gnerate tag file: [#690](https://github.com/dartsim/dart/pull/690)
  * Changed the convention to use `std::size_t` over `size_t`: [#681](https://github.com/dartsim/dart/pull/681), [#656](https://github.com/dartsim/dart/issues/656)
  * Changed CMake to configure preprocessors using `#cmakedefine`: [#648](https://github.com/dartsim/dart/pull/648), [#641](https://github.com/dartsim/dart/pull/641)
  * Updated copyright years: [#679](https://github.com/dartsim/dart/pull/679), [#160](https://github.com/dartsim/dart/issues/160)
  * Renamed directory name `apps` to `examples`: [#685](https://github.com/dartsim/dart/pull/685)
  * Fixed warnings of unused variables in release mode: [#646](https://github.com/dartsim/dart/pull/646)
  * Fixed typo of `getNumPluralAddoName` in utility macro: [#615](https://github.com/dartsim/dart/issues/615)
  * Fixed linker error by adding namespace-scope definitions for `constexpr static` members: [#603](https://github.com/dartsim/dart/pull/603)
  * Fixed segfault from nullptr meshes: [#585](https://github.com/dartsim/dart/pull/585)
  * Fixed typo of tutorial with minor improvements: [#573](https://github.com/dartsim/dart/pull/573)
  * Fixed `NameManager<T>::removeEntries(~)` called a function that does not exist: [#564](https://github.com/dartsim/dart/pull/564), [#554](https://github.com/dartsim/dart/issues/554)
  * Fixed missing definitions for various functions: [#558](https://github.com/dartsim/dart/pull/558), [#555](https://github.com/dartsim/dart/issues/555)
  * Fixed const correctness of `BodyNode::getMomentsOfInertia()`: [#541](https://github.com/dartsim/dart/pull/541), [#540](https://github.com/dartsim/dart/issues/540)
  * Fixed `ftel` bug in Linux with an workaround: [#533](https://github.com/dartsim/dart/pull/533)
  * Removed unnecessary `virtual` keyword for overriding functions: [#680](https://github.com/dartsim/dart/pull/680)
  * Removed deprecated APIs in DART 5: [#678](https://github.com/dartsim/dart/pull/678)

* Build and test issues

  * Added CMake target for code coverage testing, and automatic reporting: [#688](https://github.com/dartsim/dart/pull/688), [#687](https://github.com/dartsim/dart/issues/687), [#638](https://github.com/dartsim/dart/pull/638), [#632](https://github.com/dartsim/dart/pull/632)
  * Added missing `liburdfdom-dev` dependency in Ubuntu package: [#574](https://github.com/dartsim/dart/pull/574)
  * Modulized DART libraries: [#706](https://github.com/dartsim/dart/pull/706), [#675](https://github.com/dartsim/dart/pull/675), [#652](https://github.com/dartsim/dart/pull/652), [#477](https://github.com/dartsim/dart/issues/477)
  * Improved Travis-CI script: [#655](https://github.com/dartsim/dart/pull/655)
  * Improved CMake script by splitting tutorials, examples, and tests into separate targets: [#644](https://github.com/dartsim/dart/pull/644)
  * Improved wording of the cmake warning messages for ASSIMP: [#553](https://github.com/dartsim/dart/pull/553)
  * Changed Travis-CI to treat warning as errors using `-Werror` flags: [#682](https://github.com/dartsim/dart/pull/682), [#677](https://github.com/dartsim/dart/issues/677)
  * Changed Travis-CI to test DART with bullet collision detector: [#650](https://github.com/dartsim/dart/pull/650), [#376](https://github.com/dartsim/dart/issues/376)
  * Changed the minimum requirement of Visual Studio version to 2015: [#592](https://github.com/dartsim/dart/issues/592)
  * Changed CMake to build gui::osg examples when `DART_BUILD_EXAMPLES` is on: [#536](https://github.com/dartsim/dart/pull/536)
  * Simplfied Travis-CI tests for general pushes: [#700](https://github.com/dartsim/dart/pull/700)
  * Fixed Eigen memory alignment issue in testCollision.cpp: [#719](https://github.com/dartsim/dart/pull/719)
  * Fixed `BULLET_INCLUDE_DIRS` in `DARTConfig.cmake`: [#697](https://github.com/dartsim/dart/pull/697)
  * Fixed linking with Bullet on OS X El Capitan by supporting for Bullet built with double precision: [#660](https://github.com/dartsim/dart/pull/660), [#657](https://github.com/dartsim/dart/issues/657)
  * Fixed FCL version check logic in the main `CMakeLists.txt`: [#640](https://github.com/dartsim/dart/pull/640)
  * Fixed `find_package(DART)` on optimizer components: [#637](https://github.com/dartsim/dart/pull/637)
  * Fixed linking against `${DART_LIBRARIES}` not working in Ubuntu 14.04: [#630](https://github.com/dartsim/dart/pull/630), [#629](https://github.com/dartsim/dart/issues/629)
  * Fixed Visual Studio 2015 build errors: [#580](https://github.com/dartsim/dart/pull/580)
  * Removed OpenGL dependency from `dart` library: [#667](https://github.com/dartsim/dart/pull/667)
  * Removed version check for Bullet: [#636](https://github.com/dartsim/dart/pull/636), [#625](https://github.com/dartsim/dart/issues/625)

## DART 5

### Version 5.1.6 (2017-08-08)

1. Improved camera movement of OpenGL GUI: smooth zooming and translation 
    * [Pull request #843](https://github.com/dartsim/dart/pull/843)

2. Removed debian meta files from the main DART repository
    * [Pull request #853](https://github.com/dartsim/dart/pull/853)

### Version 5.1.5 (2017-01-20)

1. Fixed Lemke LCP solver for several failing cases
    * [Pull request #808](https://github.com/dartsim/dart/pull/808)

1. Increase minimum required Ipopt version to 3.11.9
    * [Pull request #800](https://github.com/dartsim/dart/pull/800)

1. Added support of urdfdom_headers 1.0 for DART 5.1 (backport of [#766](https://github.com/dartsim/dart/pull/766))
    * [Pull request #799](https://github.com/dartsim/dart/pull/799)

### Version 5.1.4 (2016-10-14)

1. Fixed inconsistent frame rate of GlutWindow
    * [Pull request #794](https://github.com/dartsim/dart/pull/794)

### Version 5.1.3 (2016-10-07)

1. Updated to support Bullet built with double precision (backport of [#660](https://github.com/dartsim/dart/pull/660))
    * [Pull request #777](https://github.com/dartsim/dart/pull/777)

1. Modified to use btGImpactMeshShape instead of btConvexTriangleMeshShape for mesh
    * [Pull request #764](https://github.com/dartsim/dart/pull/764)

1. Updated to support FCL 0.5 and tinyxml 4.0 (backport of [#749](https://github.com/dartsim/dart/pull/749))
    * [Pull request #759](https://github.com/dartsim/dart/pull/759)

### Version 5.1.2 (2016-04-25)

1. Fixed inverse kinematics (backporting)
    * [Pull request #684](https://github.com/dartsim/dart/pull/684)

1. Fixed aligned memory allocation with Eigen objects in loading meshes
    * [Pull request #606](https://github.com/dartsim/dart/pull/606)

1. Fixed incorrect applying joint constraint impulses (backporting)
    * [Pull request #579](https://github.com/dartsim/dart/pull/579)

1. Fixed some build and packaging issues
    * [Pull request #559](https://github.com/dartsim/dart/pull/559)
    * [Pull request #595](https://github.com/dartsim/dart/pull/595)
    * [Pull request #696](https://github.com/dartsim/dart/pull/696)

### Version 5.1.1 (2015-11-06)

1. Add bullet dependency to package.xml
    * [Pull request #523](https://github.com/dartsim/dart/pull/523)

1. Improved handling of missing symbols of Assimp package
    * [Pull request #542](https://github.com/dartsim/dart/pull/542)

1. Improved travis-ci build log for Mac
    * [Pull request #529](https://github.com/dartsim/dart/pull/529)

1. Fixed warnings in Function.cpp
    * [Pull request #550](https://github.com/dartsim/dart/pull/550)

1. Fixed build failures on AppVeyor
    * [Pull request #543](https://github.com/dartsim/dart/pull/543)

1. Fixed const qualification of ResourceRetriever
    * [Pull request #534](https://github.com/dartsim/dart/pull/534)
    * [Issue #532](https://github.com/dartsim/dart/issues/532)

1. Fixed aligned memory allocation with Eigen objects
    * [Pull request #527](https://github.com/dartsim/dart/pull/527)

1. Fixed copy safety for various classes
    * [Pull request #526](https://github.com/dartsim/dart/pull/526)
    * [Pull request #539](https://github.com/dartsim/dart/pull/539)
    * [Issue #524](https://github.com/dartsim/dart/issues/524)

### Version 5.1.0 (2015-10-15)

1. Fixed incorrect rotational motion of BallJoint and FreeJoint
    * [Pull request #518](https://github.com/dartsim/dart/pull/518)

1. Removed old documents: dart-tutorial, programmingGuide
    * [Pull request #515](https://github.com/dartsim/dart/pull/515)

1. Fixed aligned memory allocation with Eigen objects
    * [Pull request #513](https://github.com/dartsim/dart/pull/513)

1. Fixed segfault in Linkage::Criteria
    * [Pull request #491](https://github.com/dartsim/dart/pull/491)
    * [Issue #489](https://github.com/dartsim/dart/issues/489)

1. Improved sdf/urdf parser
    * [Pull request #497](https://github.com/dartsim/dart/pull/497)
    * [Pull request #485](https://github.com/dartsim/dart/pull/485)

1. Fixed CMake warnings
    * [Pull request #483](https://github.com/dartsim/dart/pull/483)

1. Fixed build issues on Windows
    * [Pull request #516](https://github.com/dartsim/dart/pull/516)
    * [Pull request #509](https://github.com/dartsim/dart/pull/509)
    * [Pull request #486](https://github.com/dartsim/dart/pull/486)
    * [Pull request #482](https://github.com/dartsim/dart/pull/482)
    * [Issue #487](https://github.com/dartsim/dart/issues/487)

1. Fixed IpoptSolver bugs
    * [Pull request #481](https://github.com/dartsim/dart/pull/481)

1. Added Frame::getTransform(withRespecTo, inCoordinatesOf)
    * [Pull request #475](https://github.com/dartsim/dart/pull/475)
    * [Issue #471](https://github.com/dartsim/dart/issues/471)

1. Improved API documentation -- set the SHOW_USED_FILES tag to NO
    * [Pull request #474](https://github.com/dartsim/dart/pull/474)

1. Added convenience setters for generalized coordinates of FreeJoint
    * [Pull request #470](https://github.com/dartsim/dart/pull/470)
    * [Pull request #507](https://github.com/dartsim/dart/pull/507)

1. Fixed compilation warnings
    * [Pull request #480](https://github.com/dartsim/dart/pull/480)
    * [Pull request #469](https://github.com/dartsim/dart/pull/469)
    * [Issue #418](https://github.com/dartsim/dart/issues/418)

1. Added a mutex to Skeleton
    * [Pull request #466](https://github.com/dartsim/dart/pull/466)

1. Added generic URIs support
    * [Pull request #464](https://github.com/dartsim/dart/pull/464)
    * [Pull request #517](https://github.com/dartsim/dart/pull/517)

1. Added End Effector, Inverse Kinematics, and osgDart
    * [Pull request #461](https://github.com/dartsim/dart/pull/461)
    * [Pull request #495](https://github.com/dartsim/dart/pull/495)
    * [Pull request #502](https://github.com/dartsim/dart/pull/502)
    * [Pull request #506](https://github.com/dartsim/dart/pull/506)
    * [Pull request #514](https://github.com/dartsim/dart/pull/514)
    * [Issue #381](https://github.com/dartsim/dart/issues/381)
    * [Issue #454](https://github.com/dartsim/dart/issues/454)
    * [Issue #478](https://github.com/dartsim/dart/issues/478)

1. Removed outdated packaging scripts
    * [Pull request #456](https://github.com/dartsim/dart/pull/456)

1. Added initial position and initial velocity properties
    * [Pull request #449](https://github.com/dartsim/dart/pull/449)

1. Added a package.xml file for REP-136 support
    * [Pull request #446](https://github.com/dartsim/dart/pull/446)

1. Improved Linkage and Chain Criteria
    * [Pull request #443](https://github.com/dartsim/dart/pull/443)
    * [Issue #437](https://github.com/dartsim/dart/issues/437)

1. Added Joint::isCyclic to mark SO(2) topology
    * [Pull request #441](https://github.com/dartsim/dart/pull/441)

1. Fixed SEGFAULTs in DartLoader
    * [Pull request #439](https://github.com/dartsim/dart/pull/439)

1. Added the SYSTEM flag to include_directories
    * [Pull request #435](https://github.com/dartsim/dart/pull/435)

1. Improved Joint warning
    * [Pull request #430](https://github.com/dartsim/dart/pull/430)

1. Added tutorials (http://dart.readthedocs.org/)
    * [Pull request #504](https://github.com/dartsim/dart/pull/504)
    * [Pull request #484](https://github.com/dartsim/dart/pull/484)
    * [Pull request #423](https://github.com/dartsim/dart/pull/423)
    * [Pull request #511](https://github.com/dartsim/dart/pull/511)

### Version 5.0.2 (2015-09-28)

1. Fixed bug in Jacobian update notifications
    * [Pull request #500](https://github.com/dartsim/dart/pull/500)
    * [Issue #499](https://github.com/dartsim/dart/issues/499)

### Version 5.0.1 (2015-07-28)

1. Improved app indexing for bipedStand and atlasSimbicon
    * [Pull request #417](https://github.com/dartsim/dart/pull/417)

1. Added clipping command when it exceeds the limits
    * [Pull request #419](https://github.com/dartsim/dart/pull/419)

1. Improved CollisionNode's index validity check
    * [Pull request #421](https://github.com/dartsim/dart/pull/421)

1. Standardized warning messages for Joints
    * [Pull request #425](https://github.com/dartsim/dart/pull/425)
    * [Pull request #429](https://github.com/dartsim/dart/pull/429)

1. Fixed bug in SDF parser -- correct child for a joint
    * [Pull request #431](https://github.com/dartsim/dart/pull/431)

1. Fixed SDF parsing for single link model without joint
    * [Pull request #444](https://github.com/dartsim/dart/pull/444)

1. Added missing virtual destructors to Properties in Entity and [Soft]BodyNode
    * [Pull request #458](https://github.com/dartsim/dart/pull/458)

1. Limited maximum required version of Assimp less than 3.0~dfsg-4
    * [Pull request #459](https://github.com/dartsim/dart/pull/459)

1. Fixed SEGFAULTs in DartLoader
    * [Pull request #472](https://github.com/dartsim/dart/pull/472)

### Version 5.0.0 (2015-06-15)

1. Fixed aligned memory allocation with Eigen objects
    * [Pull request #414](https://github.com/dartsim/dart/pull/414)

1. Added some missing API for DegreeOfFreedom
    * [Pull request #408](https://github.com/dartsim/dart/pull/408)

1. Replaced logMaps with Eigen::AngleAxisd
    * [Pull request #407](https://github.com/dartsim/dart/pull/407)

1. Improved FCL collision detector
    * [Pull request #405](https://github.com/dartsim/dart/pull/405)

1. Removed deprecated API and suppressed warnings
    * [Pull request #404](https://github.com/dartsim/dart/pull/404)

1. Added use of OpenGL's multisample anti-aliasing
    * [Pull request #402](https://github.com/dartsim/dart/pull/402)

1. Added computation of differences of generalized coordinates
    * [Pull request #389](https://github.com/dartsim/dart/pull/389)
    * [Issue #290](https://github.com/dartsim/dart/issues/290)

1. Added deprecated and force-linline definitions for clang
    * [Pull request #384](https://github.com/dartsim/dart/pull/384)
    * [Issue #379](https://github.com/dartsim/dart/issues/379)

1. Eradicated memory leaks and maked classes copy-safe and clonable
    * [Pull request #369](https://github.com/dartsim/dart/pull/369)
    * [Pull request #390](https://github.com/dartsim/dart/pull/390)
    * [Pull request #391](https://github.com/dartsim/dart/pull/391)
    * [Pull request #392](https://github.com/dartsim/dart/pull/392)
    * [Pull request #397](https://github.com/dartsim/dart/pull/397)
    * [Pull request #415](https://github.com/dartsim/dart/pull/415)
    * [Issue #280](https://github.com/dartsim/dart/issues/280)
    * [Issue #339](https://github.com/dartsim/dart/issues/339)
    * [Issue #370](https://github.com/dartsim/dart/issues/370)
    * [Issue #383](https://github.com/dartsim/dart/issues/383)

1. Improved PlaneShape constructors
    * [Pull request #366](https://github.com/dartsim/dart/pull/366)
    * [Pull request #377](https://github.com/dartsim/dart/pull/377)
    * [Issue #373](https://github.com/dartsim/dart/issues/373)

1. Added appveyor options for parallel build and detailed log
    * [Pull request #365](https://github.com/dartsim/dart/pull/365)

1. Improved robustness and package handling for URDF parsing
    * [Pull request #364](https://github.com/dartsim/dart/pull/364)

1. Fixed bug in BodyNode::_updateBodyJacobianSpatialDeriv()
    * [Pull request #363](https://github.com/dartsim/dart/pull/363)

1. Added alpha channel and Color functions
    * [Pull request #359](https://github.com/dartsim/dart/pull/359)
    * [Issue #358](https://github.com/dartsim/dart/issues/358)

1. Added Jacobian getters to Skeleton
    * [Pull request #357](https://github.com/dartsim/dart/pull/357)

1. Added ArrowShape for visualizing arrows
    * [Pull request #356](https://github.com/dartsim/dart/pull/356)

1. Fixed matrix dimension bug in operationalSpaceControl app
    * [Pull request #354](https://github.com/dartsim/dart/pull/354)

1. Added build type definitions
    * [Pull request #353](https://github.com/dartsim/dart/pull/353)

1. Added Signal class
    * [Pull request #350](https://github.com/dartsim/dart/pull/350)

1. Added LineSegmentShape for visualizing line segments
    * [Pull request #349](https://github.com/dartsim/dart/pull/349)
    * [Issue #346](https://github.com/dartsim/dart/issues/346)

1. Fixed segfault in SoftSdfParser
    * [Pull request #345](https://github.com/dartsim/dart/pull/345)

1. Added subscriptions for destructions and notifications
    * [Pull request #343](https://github.com/dartsim/dart/pull/343)

1. Added NloptSolver::[get/set]NumMaxEvaluations()
    * [Pull request #342](https://github.com/dartsim/dart/pull/342)

1. Added support of Eigen::VectorXd in parser
    * [Pull request #341](https://github.com/dartsim/dart/pull/341)

1. Added Skeleton::getNumJoints()
    * [Pull request #335](https://github.com/dartsim/dart/pull/335)

1. Fixed bug in DARTCollide for sphere-sphere collision
    * [Pull request #332](https://github.com/dartsim/dart/pull/332)

1. Fixed naming issues for Skeletons in World
    * [Pull request #331](https://github.com/dartsim/dart/pull/331)
    * [Issue #330](https://github.com/dartsim/dart/issues/330)

1. Added PlanarJoint support for URDF loader
    * [Pull request #326](https://github.com/dartsim/dart/pull/326)

1. Fixed rotation of the inertia reference frame for URDF loader
    * [Pull request #326](https://github.com/dartsim/dart/pull/326)
    * [Issue #47](https://github.com/dartsim/dart/issues/47)

1. Fixed bug in loading WorldFile
    * [Pull request #325](https://github.com/dartsim/dart/pull/325)

1. Added plotting of 2D trajectories
    * [Pull request #324](https://github.com/dartsim/dart/pull/324)

1. Removed unsupported axis orders of EulerJoint
    * [Pull request #323](https://github.com/dartsim/dart/pull/323)
    * [Issue #321](https://github.com/dartsim/dart/issues/321)

1. Added convenience functions to help with setting joint positions
    * [Pull request #322](https://github.com/dartsim/dart/pull/322)
    * [Pull request #338](https://github.com/dartsim/dart/pull/338)

1. Added Frame class and auto-updating for forward kinematics
    * [Pull request #319](https://github.com/dartsim/dart/pull/319)
    * [Pull request #344](https://github.com/dartsim/dart/pull/344)
    * [Pull request #367](https://github.com/dartsim/dart/pull/367)
    * [Pull request #380](https://github.com/dartsim/dart/pull/380)
    * [Issue #289](https://github.com/dartsim/dart/issues/289)
    * [Issue #294](https://github.com/dartsim/dart/issues/294)
    * [Issue #305](https://github.com/dartsim/dart/issues/305)

1. Added Travis-CI build test for OSX
    * [Pull request #313](https://github.com/dartsim/dart/pull/313)
    * [Issue #258](https://github.com/dartsim/dart/issues/258)

1. Added specification of minimum dependency version
    * [Pull request #306](https://github.com/dartsim/dart/pull/306)

## DART 4

### Version 4.3.7 (2018-01-05)

1. Updated DART 4.3 to be compatible with urdf 1.0/tinyxml2 6/flann 1.9.1
    * [Pull request #955](https://github.com/dartsim/dart/pull/955)

### Version 4.3.6 (2016-04-16)

1. Fixed duplicate entries in Skeleton::mBodyNodes causing segfault in destructor
    * [Issue #671](https://github.com/dartsim/dart/issues/671)
    * [Pull request #672](https://github.com/dartsim/dart/pull/672)

### Version 4.3.5 (2016-01-09)

1. Fixed incorrect applying of joint constraint impulses (backported from 6.0.0)
    * [Pull request #578](https://github.com/dartsim/dart/pull/578)

### Version 4.3.4 (2015-01-24)

1. Fixed build issue with gtest on Mac
    * [Pull request #315](https://github.com/dartsim/dart/pull/315)

### Version 4.3.3 (2015-01-23)

1. Fixed joint Coulomb friction
    * [Pull request #311](https://github.com/dartsim/dart/pull/311)

### Version 4.3.2 (2015-01-22)

1. Fixed installation -- missing headers (utils/urdf, utils/sdf)

### Version 4.3.1 (2015-01-21)

1. Fixed API incompatibility introduced by dart-4.3.0
    * [Issue #303](https://github.com/dartsim/dart/issues/303)
    * [Pull request #309](https://github.com/dartsim/dart/pull/309)

### Version 4.3.0 (2015-01-19)

1. Added name manager for efficient name look-up and unique naming
    * [Pull request #277](https://github.com/dartsim/dart/pull/277)
1. Added all-inclusive header and namespace headers
    * [Pull request #278](https://github.com/dartsim/dart/pull/278)
1. Added DegreeOfFreedom class for getting/setting data of individual generalized coordinates
    * [Pull request #288](https://github.com/dartsim/dart/pull/288)
1. Added hybrid dynamics
    * [Pull request #298](https://github.com/dartsim/dart/pull/298)
1. Added joint actuator types
    * [Pull request #298](https://github.com/dartsim/dart/pull/298)
1. Added Coulomb joint friction
    * [Pull request #301](https://github.com/dartsim/dart/pull/301)
1. Migrated to C++11
    * [Pull request #268](https://github.com/dartsim/dart/pull/268)
    * [Pull request #299](https://github.com/dartsim/dart/pull/299)
1. Improved readability of CMake output messages
    * [Pull request #272](https://github.com/dartsim/dart/pull/272)
1. Fixed const-correctneess of member functions
    * [Pull request #277](https://github.com/dartsim/dart/pull/277)
1. Added handling use of 'package:/' in URDF
    * [Pull request #273](https://github.com/dartsim/dart/pull/273)
    * [Issue #271](https://github.com/dartsim/dart/issues/271)

### Version 4.2.1 (2015-01-07)

1. Fixed version numbering of shared libraries in debian packages
    * [Pull request #286](https://github.com/dartsim/dart/pull/286)
1. Fixed Jacobian and its derivatives of FreeJoint/BallJoint
    * [Pull request #284](https://github.com/dartsim/dart/pull/284)

### Version 4.2.0 (2014-11-22)

1. Added reset functions for Simulation and Recording class
    * [Pull request #231](https://github.com/dartsim/dart/pull/231)
1. Added operational space control example
    * [Pull request #257](https://github.com/dartsim/dart/pull/257)
1. Fixed misuse of Bullet collision shapes
    * [Pull request #228](https://github.com/dartsim/dart/pull/228)
1. Fixed adjacent body pair check for Bullet collision detector
    * [Pull request #246](https://github.com/dartsim/dart/pull/246)
1. Fixed incorrect computation of constraint impulse for BallJointConstraint and WeldJointContraint
    * [Pull request #247](https://github.com/dartsim/dart/pull/247)
1. Improved generation of soft box shape for soft body
    * [Commit ec31f44](https://github.com/dartsim/dart/commit/ec31f44)

### Version 4.1.1 (2014-07-17)

1. Added ABI check script
    * [Pull request #226](https://github.com/dartsim/dart/pull/226)
    * [Pull request #227](https://github.com/dartsim/dart/pull/227)
1. Fixed build issues on Linux
    * [Pull request #214](https://github.com/dartsim/dart/pull/214)
    * [Pull request #219](https://github.com/dartsim/dart/pull/219)
1. Fixed build issues on Windows
    * [Pull request #215](https://github.com/dartsim/dart/pull/215)
    * [Pull request #217](https://github.com/dartsim/dart/pull/217)
1. Fixed unintended warning messages
    * [Pull request #220](https://github.com/dartsim/dart/pull/220)

### Version 4.1.0 (2014-07-02)

1. Fixed bug in switching collision detectors
    * [Issue #127](https://github.com/dartsim/dart/issues/127)
    * [Pull request #195](https://github.com/dartsim/dart/pull/195)
1. Fixed kinematics and dynamics when a skeleton has multiple parent-less bodies
    * [Pull request #196](https://github.com/dartsim/dart/pull/196)
1. Fixed issue on installing DART 4 alongside DART 3 on Linux
    * [Issue #122](https://github.com/dartsim/dart/issues/122)
    * [Pull request #203](https://github.com/dartsim/dart/pull/203)
1. Fixed warnings on gcc
    * [Pull request #206](https://github.com/dartsim/dart/pull/206)
1. Renamed getDof() to getNumDofs()
    * [Pull request #209](https://github.com/dartsim/dart/pull/209)
1. Added cylinder shape for soft body
    * [Pull request #210](https://github.com/dartsim/dart/pull/210)

### Version 4.0.0 (2014-06-02)

1. Added implicit joint spring force and damping force
1. Added planar joint
1. Added soft body dynamics
1. Added computation of velocity and acceleration of COM
1. Added bullet collision detector
  * [Pull request #156](https://github.com/dartsim/dart/pull/156)
1. Improved performance of forward dynamics algorithm
  * [Pull request #188](https://github.com/dartsim/dart/pull/188)
1. Improved dynamics API for Skeleton and Joint
  * [Pull request #161](https://github.com/dartsim/dart/pull/161)
  * [Pull request #192](https://github.com/dartsim/dart/pull/192)
  * [Pull request #193](https://github.com/dartsim/dart/pull/193)
1. Improved constraint dynamics solver
  * [Pull request #184](https://github.com/dartsim/dart/pull/184)
1. Improved calculation of equations of motion using Featherstone algorithm
  * [Issue #85](https://github.com/dartsim/dart/issues/87)
1. Improved optimizer interface and added nlopt solver
  * [Pull request #152](https://github.com/dartsim/dart/pull/152)
1. Fixed self collision bug
  * [Issue #125](https://github.com/dartsim/dart/issues/125)
1. Fixed incorrect integration of BallJoint and FreeJoint
  * [Issue #122](https://github.com/dartsim/dart/issues/122)
  * [Pull request #168](https://github.com/dartsim/dart/pull/168)

## DART 3

### Version 3.0 (2013-11-04)

1. Removed Transformation classes. Their functionality is now included in joint classes.
1. Added Featherstone algorithm. Can currently only be used without collision handling. The old algortihm is still present and used for that case.
1. Removed kinematics namespace. Functionality is moved to dynamics classes.
1. Added dart root namespace
1. A lot of function and variable renames
1. Added constraint namespace
1. Added "common" namespace

## DART 2

### Version 2.6 (2013-09-07)

1. Clean-up of build system:
  * Renamed DART_INCLUDEDIR to the standard-compliant DART_INCLUDE_DIRS in CMake files. Users need to adapt their CMake files for this change.
  * Users no longer need to call find_package(DARTExt) in the CMake files. A call to find_package(DART) also finds its dependencies now.
  * Allow user to overwrite installation prefix
  * Add possibility to include DART header files as '#include \<dart/dynamics/Skeleton.h\>' in addition to '#include \<dynamics/Skeleton.h\>'
  * Allow out-of-source builds
1. URDF loader:
  * Major clean-up
  * Consider mesh scaling factor

### Version 2.5 (2013-07-16)

1. Replaced robotics::World with simulation::World
1. Removed robotics::Robot
1. Added simulation::SimWindow
1. Some speed-up of Eigen calculations
1. Added abstract trajectory interface
1. ConstraintDynamics handles contact, joint limit and other constraint forces simultaneously
1. Improved Lemke algorithm for solving LCP
1. Renamed skeletonDynamics::getQDotVector() to getPoseVelocity()
1. Added abstract CollisionDetector interface allowing for multiple different collision detector implementations.
1. Created math namespace
1. Added System class as base class to Skeleton and Joint
1. URDF loader: Removed ability to load nonstandard URDF files with an object tag
1. Added support for multiple shapes per BodyNode
1. Made urdfdom a dependency instead of including it in the DART source
1. Added function to CollisionDetector to let user check a specific pair of BodyNodes for collision

### Version 2.4 (2013-03-05)

1. Mass and inertia are no longer stored in Shape but in BodyNode.
1. Different shapes for collision and visualization (not just different meshes)
1. Shapes are no longer centered at the COM but can be transformed independently relative to the link frame.
1. Improved URDF support
  * Support for non-mesh shapes
  * Does not create dummy root nodes anymore
  * Support for continuous joints
  * Support for arbitrary joint axes for revolute joints (but not for prismatic joints) instead of only axis-aligned joint axes
  * Support for relative mesh paths even if the robot and world URDF files are in different directories
  * All supported joint types can be root joints
1. Clean-up of the Robot class
1. Removed Object class
1. More robust build and installation process on Linux<|MERGE_RESOLUTION|>--- conflicted
+++ resolved
@@ -2,15 +2,13 @@
 
 ### DART 6.7.0 (201X-XX-XX)
 
-<<<<<<< HEAD
+* Build system
+
+  * Fix compilation warnings for newer versions of compilers: [#1177](https://github.com/dartsim/dart/pull/1177)
+
 * Collision Detection
 
   * CollisionGroups will automatically update their objects when any changes occur to Skeletons or BodyNodes that they are subscribed to: [#1112](https://github.com/dartsim/dart/pull/1112)
-=======
-* Build system
-
-  * Fix compilation warnings for newer versions of compilers: [#1177](https://github.com/dartsim/dart/pull/1177)
->>>>>>> db193cd3
 
 * Math
 
