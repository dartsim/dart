## DART 6

<<<<<<< HEAD
### [DART 6.11.0 (TBD)](https://github.com/dartsim/dart/milestone/64?closed=1)

* Math

  * Added `Mesh`, `TriMesh`, and `Icosphere` classes: [#1579](https://github.com/dartsim/dart/pull/1579)

* Collision

  * Fixed incorrect group-group collision checking for BulletCollisionDetector: [#1585](https://github.com/dartsim/dart/pull/1585), [#717](https://github.com/dartsim/dart/issues/717)

* GUI

  * Fixed incorrect MultiSphereConvexHull rendering: [#1579](https://github.com/dartsim/dart/pull/1579)
=======
### DART 6.10.2 (TBD)

* GUI

  * Use GLVND over the legacy OpenGL libraries: [#1584](https://github.com/dartsim/dart/pull/1584)
>>>>>>> 2765390b

### [DART 6.10.1 (2021-04-19)](https://github.com/dartsim/dart/milestone/65?closed=1)

* Dynamics

  * Fixed inertia calculation of CapsuleShape: [#1561](https://github.com/dartsim/dart/pull/1561)

* GUI

  * Changed to protect OpenGL attributes shared by ImGui and OSG: [#1558](https://github.com/dartsim/dart/pull/1558)
  * Changed to set backface culling by default: [#1559](https://github.com/dartsim/dart/pull/1559)

* dartpy

  * Added Python binding for BodyNode::getBodyForce(): [#1563](https://github.com/dartsim/dart/pull/1563)

### [DART 6.10.0 (2021-04-09)](https://github.com/dartsim/dart/milestone/58?closed=1)

* Common

  * Removed use of boost::filesystem in public APIs: [#1417](https://github.com/dartsim/dart/pull/1417)
  * Changed Signal to remove connection when they're being disconnected: [#1462](https://github.com/dartsim/dart/pull/1462)

* Collision

  * Added ConeShape support for FCLCollisionDetector: [#1447](https://github.com/dartsim/dart/pull/1447)
  * Fixed segfault from raycast when no ray hit: [#1461](https://github.com/dartsim/dart/pull/1461)
  * Added PyramidShape class: [#1466](https://github.com/dartsim/dart/pull/1466)

* Kinematics

  * Added IkFast parameter accessors to IkFast class: [#1396](https://github.com/dartsim/dart/pull/1396)
  * Changed IkFast to wrap IK solutions into the joint limits for RevoluteJoint: [#1452](https://github.com/dartsim/dart/pull/1452)
  * Added option to specify reference frame of TaskSpaceRegion: [#1548](https://github.com/dartsim/dart/pull/1548)

* Dynamics

  * Fixed friction and restitution of individual shapes in a body: [#1369](https://github.com/dartsim/dart/pull/1369)
  * Fixed soft body simulation when command input is not resetted: [#1372](https://github.com/dartsim/dart/pull/1372)
  * Added joint velocity limit constraint support: [#1407](https://github.com/dartsim/dart/pull/1407)
  * Added type property to constrain classes: [#1415](https://github.com/dartsim/dart/pull/1415)
  * Allowed to set joint rest position out of joint limits: [#1418](https://github.com/dartsim/dart/pull/1418)
  * Added secondary friction coefficient parameter: [#1424](https://github.com/dartsim/dart/pull/1424)
  * Allowed to set friction direction per ShapeFrame: [#1427](https://github.com/dartsim/dart/pull/1427)
  * Fixed incorrect vector resizing in BoxedLcpConstraintSolver: [#1459](https://github.com/dartsim/dart/pull/1459)
  * Changed to increment BodyNode version when it's being removed from Skeleton: [#1489](https://github.com/dartsim/dart/pull/1489)
  * Changed to print warning only once from BulletCollisionDetector::collide/distance: [#1546](https://github.com/dartsim/dart/pull/1546)
  * Added force dependent slip: [#1505](https://github.com/dartsim/dart/pull/1505)

* GUI

  * Fixed memory leaks from dart::gui::osg::Viewer: [#1349](https://github.com/dartsim/dart/pull/1349)
  * Added point rendering mode to PointCloudShape: [#1351](https://github.com/dartsim/dart/pull/1351), [#1355](https://github.com/dartsim/dart/pull/1355)
  * Updated ImGui to 1.71: [#1362](https://github.com/dartsim/dart/pull/1362)
  * Updated ImGui to 1.79: [#1498](https://github.com/dartsim/dart/pull/1498)
  * Fixed refresh of LineSegmentShapeNode: [#1381](https://github.com/dartsim/dart/pull/1381)
  * Fixed OSG transparent object sorting: [#1414](https://github.com/dartsim/dart/pull/1414)
  * Added modifier key support to ImGuiHandler: [#1436](https://github.com/dartsim/dart/pull/1436)
  * Fixed mixed intrinsic and extrinsic camera parameters in OpenGL projection matrix: [#1485](https://github.com/dartsim/dart/pull/1485)
  * Enabled mouse middle and right buttons in ImGuiHandler: [#1500](https://github.com/dartsim/dart/pull/1500)

* Parser

  * Allowed parsing SDF up to version 1.6: [#1385](https://github.com/dartsim/dart/pull/1385)
  * Fixed SDF parser not creating dynamics aspect for collision shape: [#1386](https://github.com/dartsim/dart/pull/1386)
  * Added root joint parsing option in URDF parser: [#1399](https://github.com/dartsim/dart/pull/1399), [#1406](https://github.com/dartsim/dart/pull/1406)
  * Enabled URDF parser to read visual and collision names: [#1410](https://github.com/dartsim/dart/pull/1410)
  * Added (experimental) MJCF parser: [#1416](https://github.com/dartsim/dart/pull/1416)

* dartpy

  * Added raycast option and result: [#1343](https://github.com/dartsim/dart/pull/1343)
  * Added GUI event handler: [#1346](https://github.com/dartsim/dart/pull/1346)
  * Added shadow technique: [#1348](https://github.com/dartsim/dart/pull/1348)
  * Added findSolution and solveAndApply to InverseKinematics: [#1358](https://github.com/dartsim/dart/pull/1358)
  * Added InteractiveFrame and ImGui APIs: [#1359](https://github.com/dartsim/dart/pull/1359)
  * Added bindings for Joint::getTransformFrom{Parent|Child}BodyNode(): [#1377](https://github.com/dartsim/dart/pull/1377)
  * Added bindings for BodyNode::getChild{BodyNode|Joint}(): [#1387](https://github.com/dartsim/dart/pull/1387)
  * Added bindings for Inertia: [#1388](https://github.com/dartsim/dart/pull/1388)
  * Added bindings for getting all BodyNodes from a Skeleton: [#1397](https://github.com/dartsim/dart/pull/1397)
  * Added bindings for background color support in osg viewer: [#1398](https://github.com/dartsim/dart/pull/1398)
  * Added bindings for BallJoint::convertToPositions(): [#1408](https://github.com/dartsim/dart/pull/1408)
  * Fixed typos in Skeleton: [#1392](https://github.com/dartsim/dart/pull/1392)
  * Fixed enabling drag and drop for InteractiveFrame: [#1432](https://github.com/dartsim/dart/pull/1432)
  * Added bindings for pointcloud and contact retrieval: [#1455](https://github.com/dartsim/dart/pull/1455)
  * Fixed TypeError from dartpy.dynamics.Node.getBodyNodePtr(): [#1463](https://github.com/dartsim/dart/pull/1463)
  * Added pybind/eigen.h to DistanceResult.cpp for read/write of eigen types: [#1480](https://github.com/dartsim/dart/pull/1480)
  * Added bindings for adding ShapeFrames to CollisionGroup: [#1490](https://github.com/dartsim/dart/pull/1490)
  * Changed dartpy install command to make install-dartpy: [#1503](https://github.com/dartsim/dart/pull/1503)
  * Added bindings for CollisionFilter, CollisionGroup, and Node: [#1545](https://github.com/dartsim/dart/pull/1545)
  * Added bindings for TaskSpaceRegion: [#1550](https://github.com/dartsim/dart/pull/1550)

* Build and testing

  * Fixed compiler warnings from GCC 9.1: [#1366](https://github.com/dartsim/dart/pull/1366)
  * Replaced M_PI with dart::math::constantsd::pi(): [#1367](https://github.com/dartsim/dart/pull/1367)
  * Enabled octomap support on macOS: [#1078](https://github.com/dartsim/dart/pull/1078)
  * Removed dependency on Boost::regex: [#1412](https://github.com/dartsim/dart/pull/1412)
  * Added support new if() IN_LIST operator in DARTConfig.cmake: [#1434](https://github.com/dartsim/dart/pull/1434)
  * Updated Findfcl.cmake to support FCL 0.6: [#1441](https://github.com/dartsim/dart/pull/1441)
  * Added gtest macros for Eigen object comparisons: [#1443](https://github.com/dartsim/dart/pull/1443)
  * Removed gccfilter: [#1464](https://github.com/dartsim/dart/pull/1464)
  * Allowed to set CMAKE_INSTALL_PREFIX on Windows: [#1478](https://github.com/dartsim/dart/pull/1478)
  * Enforced to use OpenSceneGraph 3.7.0 or greater on macOS Catalina: [#1479](https://github.com/dartsim/dart/pull/1479)
  * Fixed compatibility with clang-cl: [#1509](https://github.com/dartsim/dart/pull/1509)
  * Fixed MSVC linking for assimp and fcl: [#1510](https://github.com/dartsim/dart/pull/1510)
  * Fixed AspectWithState-relate compile error on Windows: [#1528](https://github.com/dartsim/dart/pull/1528)
  * Made `dart.pc` relocatable: [#1529](https://github.com/dartsim/dart/pull/1529)
  * Added CI for multiple Linux platforms: arm64 and ppc64le: [#1531](https://github.com/dartsim/dart/pull/1531)
  * Fixed Aspect/Composite-relate tests on Windows/MSVC: [#1541](https://github.com/dartsim/dart/pull/1541), [#1542](https://github.com/dartsim/dart/pull/1542)
  * Added `DART_SKIP_<dep>`_advanced option: [#1529](https://github.com/dartsim/dart/pull/1529)
  * Replaced OpenGL dependency variables with targets: [#1552](https://github.com/dartsim/dart/pull/1552)

* Documentation

  * Updated tutorial documentation and code to reflect new APIs: [#1481](https://github.com/dartsim/dart/pull/1481)

### [DART 6.9.5 (2020-10-17)](https://github.com/dartsim/dart/milestone/63?closed=1)

* Optimization

  * Added Ipopt >= 3.13 support: [#1506](https://github.com/dartsim/dart/pull/1506)

### [DART 6.9.4 (2020-08-30)](https://github.com/dartsim/dart/milestone/62?closed=1)

* Build

  * Added support new if() IN_LIST operator in DARTConfig.cmake (6.9 backport): [#1494](https://github.com/dartsim/dart/pull/1494)

### [DART 6.9.3 (2020-08-26)](https://github.com/dartsim/dart/milestone/61?closed=1)

* Dynamics

  * Changed to update the Properties version of a BodyNode when moved to a new Skeleton: [#1445](https://github.com/dartsim/dart/pull/1445)
  * Fixed incorrect implicit joint damping/spring force computation in inverse dynamics: [#1451](https://github.com/dartsim/dart/pull/1451)

### [DART 6.9.2 (2019-08-16)](https://github.com/dartsim/dart/milestone/60?closed=1)

* Dynamics

  * Allowed constraint force mixing > 1: [#1371](https://github.com/dartsim/dart/pull/1371)

### [DART 6.9.1 (2019-06-06)](https://github.com/dartsim/dart/milestone/59?closed=1)

* Collision

  * Added default constructor to RayHit: [#1345](https://github.com/dartsim/dart/pull/1345)

* dartpy

  * Updated build scripts for uploading dartpy to PyPI: [#1341](https://github.com/dartsim/dart/pull/1341)

### [DART 6.9.0 (2019-05-26)](https://github.com/dartsim/dart/milestone/52?closed=1)

* API Breaking Changes

  * DART 6.9.0 and later require compilers that support C++14.

* Common

  * Deprecated custom make_unique in favor of std::make_unique: [#1317](https://github.com/dartsim/dart/pull/1317)

* Collision Detection

  * Added raycast query to BulletCollisionDetector: [#1309](https://github.com/dartsim/dart/pull/1309)

* Dynamics

  * Added safeguard for accessing Assimp color: [#1313](https://github.com/dartsim/dart/pull/1313)

* Parser

  * Changed URDF parser to use URDF material color when specified: [#1295](https://github.com/dartsim/dart/pull/1295)

* GUI

  * Added heightmap support to OSG renderer: [#1293](https://github.com/dartsim/dart/pull/1293)
  * Improved voxel grid and point cloud rendering performance: [#1294](https://github.com/dartsim/dart/pull/1294)
  * Fixed incorrect alpha value update of InteractiveFrame: [#1297](https://github.com/dartsim/dart/pull/1297)
  * Fixed dereferencing a dangling pointer in WorldNode: [#1311](https://github.com/dartsim/dart/pull/1311)
  * Removed warning of ImGuiViewer + OSG shadow: [#1312](https://github.com/dartsim/dart/pull/1312)
  * Added shape type and color options to PointCloudShape: [#1314](https://github.com/dartsim/dart/pull/1314), [#1316](https://github.com/dartsim/dart/pull/1316)
  * Fixed incorrect transparency of MeshShape for MATERIAL_COLOR mode: [#1315](https://github.com/dartsim/dart/pull/1315)
  * Fixed incorrect PointCloudShape transparency: [#1330](https://github.com/dartsim/dart/pull/1330)
  * Improved voxel rendering by using multiple nodes instead of CompositeShape: [#1334](https://github.com/dartsim/dart/pull/1334)

* Examples and Tutorials

  * Updated examples directory to make dart::gui::osg more accessible: [#1305](https://github.com/dartsim/dart/pull/1305)

* dartpy

  * Switched to pybind11: [#1307](https://github.com/dartsim/dart/pull/1307)
  * Added grid visual: [#1318](https://github.com/dartsim/dart/pull/1318)
  * Added ReferentialSkeleton, Linkage, and Chain: [#1321](https://github.com/dartsim/dart/pull/1321)
  * Enabled WorldNode classes to overload virtual functions in Python: [#1322](https://github.com/dartsim/dart/pull/1322)
  * Added JacobianNode and operational space controller example: [#1323](https://github.com/dartsim/dart/pull/1323)
  * Removed static create() functions in favor of custom constructors: [#1324](https://github.com/dartsim/dart/pull/1324)
  * Added optimizer APIs with GradientDescentSolver and NloptSolver: [#1325](https://github.com/dartsim/dart/pull/1325)
  * Added SimpleFrame: [#1326](https://github.com/dartsim/dart/pull/1326)
  * Added basic inverse kinematics APIs: [#1327](https://github.com/dartsim/dart/pull/1327)
  * Added shapes and ShapeFrame aspects: [#1328](https://github.com/dartsim/dart/pull/1328)
  * Added collision APIs: [#1329](https://github.com/dartsim/dart/pull/1329)
  * Added DegreeOfFreedom and ShapeNode: [#1332](https://github.com/dartsim/dart/pull/1332)
  * Added constraint APIs: [#1333](https://github.com/dartsim/dart/pull/1333)
  * Added BallJoint, RevoluteJoint, joint properties, and chain tutorial (incomplete): [#1335](https://github.com/dartsim/dart/pull/1335)
  * Added all the joints: [#1337](https://github.com/dartsim/dart/pull/1337)
  * Added DART, Bullet, Ode collision detectors: [#1339](https://github.com/dartsim/dart/pull/1339)

### [DART 6.8.5 (2019-05-26)](https://github.com/dartsim/dart/milestone/57?closed=1)

* Collision

  * Fixed handling of submeshes in ODE collision detector: [#1336](https://github.com/dartsim/dart/pull/1336)

#### Compilers Tested

* Linux

  * GCC 64-bit: 5.4.0, 7.3.0, 8.2.0
  * GCC 32-bit: 5.4.0

* macOS

  * AppleClang: 9.1.0, 10.0.0

### [DART 6.8.4 (2019-05-03)](https://github.com/dartsim/dart/milestone/56?closed=1)

#### Changes

* GUI

  * Fixed crashing on exiting OSG + ImGui applications: [#1303](https://github.com/dartsim/dart/pull/1303)

#### Compilers Tested

* Linux

  * GCC 64-bit: 5.4.0, 7.3.0, 8.2.0
  * GCC 32-bit: 5.4.0

* macOS

  * AppleClang: 9.1.0, 10.0.0

### [DART 6.8.3 (2019-05-01)](https://github.com/dartsim/dart/milestone/55?closed=1)

#### Changes

* Parser

  * Fixed VskParker returning incorrect resource retriever: [#1300](https://github.com/dartsim/dart/pull/1300)

* Build

  * Fixed building with pagmo's optional dependencies: [#1301](https://github.com/dartsim/dart/pull/1301)

#### Compilers Tested

* Linux

  * GCC 64-bit: 5.4.0, 7.3.0, 8.2.0
  * GCC 32-bit: 5.4.0

* macOS

  * AppleClang: 9.1.0, 10.0.0

### [DART 6.8.2 (2019-04-23)](https://github.com/dartsim/dart/milestone/54?closed=1)

#### Changes

* Dynamics

  * Fixed BoxedLcpConstraintSolver is not API compatible with 6.7: [#1291](https://github.com/dartsim/dart/pull/1291)

* Build

  * Fixed building with FCL built without Octomap: [#1292](https://github.com/dartsim/dart/pull/1292)

#### Compilers Tested

* Linux

  * GCC 64-bit: 5.4.0, 7.3.0, 8.2.0
  * GCC 32-bit: 5.4.0

* macOS

  * AppleClang: 9.1.0, 10.0.0

### [DART 6.8.1 (2019-04-23)](https://github.com/dartsim/dart/milestone/53?closed=1)

#### Changes

* Build System

  * Fixed invalid double quotation marks in DARTFindBoost.cmake: [#1283](https://github.com/dartsim/dart/pull/1283)
  * Disabled octomap support on macOS: [#1284](https://github.com/dartsim/dart/pull/1284)

#### Compilers Tested

* Linux

  * GCC 64-bit: 5.4.0, 7.3.0, 8.2.0
  * GCC 32-bit: 5.4.0

* macOS

  * AppleClang: 9.1.0, 10.0.0

### [DART 6.8.0 (2019-04-22)](https://github.com/dartsim/dart/milestone/48?closed=1)

#### Changes

* Kinematics

  * Added findSolution() and solveAndApply() to InverseKinematics and HierarchicalIk classes and deprecated solve(~) member functions: [#1266](https://github.com/dartsim/dart/pull/1266)
  * Added an utility constructor to Linkage::Criteria to create sequence Linkage: [#1273](https://github.com/dartsim/dart/pull/1273)

* Dynamics

  * Fixed incorrect transpose check in Inertia::verifySpatialTensor(): [#1258](https://github.com/dartsim/dart/pull/1258)
  * Allowed BoxedLcpConstraintSolver to have a secondary LCP solver: [#1265](https://github.com/dartsim/dart/pull/1265)

* Simulation

  * The LCP solver will be less aggressive about printing out unnecessary warnings: [#1238](https://github.com/dartsim/dart/pull/1238)
  * Fixed not copying constraints in World::setConstraintSolver(): [#1260](https://github.com/dartsim/dart/pull/1260)

* Collision Detection

  * The BodyNodeCollisionFilter will ignore contacts between immobile bodies: [#1232](https://github.com/dartsim/dart/pull/1232)

* Planning

  * Fixed linking error of FLANN by explicitly linking to lz4: [#1221](https://github.com/dartsim/dart/pull/1221)

* Python

  * Added (experimental) Python binding: [#1237](https://github.com/dartsim/dart/pull/1237)

* Parsers

  * Changed urdf parser to warn if robot model has multi-tree: [#1270](https://github.com/dartsim/dart/pull/1270)

* GUI

  * Updated ImGui to 1.69: [#1274](https://github.com/dartsim/dart/pull/1274)
  * Added VoxelGridShape support to OSG renderer: [#1276](https://github.com/dartsim/dart/pull/1276)
  * Added PointCloudShape and its OSG rendering: [#1277](https://github.com/dartsim/dart/pull/1277)
  * Added grid visual to OSG renderer: [#1278](https://github.com/dartsim/dart/pull/1278), [#1280](https://github.com/dartsim/dart/pull/1280)

* Build System

  * Changed to use GNUInstallDirs for install paths: [#1241](https://github.com/dartsim/dart/pull/1241)
  * Fixed not failing for missing required dependencies: [#1250](https://github.com/dartsim/dart/pull/1250)
  * Fixed attempting to link octomap when not imported: [#1253](https://github.com/dartsim/dart/pull/1253)
  * Fixed not defining boost targets: [#1254](https://github.com/dartsim/dart/pull/1254)

#### Compilers Tested

* Linux

  * GCC 64-bit: 5.4.0, 7.3.0, 8.2.0
  * GCC 32-bit: 5.4.0

* macOS

  * AppleClang: 9.1.0, 10.0.0

### [DART 6.7.3 (2019-02-19)](https://github.com/dartsim/dart/milestone/51?closed=1)

#### Changes

* Dynamics

  * Fixed Skeleton::setState(): [#1245](https://github.com/dartsim/dart/pull/1245)

#### Compilers Tested

* Linux

  * GCC (C++11): 5.4.0, 7.3.0, 8.2.0

* Linux (32-bit)

  * GCC (C++11): 5.4.0

* macOS

  * AppleClang (C++11): 9.1.0

### [DART 6.7.2 (2019-01-17)](https://github.com/dartsim/dart/milestone/50?closed=1)

#### Changes

* Build system

  * Fixed #1223 for the recursive case: [#1227](https://github.com/dartsim/dart/pull/1227)
  * Specified mode for find_package(): [#1228](https://github.com/dartsim/dart/pull/1228)

#### Compilers Tested

* Linux

  * GCC (C++11): 5.4.0, 7.3.0, 8.2.0

* Linux (32-bit)

  * GCC (C++11): 5.4.0

* macOS

  * AppleClang (C++11): 9.1.0

### [DART 6.7.1 (2019-01-15)](https://github.com/dartsim/dart/milestone/49?closed=1)

#### Changes

* Build system

  * Ensure that imported targets of dependencies are always created when finding the dart package: [#1222](https://github.com/dartsim/dart/pull/1222)
  * Set components to not-found when their external dependencies are missing: [#1223](https://github.com/dartsim/dart/pull/1223)

#### Compilers Tested

* Linux

  * GCC (C++11): 5.4.0, 7.3.0, 8.2.0

* Linux (32-bit)

  * GCC (C++11): 5.4.0

* macOS

  * AppleClang (C++11): 9.1.0

### [DART 6.7.0 (2019-01-10)](https://github.com/dartsim/dart/milestone/45?closed=1)

#### Changes

* Build system

  * Fixed compilation warnings for newer versions of compilers: [#1177](https://github.com/dartsim/dart/pull/1177)
  * Changed to generate namespace headers without requiring *.hpp.in files: [#1192](https://github.com/dartsim/dart/pull/1192)
  * Dropped supporting Ubuntu Trusty and started using imported targets of dependencies: [#1212](https://github.com/dartsim/dart/pull/1212)

* Collision Detection

  * CollisionGroups will automatically update their objects when any changes occur to Skeletons or BodyNodes that they are subscribed to: [#1112](https://github.com/dartsim/dart/pull/1112)
  * Contact points with negative penetration depth will be ignored: [#1185](https://github.com/dartsim/dart/pull/1185)

* Math

  * Consolidated random functions into Random class: [#1109](https://github.com/dartsim/dart/pull/1109)

* Dynamics

  * Refactor constraint solver: [#1099](https://github.com/dartsim/dart/pull/1099), [#1101](https://github.com/dartsim/dart/pull/1101)
  * Added mimic joint functionality as a new actuator type: [#1178](https://github.com/dartsim/dart/pull/1178)
  * Added clone function to MetaSkeleton: [#1201](https://github.com/dartsim/dart/pull/1201)

* Optimization

  * Added multi-objective optimization with pagmo2 support: [#1106](https://github.com/dartsim/dart/pull/1106)

* GUI

  * Reorganized OpenGL and GLUT files: [#1088](https://github.com/dartsim/dart/pull/1088)
  * Added the RealTimeWorldNode to display simulations at real-time rates: [#1216](https://github.com/dartsim/dart/pull/1216)

* Misc

  * Updated Googletest to version 1.8.1: [#1214](https://github.com/dartsim/dart/pull/1214)

#### Compilers Tested

* Linux

  * GCC (C++11): 5.4.0, 7.3.0, 8.2.0

* Linux (32-bit)

  * GCC (C++11): 5.4.0

* macOS

  * AppleClang (C++11): 9.1.0

### [DART 6.6.2 (2018-09-03)](https://github.com/dartsim/dart/milestone/47?closed=1)

* Utils

  * Fixed checking file existence in DartResourceRetriever: [#1107](https://github.com/dartsim/dart/pull/1107)

### [DART 6.6.1 (2018-08-04)](https://github.com/dartsim/dart/milestone/46?closed=1)

* Utils

  * Added option to DartResourceRetriever to search from environment variable DART_DATA_PATH: [#1095](https://github.com/dartsim/dart/pull/1095)

* Examples

  * Fixed CMakeLists.txt of humanJointLimits: [#1094](https://github.com/dartsim/dart/pull/1094)

### [DART 6.6.0 (2018-08-02)](https://github.com/dartsim/dart/milestone/44?closed=1)

* Collision detection

  * Added voxel grid map: [#1076](https://github.com/dartsim/dart/pull/1076), [#1083](https://github.com/dartsim/dart/pull/1083)
  * Added heightmap support: [#1069](https://github.com/dartsim/dart/pull/1069)

### [DART 6.5.0 (2018-05-12)](https://github.com/dartsim/dart/milestone/41?closed=1)

* Common

  * Added LockableReference classes: [#1011](https://github.com/dartsim/dart/pull/1011)
  * Added missing \<vector\> to Memory.hpp: [#1057](https://github.com/dartsim/dart/pull/1057)

* GUI

  * Added FOV API to OSG viewer: [#1048](https://github.com/dartsim/dart/pull/1048)

* Parsers

  * Fixed incorrect parsing of continuous joints specified in URDF [#1064](https://github.com/dartsim/dart/pull/1064)

* Simulation

  * Added World::hasSkeleton(): [#1050](https://github.com/dartsim/dart/pull/1050)

* Misc

  * Fixed memory leaks in mesh loading: [#1066](https://github.com/dartsim/dart/pull/1066)

### [DART 6.4.0 (2018-03-26)](https://github.com/dartsim/dart/milestone/39?closed=1)

* Common

  * Added DART_COMMON_DECLARE_SMART_POINTERS macro: [#1022](https://github.com/dartsim/dart/pull/1022)
  * Added ResourceRetriever::getFilePath(): [#972](https://github.com/dartsim/dart/pull/972)

* Kinematics/Dynamics

  * Added relative Jacobian functions to MetaSkeleton: [#997](https://github.com/dartsim/dart/pull/997)
  * Added vectorized joint limit functions: [#996](https://github.com/dartsim/dart/pull/996)
  * Added lazy evaluation for shape's volume and bounding-box computation: [#959](https://github.com/dartsim/dart/pull/959)
  * Added IkFast support as analytic IK solver: [#887](https://github.com/dartsim/dart/pull/887)
  * Added TranslationalJoint2D: [#1003](https://github.com/dartsim/dart/pull/1003)
  * Fixed NaN values caused by zero-length normals in ContactConstraint: [#881](https://github.com/dartsim/dart/pull/881)
  * Extended BodyNode::createShapeNode() to accept more types of arguments: [#986](https://github.com/dartsim/dart/pull/986)

* Collision detection

  * Added FCL 0.6 support (backport of #873): [#936](https://github.com/dartsim/dart/pull/936)

* GUI

  * Added support of rendering texture images: [#973](https://github.com/dartsim/dart/pull/973)
  * Added OSG shadows: [#978](https://github.com/dartsim/dart/pull/978)

* Examples

  * Added humanJointLimits: [#1016](https://github.com/dartsim/dart/pull/1016)

* License

  * Added Personal Robotics Lab and Open Source Robotics Foundation as contributors: [#929](https://github.com/dartsim/dart/pull/929)

* Misc

  * Added World::create(): [#962](https://github.com/dartsim/dart/pull/962)
  * Added MetaSkeleton::hasBodyNode() and MetaSkeleton::hasJoint(): [#1000](https://github.com/dartsim/dart/pull/1000)
  * Suppressed -Winjected-class-name warnings from Clang 5.0.0: [#964](https://github.com/dartsim/dart/pull/964)
  * Suppressed -Wdangling-else warnings from GCC 7.2.0: [#937](https://github.com/dartsim/dart/pull/937)
  * Changed console macros to use global namespace resolutions: [#1010](https://github.com/dartsim/dart/pull/1010)
  * Fixed build with Eigen 3.2.1-3.2.8: [#1042](https://github.com/dartsim/dart/pull/1042)
  * Fixed various build issues with Visual Studio: [#956](https://github.com/dartsim/dart/pull/956)
  * Removed TinyXML dependency: [#993](https://github.com/dartsim/dart/pull/993)

### [DART 6.3.1 (2018-03-21)](https://github.com/dartsim/dart/milestone/42?closed=1)

* Build system

  * Removed an undefined cmake macro/function: [#1036](https://github.com/dartsim/dart/pull/1036)

* ROS support

  * Tweaked package.xml for catkin support: [#1027](https://github.com/dartsim/dart/pull/1027), [#1029](https://github.com/dartsim/dart/pull/1029), [#1031](https://github.com/dartsim/dart/pull/1031), [#1032](https://github.com/dartsim/dart/pull/1031), [#1033](https://github.com/dartsim/dart/pull/1033)

### [DART 6.3.0 (2017-10-04)](https://github.com/dartsim/dart/milestone/36?closed=1)

* Collision detection

  * Added a feature of disabling body node pairs to BodyNodeCollisionFilter: [#911](https://github.com/dartsim/dart/pull/911)

* Kinematics/Dynamics

  * Added setter and getter for WeldJointConstraint::mRelativeTransform: [#910](https://github.com/dartsim/dart/pull/910)

* Parsers

  * Improved SkelParser to read alpha value: [#914](https://github.com/dartsim/dart/pull/914)

* Misc

  * Changed not to use lambda function as an workaround for DART python binding: [#916](https://github.com/dartsim/dart/pull/916)

### [DART 6.2.1 (2017-08-08)](https://github.com/dartsim/dart/milestone/37?closed=1)

* Collision detection

  * Fixed collision checking between objects from the same body node: [#894](https://github.com/dartsim/dart/pull/894)

* Kinematics/Dynamics

  * Fixed transform of ScrewJoint with thread pitch: [#855](https://github.com/dartsim/dart/pull/855)

* Parsers

  * Fixed incorrect reading of <use_parent_model_frame> from SDF: [#893](https://github.com/dartsim/dart/pull/893)
  * Fixed missing reading of joint friction from URDF: [#891](https://github.com/dartsim/dart/pull/891)

* Testing

  * Fixed testing ODE collision detector on macOS: [#884](https://github.com/dartsim/dart/pull/884)
  * Removed redundant main body for each test source file: [#856](https://github.com/dartsim/dart/pull/856)

* Misc

  * Fixed build of dart-gui-osg that depends on the presence of OSG: [#898](https://github.com/dartsim/dart/pull/898)
  * Fixed build of examples and tutorials on macOS: [#889](https://github.com/dartsim/dart/pull/889)
  * Fixed missing overriding method OdePlane::isPlaceable(): [#886](https://github.com/dartsim/dart/pull/886)
  * Replaced use of enum by static constexpr: [#852](https://github.com/dartsim/dart/pull/852), [#904](https://github.com/dartsim/dart/pull/904)

### [DART 6.2.0 (2017-05-15)](https://github.com/dartsim/dart/milestone/30?closed=1)

* Common

  * Added Factory class and applied it to collision detection creation: [#864](https://github.com/dartsim/dart/pull/864)
  * Added readAll() to Resource and ResourceRetriever: [#875](https://github.com/dartsim/dart/pull/875)

* Math

  * Added accessors for diameters and radii of EllipsoidShape, and deprecated EllipsoidShape::get/setSize(): [#829](https://github.com/dartsim/dart/pull/829)
  * Fixed Lemke LCP solver (#808 for DART 6): [#812](https://github.com/dartsim/dart/pull/812)

* Collision Detection

  * Added support of ODE collision detector: [#861](https://github.com/dartsim/dart/pull/861)
  * Fixed incorrect collision filtering of BulletCollisionDetector: [#859](https://github.com/dartsim/dart/pull/859)

* Simulation

  * Fixed World didn't clear collision results on reset: [#863](https://github.com/dartsim/dart/pull/863)

* Parsers

  * Fixed incorrect creation of resource retriever in SkelParser and SdfParser: [#847](https://github.com/dartsim/dart/pull/847), [#849](https://github.com/dartsim/dart/pull/849)

* GUI

  * Added MotionBlurSimWindow: [#840](https://github.com/dartsim/dart/pull/840)
  * Improved MultiSphereShape rendering in GLUT renderer: [#862](https://github.com/dartsim/dart/pull/862)
  * Fixed incorrect parsing of materials and normal scaling from URDF: [#851](https://github.com/dartsim/dart/pull/851)
  * Fixed the OSG renderer not rendering collision geometries: [#851](https://github.com/dartsim/dart/pull/851)
  * Fixed that GUI was rendering white lines with nvidia drivers: [#805](https://github.com/dartsim/dart/pull/805)

* Misc

  * Added createShared() and createUnique() pattern: [#844](https://github.com/dartsim/dart/pull/844)
  * Added Skeleton::getRootJoint(): [#832](https://github.com/dartsim/dart/pull/832)
  * Added CMake targets for code formatting using clang-format: [#811](https://github.com/dartsim/dart/pull/811), [#817](https://github.com/dartsim/dart/pull/817)
  * Renamed MultiSphereShape to MultiSphereConvexHullShape: [#865](https://github.com/dartsim/dart/pull/865)
  * Modified the member function names pertain to lazy evaluation to be more relevant to their functionalities: [#833](https://github.com/dartsim/dart/pull/833)

* Tutorials & Examples

  * Allowed tutorials and examples to be built out of DART source tree: [#842](https://github.com/dartsim/dart/pull/842)
  * Fixed tutorialDominoes-Finished that didn't work with the latest DART: [#807](https://github.com/dartsim/dart/pull/807)

### DART 6.1.2 (2017-01-13)

* Dynamics

  * Fixed bug of ContactConstraint with kinematic joints: [#809](https://github.com/dartsim/dart/pull/809)

* Misc

  * Fixed that ZeroDofJoint::getIndexInTree was called: [#818](https://github.com/dartsim/dart/pull/818)

### DART 6.1.1 (2016-10-14)

* Build

  * Modified to build DART without SIMD options by default: [#790](https://github.com/dartsim/dart/pull/790)
  * Modified to build external libraries as separately build targets: [#787](https://github.com/dartsim/dart/pull/787)
  * Modified to export CMake target files separately per target: [#786](https://github.com/dartsim/dart/pull/786)

* Misc

  * Updated lodepng up to version 20160501: [#791](https://github.com/dartsim/dart/pull/791)

### DART 6.1.0 (2016-10-07)

* Collision detection

  * Added distance API: [#744](https://github.com/dartsim/dart/pull/744)
  * Fixed direction of contact normal of BulletCollisionDetector: [#763](https://github.com/dartsim/dart/pull/763)

* Dynamics

  * Added `computeLagrangian()` to `MetaSkeleton` and `BodyNode`: [#746](https://github.com/dartsim/dart/pull/746)
  * Added new shapes: sphere, capsule, cone, and multi-sphere: [#770](https://github.com/dartsim/dart/pull/770), [#769](https://github.com/dartsim/dart/pull/769), [#745](https://github.com/dartsim/dart/pull/745)
  * Changed base class of joint from SingleDofJoint/MultiDofJoint to GenericJoint: [#747](https://github.com/dartsim/dart/pull/747)

* Planning

  * Fixed incorrect linking to flann library: [#761](https://github.com/dartsim/dart/pull/761)

* Parsers

  * Added `sdf` parsing for `fixed` joint and `material` tag of visual shape: [#775](https://github.com/dartsim/dart/pull/775)
  * Added support of urdfdom_headers 1.0: [#766](https://github.com/dartsim/dart/pull/766)

* GUI

  * Added ImGui for 2D graphical interface: [#781](https://github.com/dartsim/dart/pull/781)

* Examples

  * Added osgAtlasSimbicon and osgTinkertoy: [#781](https://github.com/dartsim/dart/pull/781)

* Misc improvements and bug fixes

  * Added `virtual Shape::getType()` and deprecated `ShapeType Shape::getShapeType()`: [#725](https://github.com/dartsim/dart/pull/725)
  * Changed building with SIMD optional: [#765](https://github.com/dartsim/dart/pull/765), [#760](https://github.com/dartsim/dart/pull/760)
  * Fixed minor build and install issues: [#773](https://github.com/dartsim/dart/pull/773), [#772](https://github.com/dartsim/dart/pull/772)
  * Fixed Doxyfile to show missing member functions in API documentation: [#768](https://github.com/dartsim/dart/pull/768)
  * Fixed typo: [#756](https://github.com/dartsim/dart/pull/756), [#755](https://github.com/dartsim/dart/pull/755)

### DART 6.0.1 (2016-06-29)

* Collision detection

  * Added support of FCL 0.5 and tinyxml2 4.0: [#749](https://github.com/dartsim/dart/pull/749)
  * Added warnings for unsupported shape pairs of DARTCollisionDetector: [#722](https://github.com/dartsim/dart/pull/722)

* Dynamics

  * Fixed total mass is not being updated when bodies removed from Skeleton: [#731](https://github.com/dartsim/dart/pull/731)

* Misc improvements and bug fixes

  * Renamed `DEPRECATED` and `FORCEINLINE` to `DART_DEPRECATED` and `DART_FORCEINLINE` to avoid name conflicts: [#742](https://github.com/dartsim/dart/pull/742)
  * Updated copyright: added CMU to copyright holder, moved individual contributors to CONTRIBUTING.md: [#723](https://github.com/dartsim/dart/pull/723)

### DART 6.0.0 (2016-05-10)

* Common data structures

  * Added `Node`, `Aspect`, `State`, and `Properties`: [#713](https://github.com/dartsim/dart/pull/713), [#712](https://github.com/dartsim/dart/issues/712), [#708](https://github.com/dartsim/dart/pull/708), [#707](https://github.com/dartsim/dart/pull/707), [#659](https://github.com/dartsim/dart/pull/659), [#649](https://github.com/dartsim/dart/pull/649), [#645](https://github.com/dartsim/dart/issues/645), [#607](https://github.com/dartsim/dart/pull/607), [#598](https://github.com/dartsim/dart/pull/598), [#591](https://github.com/dartsim/dart/pull/591), [#531](https://github.com/dartsim/dart/pull/531)
  * Added mathematical constants and user-defined literals for radian, degree, and pi: [#669](https://github.com/dartsim/dart/pull/669), [#314](https://github.com/dartsim/dart/issues/314)
  * Added `ShapeFrame` and `ShapeNode`: [#608](https://github.com/dartsim/dart/pull/608)
  * Added `BoundingBox`: [#547](https://github.com/dartsim/dart/pull/547), [#546](https://github.com/dartsim/dart/issues/546)

* Kinematics

  * Added convenient functions for setting joint limits: [#703](https://github.com/dartsim/dart/pull/703)
  * Added more description on `InverseKinematics::solve()`: [#624](https://github.com/dartsim/dart/pull/624)
  * Added API for utilizing analytical inverse kinematics: [#530](https://github.com/dartsim/dart/pull/530), [#463](https://github.com/dartsim/dart/issues/463)
  * Added color property to `Marker`: [#187](https://github.com/dartsim/dart/issues/187)
  * Improved `Skeleton` to clone `State` as well: [#691](https://github.com/dartsim/dart/pull/691)
  * Improved `ReferentialSkeleton` to be able to add and remove `BodyNode`s and `DegreeOfFreedom`s to/from `Group`s freely: [#557](https://github.com/dartsim/dart/pull/557), [#556](https://github.com/dartsim/dart/issues/556), [#548](https://github.com/dartsim/dart/issues/548)
  * Changed `Marker` into `Node`: [#692](https://github.com/dartsim/dart/pull/692), [#609](https://github.com/dartsim/dart/issues/609)
  * Renamed `Joint::get/setLocal[~]` to `Joint::get/setRelative[~]`: [#715](https://github.com/dartsim/dart/pull/715), [#714](https://github.com/dartsim/dart/issues/714)
  * Renamed `PositionLimited` to `PositionLimitEnforced`: [#447](https://github.com/dartsim/dart/issues/447)
  * Fixed initialization of joint position and velocity: [#691](https://github.com/dartsim/dart/pull/691), [#621](https://github.com/dartsim/dart/pull/621)
  * Fixed `InverseKinematics` when it's used with `FreeJoint` and `BallJoint`: [#683](https://github.com/dartsim/dart/pull/683)
  * Fixed ambiguous overload on `MetaSkeleton::getLinearJacobianDeriv`: [#628](https://github.com/dartsim/dart/pull/628), [#626](https://github.com/dartsim/dart/issues/626)

* Dynamics

  * Added `get/setLCPSolver` functions to `ConstraintSolver`: [#633](https://github.com/dartsim/dart/pull/633)
  * Added `ServoMotorConstraint` as a preliminary implementation for `SERVO` actuator type: [#566](https://github.com/dartsim/dart/pull/566)
  * Improved `ConstraintSolver` to obey C++11 ownership conventions: [#616](https://github.com/dartsim/dart/pull/616)
  * Fixed segfualting of `DantzigLCPSolver` when the constraint dimension is zero: [#634](https://github.com/dartsim/dart/pull/634)
  * Fixed missing implementations in ConstrainedGroup: [#586](https://github.com/dartsim/dart/pull/586)
  * Fixed incorrect applying of joint constraint impulses: [#317](https://github.com/dartsim/dart/issues/317)
  * Deprecated `draw()` functions of dynamics classes: [#654](https://github.com/dartsim/dart/pull/654)

* Collision detection

  * Added `CollisionGroup` and refactored `CollisionDetector` to be more versatile: [#711](https://github.com/dartsim/dart/pull/711), [#704](https://github.com/dartsim/dart/pull/704), [#689](https://github.com/dartsim/dart/pull/689), [#631](https://github.com/dartsim/dart/pull/631), [#642](https://github.com/dartsim/dart/issues/642), [#20](https://github.com/dartsim/dart/issues/20)
  * Improved API for self collision checking options: [#718](https://github.com/dartsim/dart/pull/718), [#702](https://github.com/dartsim/dart/issues/702)
  * Deprecated `BodyNode::isColliding`; collision sets are moved to `CollisionResult`: [#694](https://github.com/dartsim/dart/pull/694), [#670](https://github.com/dartsim/dart/pull/670), [#668](https://github.com/dartsim/dart/pull/668), [#666](https://github.com/dartsim/dart/issues/666)

* Parsers

  * Added back VSK parser: [#602](https://github.com/dartsim/dart/pull/602), [#561](https://github.com/dartsim/dart/pull/561), [#254](https://github.com/dartsim/dart/issues/254)
  * Fixed segfault of `SdfParser` when `nullptr` `ResourceRetriever` is passed: [#663](https://github.com/dartsim/dart/pull/663)

* GUI features

  * Merged `renderer` namespace into `gui` namespace: [#652](https://github.com/dartsim/dart/pull/652), [#589](https://github.com/dartsim/dart/issues/589)
  * Moved `osgDart` under `dart::gui` namespace as `dart::gui::osg`: [#651](https://github.com/dartsim/dart/pull/651)
  * Fixed GlutWindow::screenshot(): [#623](https://github.com/dartsim/dart/pull/623), [#395](https://github.com/dartsim/dart/issues/395)

* Simulation

  * Fixed `World::clone()` didn't clone the collision detector: [#658](https://github.com/dartsim/dart/pull/658)
  * Fixed bug of `World` concurrency: [#577](https://github.com/dartsim/dart/pull/577), [#576](https://github.com/dartsim/dart/issues/576)

* Misc improvements and bug fixes

  * Added `make_unique<T>` that was omitted from C++11: [#639](https://github.com/dartsim/dart/pull/639)
  * Added missing `override` keywords: [#617](https://github.com/dartsim/dart/pull/617), [#535](https://github.com/dartsim/dart/pull/535)
  * Added gcc warning flag `-Wextra`: [#600](https://github.com/dartsim/dart/pull/600)
  * Improved memory management of `constraint` namespace: [#584](https://github.com/dartsim/dart/pull/584), [#583](https://github.com/dartsim/dart/issues/583)
  * Changed the extension of headers from `.h` to `.hpp`: [#709](https://github.com/dartsim/dart/pull/709), [#693](https://github.com/dartsim/dart/pull/693), [#568](https://github.com/dartsim/dart/issues/568)
  * Changed Doxyfile to gnerate tag file: [#690](https://github.com/dartsim/dart/pull/690)
  * Changed the convention to use `std::size_t` over `size_t`: [#681](https://github.com/dartsim/dart/pull/681), [#656](https://github.com/dartsim/dart/issues/656)
  * Changed CMake to configure preprocessors using `#cmakedefine`: [#648](https://github.com/dartsim/dart/pull/648), [#641](https://github.com/dartsim/dart/pull/641)
  * Updated copyright years: [#679](https://github.com/dartsim/dart/pull/679), [#160](https://github.com/dartsim/dart/issues/160)
  * Renamed directory name `apps` to `examples`: [#685](https://github.com/dartsim/dart/pull/685)
  * Fixed warnings of unused variables in release mode: [#646](https://github.com/dartsim/dart/pull/646)
  * Fixed typo of `getNumPluralAddoName` in utility macro: [#615](https://github.com/dartsim/dart/issues/615)
  * Fixed linker error by adding namespace-scope definitions for `constexpr static` members: [#603](https://github.com/dartsim/dart/pull/603)
  * Fixed segfault from nullptr meshes: [#585](https://github.com/dartsim/dart/pull/585)
  * Fixed typo of tutorial with minor improvements: [#573](https://github.com/dartsim/dart/pull/573)
  * Fixed `NameManager<T>::removeEntries(~)` called a function that does not exist: [#564](https://github.com/dartsim/dart/pull/564), [#554](https://github.com/dartsim/dart/issues/554)
  * Fixed missing definitions for various functions: [#558](https://github.com/dartsim/dart/pull/558), [#555](https://github.com/dartsim/dart/issues/555)
  * Fixed const correctness of `BodyNode::getMomentsOfInertia()`: [#541](https://github.com/dartsim/dart/pull/541), [#540](https://github.com/dartsim/dart/issues/540)
  * Fixed `ftel` bug in Linux with an workaround: [#533](https://github.com/dartsim/dart/pull/533)
  * Removed unnecessary `virtual` keyword for overriding functions: [#680](https://github.com/dartsim/dart/pull/680)
  * Removed deprecated APIs in DART 5: [#678](https://github.com/dartsim/dart/pull/678)

* Build and test issues

  * Added CMake target for code coverage testing, and automatic reporting: [#688](https://github.com/dartsim/dart/pull/688), [#687](https://github.com/dartsim/dart/issues/687), [#638](https://github.com/dartsim/dart/pull/638), [#632](https://github.com/dartsim/dart/pull/632)
  * Added missing `liburdfdom-dev` dependency in Ubuntu package: [#574](https://github.com/dartsim/dart/pull/574)
  * Modulized DART libraries: [#706](https://github.com/dartsim/dart/pull/706), [#675](https://github.com/dartsim/dart/pull/675), [#652](https://github.com/dartsim/dart/pull/652), [#477](https://github.com/dartsim/dart/issues/477)
  * Improved Travis-CI script: [#655](https://github.com/dartsim/dart/pull/655)
  * Improved CMake script by splitting tutorials, examples, and tests into separate targets: [#644](https://github.com/dartsim/dart/pull/644)
  * Improved wording of the cmake warning messages for ASSIMP: [#553](https://github.com/dartsim/dart/pull/553)
  * Changed Travis-CI to treat warning as errors using `-Werror` flags: [#682](https://github.com/dartsim/dart/pull/682), [#677](https://github.com/dartsim/dart/issues/677)
  * Changed Travis-CI to test DART with bullet collision detector: [#650](https://github.com/dartsim/dart/pull/650), [#376](https://github.com/dartsim/dart/issues/376)
  * Changed the minimum requirement of Visual Studio version to 2015: [#592](https://github.com/dartsim/dart/issues/592)
  * Changed CMake to build gui::osg examples when `DART_BUILD_EXAMPLES` is on: [#536](https://github.com/dartsim/dart/pull/536)
  * Simplfied Travis-CI tests for general pushes: [#700](https://github.com/dartsim/dart/pull/700)
  * Fixed Eigen memory alignment issue in testCollision.cpp: [#719](https://github.com/dartsim/dart/pull/719)
  * Fixed `BULLET_INCLUDE_DIRS` in `DARTConfig.cmake`: [#697](https://github.com/dartsim/dart/pull/697)
  * Fixed linking with Bullet on OS X El Capitan by supporting for Bullet built with double precision: [#660](https://github.com/dartsim/dart/pull/660), [#657](https://github.com/dartsim/dart/issues/657)
  * Fixed FCL version check logic in the main `CMakeLists.txt`: [#640](https://github.com/dartsim/dart/pull/640)
  * Fixed `find_package(DART)` on optimizer components: [#637](https://github.com/dartsim/dart/pull/637)
  * Fixed linking against `${DART_LIBRARIES}` not working in Ubuntu 14.04: [#630](https://github.com/dartsim/dart/pull/630), [#629](https://github.com/dartsim/dart/issues/629)
  * Fixed Visual Studio 2015 build errors: [#580](https://github.com/dartsim/dart/pull/580)
  * Removed OpenGL dependency from `dart` library: [#667](https://github.com/dartsim/dart/pull/667)
  * Removed version check for Bullet: [#636](https://github.com/dartsim/dart/pull/636), [#625](https://github.com/dartsim/dart/issues/625)

## DART 5

### Version 5.1.6 (2017-08-08)

1. Improved camera movement of OpenGL GUI: smooth zooming and translation
    * [Pull request #843](https://github.com/dartsim/dart/pull/843)

2. Removed debian meta files from the main DART repository
    * [Pull request #853](https://github.com/dartsim/dart/pull/853)

### Version 5.1.5 (2017-01-20)

1. Fixed Lemke LCP solver for several failing cases
    * [Pull request #808](https://github.com/dartsim/dart/pull/808)

1. Increase minimum required Ipopt version to 3.11.9
    * [Pull request #800](https://github.com/dartsim/dart/pull/800)

1. Added support of urdfdom_headers 1.0 for DART 5.1 (backport of [#766](https://github.com/dartsim/dart/pull/766))
    * [Pull request #799](https://github.com/dartsim/dart/pull/799)

### Version 5.1.4 (2016-10-14)

1. Fixed inconsistent frame rate of GlutWindow
    * [Pull request #794](https://github.com/dartsim/dart/pull/794)

### Version 5.1.3 (2016-10-07)

1. Updated to support Bullet built with double precision (backport of [#660](https://github.com/dartsim/dart/pull/660))
    * [Pull request #777](https://github.com/dartsim/dart/pull/777)

1. Modified to use btGImpactMeshShape instead of btConvexTriangleMeshShape for mesh
    * [Pull request #764](https://github.com/dartsim/dart/pull/764)

1. Updated to support FCL 0.5 and tinyxml 4.0 (backport of [#749](https://github.com/dartsim/dart/pull/749))
    * [Pull request #759](https://github.com/dartsim/dart/pull/759)

### Version 5.1.2 (2016-04-25)

1. Fixed inverse kinematics (backporting)
    * [Pull request #684](https://github.com/dartsim/dart/pull/684)

1. Fixed aligned memory allocation with Eigen objects in loading meshes
    * [Pull request #606](https://github.com/dartsim/dart/pull/606)

1. Fixed incorrect applying joint constraint impulses (backporting)
    * [Pull request #579](https://github.com/dartsim/dart/pull/579)

1. Fixed some build and packaging issues
    * [Pull request #559](https://github.com/dartsim/dart/pull/559)
    * [Pull request #595](https://github.com/dartsim/dart/pull/595)
    * [Pull request #696](https://github.com/dartsim/dart/pull/696)

### Version 5.1.1 (2015-11-06)

1. Add bullet dependency to package.xml
    * [Pull request #523](https://github.com/dartsim/dart/pull/523)

1. Improved handling of missing symbols of Assimp package
    * [Pull request #542](https://github.com/dartsim/dart/pull/542)

1. Improved travis-ci build log for Mac
    * [Pull request #529](https://github.com/dartsim/dart/pull/529)

1. Fixed warnings in Function.cpp
    * [Pull request #550](https://github.com/dartsim/dart/pull/550)

1. Fixed build failures on AppVeyor
    * [Pull request #543](https://github.com/dartsim/dart/pull/543)

1. Fixed const qualification of ResourceRetriever
    * [Pull request #534](https://github.com/dartsim/dart/pull/534)
    * [Issue #532](https://github.com/dartsim/dart/issues/532)

1. Fixed aligned memory allocation with Eigen objects
    * [Pull request #527](https://github.com/dartsim/dart/pull/527)

1. Fixed copy safety for various classes
    * [Pull request #526](https://github.com/dartsim/dart/pull/526)
    * [Pull request #539](https://github.com/dartsim/dart/pull/539)
    * [Issue #524](https://github.com/dartsim/dart/issues/524)

### Version 5.1.0 (2015-10-15)

1. Fixed incorrect rotational motion of BallJoint and FreeJoint
    * [Pull request #518](https://github.com/dartsim/dart/pull/518)

1. Removed old documents: dart-tutorial, programmingGuide
    * [Pull request #515](https://github.com/dartsim/dart/pull/515)

1. Fixed aligned memory allocation with Eigen objects
    * [Pull request #513](https://github.com/dartsim/dart/pull/513)

1. Fixed segfault in Linkage::Criteria
    * [Pull request #491](https://github.com/dartsim/dart/pull/491)
    * [Issue #489](https://github.com/dartsim/dart/issues/489)

1. Improved sdf/urdf parser
    * [Pull request #497](https://github.com/dartsim/dart/pull/497)
    * [Pull request #485](https://github.com/dartsim/dart/pull/485)

1. Fixed CMake warnings
    * [Pull request #483](https://github.com/dartsim/dart/pull/483)

1. Fixed build issues on Windows
    * [Pull request #516](https://github.com/dartsim/dart/pull/516)
    * [Pull request #509](https://github.com/dartsim/dart/pull/509)
    * [Pull request #486](https://github.com/dartsim/dart/pull/486)
    * [Pull request #482](https://github.com/dartsim/dart/pull/482)
    * [Issue #487](https://github.com/dartsim/dart/issues/487)

1. Fixed IpoptSolver bugs
    * [Pull request #481](https://github.com/dartsim/dart/pull/481)

1. Added Frame::getTransform(withRespecTo, inCoordinatesOf)
    * [Pull request #475](https://github.com/dartsim/dart/pull/475)
    * [Issue #471](https://github.com/dartsim/dart/issues/471)

1. Improved API documentation -- set the SHOW_USED_FILES tag to NO
    * [Pull request #474](https://github.com/dartsim/dart/pull/474)

1. Added convenience setters for generalized coordinates of FreeJoint
    * [Pull request #470](https://github.com/dartsim/dart/pull/470)
    * [Pull request #507](https://github.com/dartsim/dart/pull/507)

1. Fixed compilation warnings
    * [Pull request #480](https://github.com/dartsim/dart/pull/480)
    * [Pull request #469](https://github.com/dartsim/dart/pull/469)
    * [Issue #418](https://github.com/dartsim/dart/issues/418)

1. Added a mutex to Skeleton
    * [Pull request #466](https://github.com/dartsim/dart/pull/466)

1. Added generic URIs support
    * [Pull request #464](https://github.com/dartsim/dart/pull/464)
    * [Pull request #517](https://github.com/dartsim/dart/pull/517)

1. Added End Effector, Inverse Kinematics, and osgDart
    * [Pull request #461](https://github.com/dartsim/dart/pull/461)
    * [Pull request #495](https://github.com/dartsim/dart/pull/495)
    * [Pull request #502](https://github.com/dartsim/dart/pull/502)
    * [Pull request #506](https://github.com/dartsim/dart/pull/506)
    * [Pull request #514](https://github.com/dartsim/dart/pull/514)
    * [Issue #381](https://github.com/dartsim/dart/issues/381)
    * [Issue #454](https://github.com/dartsim/dart/issues/454)
    * [Issue #478](https://github.com/dartsim/dart/issues/478)

1. Removed outdated packaging scripts
    * [Pull request #456](https://github.com/dartsim/dart/pull/456)

1. Added initial position and initial velocity properties
    * [Pull request #449](https://github.com/dartsim/dart/pull/449)

1. Added a package.xml file for REP-136 support
    * [Pull request #446](https://github.com/dartsim/dart/pull/446)

1. Improved Linkage and Chain Criteria
    * [Pull request #443](https://github.com/dartsim/dart/pull/443)
    * [Issue #437](https://github.com/dartsim/dart/issues/437)

1. Added Joint::isCyclic to mark SO(2) topology
    * [Pull request #441](https://github.com/dartsim/dart/pull/441)

1. Fixed SEGFAULTs in DartLoader
    * [Pull request #439](https://github.com/dartsim/dart/pull/439)

1. Added the SYSTEM flag to include_directories
    * [Pull request #435](https://github.com/dartsim/dart/pull/435)

1. Improved Joint warning
    * [Pull request #430](https://github.com/dartsim/dart/pull/430)

1. Added tutorials (http://dart.readthedocs.org/)
    * [Pull request #504](https://github.com/dartsim/dart/pull/504)
    * [Pull request #484](https://github.com/dartsim/dart/pull/484)
    * [Pull request #423](https://github.com/dartsim/dart/pull/423)
    * [Pull request #511](https://github.com/dartsim/dart/pull/511)

### Version 5.0.2 (2015-09-28)

1. Fixed bug in Jacobian update notifications
    * [Pull request #500](https://github.com/dartsim/dart/pull/500)
    * [Issue #499](https://github.com/dartsim/dart/issues/499)

### Version 5.0.1 (2015-07-28)

1. Improved app indexing for bipedStand and atlasSimbicon
    * [Pull request #417](https://github.com/dartsim/dart/pull/417)

1. Added clipping command when it exceeds the limits
    * [Pull request #419](https://github.com/dartsim/dart/pull/419)

1. Improved CollisionNode's index validity check
    * [Pull request #421](https://github.com/dartsim/dart/pull/421)

1. Standardized warning messages for Joints
    * [Pull request #425](https://github.com/dartsim/dart/pull/425)
    * [Pull request #429](https://github.com/dartsim/dart/pull/429)

1. Fixed bug in SDF parser -- correct child for a joint
    * [Pull request #431](https://github.com/dartsim/dart/pull/431)

1. Fixed SDF parsing for single link model without joint
    * [Pull request #444](https://github.com/dartsim/dart/pull/444)

1. Added missing virtual destructors to Properties in Entity and [Soft]BodyNode
    * [Pull request #458](https://github.com/dartsim/dart/pull/458)

1. Limited maximum required version of Assimp less than 3.0~dfsg-4
    * [Pull request #459](https://github.com/dartsim/dart/pull/459)

1. Fixed SEGFAULTs in DartLoader
    * [Pull request #472](https://github.com/dartsim/dart/pull/472)

### Version 5.0.0 (2015-06-15)

1. Fixed aligned memory allocation with Eigen objects
    * [Pull request #414](https://github.com/dartsim/dart/pull/414)

1. Added some missing API for DegreeOfFreedom
    * [Pull request #408](https://github.com/dartsim/dart/pull/408)

1. Replaced logMaps with Eigen::AngleAxisd
    * [Pull request #407](https://github.com/dartsim/dart/pull/407)

1. Improved FCL collision detector
    * [Pull request #405](https://github.com/dartsim/dart/pull/405)

1. Removed deprecated API and suppressed warnings
    * [Pull request #404](https://github.com/dartsim/dart/pull/404)

1. Added use of OpenGL's multisample anti-aliasing
    * [Pull request #402](https://github.com/dartsim/dart/pull/402)

1. Added computation of differences of generalized coordinates
    * [Pull request #389](https://github.com/dartsim/dart/pull/389)
    * [Issue #290](https://github.com/dartsim/dart/issues/290)

1. Added deprecated and force-linline definitions for clang
    * [Pull request #384](https://github.com/dartsim/dart/pull/384)
    * [Issue #379](https://github.com/dartsim/dart/issues/379)

1. Eradicated memory leaks and maked classes copy-safe and clonable
    * [Pull request #369](https://github.com/dartsim/dart/pull/369)
    * [Pull request #390](https://github.com/dartsim/dart/pull/390)
    * [Pull request #391](https://github.com/dartsim/dart/pull/391)
    * [Pull request #392](https://github.com/dartsim/dart/pull/392)
    * [Pull request #397](https://github.com/dartsim/dart/pull/397)
    * [Pull request #415](https://github.com/dartsim/dart/pull/415)
    * [Issue #280](https://github.com/dartsim/dart/issues/280)
    * [Issue #339](https://github.com/dartsim/dart/issues/339)
    * [Issue #370](https://github.com/dartsim/dart/issues/370)
    * [Issue #383](https://github.com/dartsim/dart/issues/383)

1. Improved PlaneShape constructors
    * [Pull request #366](https://github.com/dartsim/dart/pull/366)
    * [Pull request #377](https://github.com/dartsim/dart/pull/377)
    * [Issue #373](https://github.com/dartsim/dart/issues/373)

1. Added appveyor options for parallel build and detailed log
    * [Pull request #365](https://github.com/dartsim/dart/pull/365)

1. Improved robustness and package handling for URDF parsing
    * [Pull request #364](https://github.com/dartsim/dart/pull/364)

1. Fixed bug in BodyNode::_updateBodyJacobianSpatialDeriv()
    * [Pull request #363](https://github.com/dartsim/dart/pull/363)

1. Added alpha channel and Color functions
    * [Pull request #359](https://github.com/dartsim/dart/pull/359)
    * [Issue #358](https://github.com/dartsim/dart/issues/358)

1. Added Jacobian getters to Skeleton
    * [Pull request #357](https://github.com/dartsim/dart/pull/357)

1. Added ArrowShape for visualizing arrows
    * [Pull request #356](https://github.com/dartsim/dart/pull/356)

1. Fixed matrix dimension bug in operationalSpaceControl app
    * [Pull request #354](https://github.com/dartsim/dart/pull/354)

1. Added build type definitions
    * [Pull request #353](https://github.com/dartsim/dart/pull/353)

1. Added Signal class
    * [Pull request #350](https://github.com/dartsim/dart/pull/350)

1. Added LineSegmentShape for visualizing line segments
    * [Pull request #349](https://github.com/dartsim/dart/pull/349)
    * [Issue #346](https://github.com/dartsim/dart/issues/346)

1. Fixed segfault in SoftSdfParser
    * [Pull request #345](https://github.com/dartsim/dart/pull/345)

1. Added subscriptions for destructions and notifications
    * [Pull request #343](https://github.com/dartsim/dart/pull/343)

1. Added NloptSolver::[get/set]NumMaxEvaluations()
    * [Pull request #342](https://github.com/dartsim/dart/pull/342)

1. Added support of Eigen::VectorXd in parser
    * [Pull request #341](https://github.com/dartsim/dart/pull/341)

1. Added Skeleton::getNumJoints()
    * [Pull request #335](https://github.com/dartsim/dart/pull/335)

1. Fixed bug in DARTCollide for sphere-sphere collision
    * [Pull request #332](https://github.com/dartsim/dart/pull/332)

1. Fixed naming issues for Skeletons in World
    * [Pull request #331](https://github.com/dartsim/dart/pull/331)
    * [Issue #330](https://github.com/dartsim/dart/issues/330)

1. Added PlanarJoint support for URDF loader
    * [Pull request #326](https://github.com/dartsim/dart/pull/326)

1. Fixed rotation of the inertia reference frame for URDF loader
    * [Pull request #326](https://github.com/dartsim/dart/pull/326)
    * [Issue #47](https://github.com/dartsim/dart/issues/47)

1. Fixed bug in loading WorldFile
    * [Pull request #325](https://github.com/dartsim/dart/pull/325)

1. Added plotting of 2D trajectories
    * [Pull request #324](https://github.com/dartsim/dart/pull/324)

1. Removed unsupported axis orders of EulerJoint
    * [Pull request #323](https://github.com/dartsim/dart/pull/323)
    * [Issue #321](https://github.com/dartsim/dart/issues/321)

1. Added convenience functions to help with setting joint positions
    * [Pull request #322](https://github.com/dartsim/dart/pull/322)
    * [Pull request #338](https://github.com/dartsim/dart/pull/338)

1. Added Frame class and auto-updating for forward kinematics
    * [Pull request #319](https://github.com/dartsim/dart/pull/319)
    * [Pull request #344](https://github.com/dartsim/dart/pull/344)
    * [Pull request #367](https://github.com/dartsim/dart/pull/367)
    * [Pull request #380](https://github.com/dartsim/dart/pull/380)
    * [Issue #289](https://github.com/dartsim/dart/issues/289)
    * [Issue #294](https://github.com/dartsim/dart/issues/294)
    * [Issue #305](https://github.com/dartsim/dart/issues/305)

1. Added Travis-CI build test for OSX
    * [Pull request #313](https://github.com/dartsim/dart/pull/313)
    * [Issue #258](https://github.com/dartsim/dart/issues/258)

1. Added specification of minimum dependency version
    * [Pull request #306](https://github.com/dartsim/dart/pull/306)

## DART 4

### Version 4.3.7 (2018-01-05)

1. Updated DART 4.3 to be compatible with urdf 1.0/tinyxml2 6/flann 1.9.1
    * [Pull request #955](https://github.com/dartsim/dart/pull/955)

### Version 4.3.6 (2016-04-16)

1. Fixed duplicate entries in Skeleton::mBodyNodes causing segfault in destructor
    * [Issue #671](https://github.com/dartsim/dart/issues/671)
    * [Pull request #672](https://github.com/dartsim/dart/pull/672)

### Version 4.3.5 (2016-01-09)

1. Fixed incorrect applying of joint constraint impulses (backported from 6.0.0)
    * [Pull request #578](https://github.com/dartsim/dart/pull/578)

### Version 4.3.4 (2015-01-24)

1. Fixed build issue with gtest on Mac
    * [Pull request #315](https://github.com/dartsim/dart/pull/315)

### Version 4.3.3 (2015-01-23)

1. Fixed joint Coulomb friction
    * [Pull request #311](https://github.com/dartsim/dart/pull/311)

### Version 4.3.2 (2015-01-22)

1. Fixed installation -- missing headers (utils/urdf, utils/sdf)

### Version 4.3.1 (2015-01-21)

1. Fixed API incompatibility introduced by dart-4.3.0
    * [Issue #303](https://github.com/dartsim/dart/issues/303)
    * [Pull request #309](https://github.com/dartsim/dart/pull/309)

### Version 4.3.0 (2015-01-19)

1. Added name manager for efficient name look-up and unique naming
    * [Pull request #277](https://github.com/dartsim/dart/pull/277)
1. Added all-inclusive header and namespace headers
    * [Pull request #278](https://github.com/dartsim/dart/pull/278)
1. Added DegreeOfFreedom class for getting/setting data of individual generalized coordinates
    * [Pull request #288](https://github.com/dartsim/dart/pull/288)
1. Added hybrid dynamics
    * [Pull request #298](https://github.com/dartsim/dart/pull/298)
1. Added joint actuator types
    * [Pull request #298](https://github.com/dartsim/dart/pull/298)
1. Added Coulomb joint friction
    * [Pull request #301](https://github.com/dartsim/dart/pull/301)
1. Migrated to C++11
    * [Pull request #268](https://github.com/dartsim/dart/pull/268)
    * [Pull request #299](https://github.com/dartsim/dart/pull/299)
1. Improved readability of CMake output messages
    * [Pull request #272](https://github.com/dartsim/dart/pull/272)
1. Fixed const-correctneess of member functions
    * [Pull request #277](https://github.com/dartsim/dart/pull/277)
1. Added handling use of 'package:/' in URDF
    * [Pull request #273](https://github.com/dartsim/dart/pull/273)
    * [Issue #271](https://github.com/dartsim/dart/issues/271)

### Version 4.2.1 (2015-01-07)

1. Fixed version numbering of shared libraries in debian packages
    * [Pull request #286](https://github.com/dartsim/dart/pull/286)
1. Fixed Jacobian and its derivatives of FreeJoint/BallJoint
    * [Pull request #284](https://github.com/dartsim/dart/pull/284)

### Version 4.2.0 (2014-11-22)

1. Added reset functions for Simulation and Recording class
    * [Pull request #231](https://github.com/dartsim/dart/pull/231)
1. Added operational space control example
    * [Pull request #257](https://github.com/dartsim/dart/pull/257)
1. Fixed misuse of Bullet collision shapes
    * [Pull request #228](https://github.com/dartsim/dart/pull/228)
1. Fixed adjacent body pair check for Bullet collision detector
    * [Pull request #246](https://github.com/dartsim/dart/pull/246)
1. Fixed incorrect computation of constraint impulse for BallJointConstraint and WeldJointContraint
    * [Pull request #247](https://github.com/dartsim/dart/pull/247)
1. Improved generation of soft box shape for soft body
    * [Commit ec31f44](https://github.com/dartsim/dart/commit/ec31f44)

### Version 4.1.1 (2014-07-17)

1. Added ABI check script
    * [Pull request #226](https://github.com/dartsim/dart/pull/226)
    * [Pull request #227](https://github.com/dartsim/dart/pull/227)
1. Fixed build issues on Linux
    * [Pull request #214](https://github.com/dartsim/dart/pull/214)
    * [Pull request #219](https://github.com/dartsim/dart/pull/219)
1. Fixed build issues on Windows
    * [Pull request #215](https://github.com/dartsim/dart/pull/215)
    * [Pull request #217](https://github.com/dartsim/dart/pull/217)
1. Fixed unintended warning messages
    * [Pull request #220](https://github.com/dartsim/dart/pull/220)

### Version 4.1.0 (2014-07-02)

1. Fixed bug in switching collision detectors
    * [Issue #127](https://github.com/dartsim/dart/issues/127)
    * [Pull request #195](https://github.com/dartsim/dart/pull/195)
1. Fixed kinematics and dynamics when a skeleton has multiple parent-less bodies
    * [Pull request #196](https://github.com/dartsim/dart/pull/196)
1. Fixed issue on installing DART 4 alongside DART 3 on Linux
    * [Issue #122](https://github.com/dartsim/dart/issues/122)
    * [Pull request #203](https://github.com/dartsim/dart/pull/203)
1. Fixed warnings on gcc
    * [Pull request #206](https://github.com/dartsim/dart/pull/206)
1. Renamed getDof() to getNumDofs()
    * [Pull request #209](https://github.com/dartsim/dart/pull/209)
1. Added cylinder shape for soft body
    * [Pull request #210](https://github.com/dartsim/dart/pull/210)

### Version 4.0.0 (2014-06-02)

1. Added implicit joint spring force and damping force
1. Added planar joint
1. Added soft body dynamics
1. Added computation of velocity and acceleration of COM
1. Added bullet collision detector
  * [Pull request #156](https://github.com/dartsim/dart/pull/156)
1. Improved performance of forward dynamics algorithm
  * [Pull request #188](https://github.com/dartsim/dart/pull/188)
1. Improved dynamics API for Skeleton and Joint
  * [Pull request #161](https://github.com/dartsim/dart/pull/161)
  * [Pull request #192](https://github.com/dartsim/dart/pull/192)
  * [Pull request #193](https://github.com/dartsim/dart/pull/193)
1. Improved constraint dynamics solver
  * [Pull request #184](https://github.com/dartsim/dart/pull/184)
1. Improved calculation of equations of motion using Featherstone algorithm
  * [Issue #85](https://github.com/dartsim/dart/issues/87)
1. Improved optimizer interface and added nlopt solver
  * [Pull request #152](https://github.com/dartsim/dart/pull/152)
1. Fixed self collision bug
  * [Issue #125](https://github.com/dartsim/dart/issues/125)
1. Fixed incorrect integration of BallJoint and FreeJoint
  * [Issue #122](https://github.com/dartsim/dart/issues/122)
  * [Pull request #168](https://github.com/dartsim/dart/pull/168)

## DART 3

### Version 3.0 (2013-11-04)

1. Removed Transformation classes. Their functionality is now included in joint classes.
1. Added Featherstone algorithm. Can currently only be used without collision handling. The old algortihm is still present and used for that case.
1. Removed kinematics namespace. Functionality is moved to dynamics classes.
1. Added dart root namespace
1. A lot of function and variable renames
1. Added constraint namespace
1. Added "common" namespace

## DART 2

### Version 2.6 (2013-09-07)

1. Clean-up of build system:
  * Renamed DART_INCLUDEDIR to the standard-compliant DART_INCLUDE_DIRS in CMake files. Users need to adapt their CMake files for this change.
  * Users no longer need to call find_package(DARTExt) in the CMake files. A call to find_package(DART) also finds its dependencies now.
  * Allow user to overwrite installation prefix
  * Add possibility to include DART header files as '#include \<dart/dynamics/Skeleton.h\>' in addition to '#include \<dynamics/Skeleton.h\>'
  * Allow out-of-source builds
1. URDF loader:
  * Major clean-up
  * Consider mesh scaling factor

### Version 2.5 (2013-07-16)

1. Replaced robotics::World with simulation::World
1. Removed robotics::Robot
1. Added simulation::SimWindow
1. Some speed-up of Eigen calculations
1. Added abstract trajectory interface
1. ConstraintDynamics handles contact, joint limit and other constraint forces simultaneously
1. Improved Lemke algorithm for solving LCP
1. Renamed skeletonDynamics::getQDotVector() to getPoseVelocity()
1. Added abstract CollisionDetector interface allowing for multiple different collision detector implementations.
1. Created math namespace
1. Added System class as base class to Skeleton and Joint
1. URDF loader: Removed ability to load nonstandard URDF files with an object tag
1. Added support for multiple shapes per BodyNode
1. Made urdfdom a dependency instead of including it in the DART source
1. Added function to CollisionDetector to let user check a specific pair of BodyNodes for collision

### Version 2.4 (2013-03-05)

1. Mass and inertia are no longer stored in Shape but in BodyNode.
1. Different shapes for collision and visualization (not just different meshes)
1. Shapes are no longer centered at the COM but can be transformed independently relative to the link frame.
1. Improved URDF support
  * Support for non-mesh shapes
  * Does not create dummy root nodes anymore
  * Support for continuous joints
  * Support for arbitrary joint axes for revolute joints (but not for prismatic joints) instead of only axis-aligned joint axes
  * Support for relative mesh paths even if the robot and world URDF files are in different directories
  * All supported joint types can be root joints
1. Clean-up of the Robot class
1. Removed Object class
1. More robust build and installation process on Linux<|MERGE_RESOLUTION|>--- conflicted
+++ resolved
@@ -1,6 +1,5 @@
 ## DART 6
 
-<<<<<<< HEAD
 ### [DART 6.11.0 (TBD)](https://github.com/dartsim/dart/milestone/64?closed=1)
 
 * Math
@@ -14,13 +13,7 @@
 * GUI
 
   * Fixed incorrect MultiSphereConvexHull rendering: [#1579](https://github.com/dartsim/dart/pull/1579)
-=======
-### DART 6.10.2 (TBD)
-
-* GUI
-
   * Use GLVND over the legacy OpenGL libraries: [#1584](https://github.com/dartsim/dart/pull/1584)
->>>>>>> 2765390b
 
 ### [DART 6.10.1 (2021-04-19)](https://github.com/dartsim/dart/milestone/65?closed=1)
 
