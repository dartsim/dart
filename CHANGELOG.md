--- conflicted
+++ resolved
@@ -6,11 +6,8 @@
 
 * Kinematics
 
-<<<<<<< HEAD
   * Added findSolution() and solveAndApply() to InverseKinematics and HierarchicalIk classes and deprecated solve(~) member functions: [#1266](https://github.com/dartsim/dart/pull/1266)
-=======
   * Added an utility constructor to Linkage::Criteria to create sequence Linkage: [#1273](https://github.com/dartsim/dart/pull/1273)
->>>>>>> 3dac9651
 
 * Dynamics
 
