--- conflicted
+++ resolved
@@ -2,11 +2,7 @@
 
 ## DART 6
 
-<<<<<<< HEAD
 ### [DART 6.15.0 (TBD)](https://github.com/dartsim/dart/milestone/77?closed=1)
-=======
-### [DART 6.14.2 (2024-06-28)](https://github.com/dartsim/dart/milestone/79?closed=1)
->>>>>>> ccf68fc0
 
 * Tested Platforms
 
@@ -16,13 +12,19 @@
   * macOS 14 / Clang 15 / arm64
   * Windows / MSVC 19.40 / x86_64
 
-<<<<<<< HEAD
-### [DART 6.14.1 (2024-06-26)](https://github.com/dartsim/dart/milestone/78?closed=1)
-=======
+### [DART 6.14.2 (2024-06-28)](https://github.com/dartsim/dart/milestone/79?closed=1)
+
+* Tested Platforms
+
+  * Linux
+    * Ubuntu 22.04 LTS / GCC 11.4 / x86_64
+    * Ubuntu 24.04 LTS / GCC 13.2 / x86_64
+  * macOS 14 / Clang 15 / arm64
+  * Windows / MSVC 19.40 / x86_64
+
 * Fixed version definitions: [#1820](https://github.com/dartsim/dart/pull/1820)
 
 ### [DART 6.14.2 (2024-06-26)](https://github.com/dartsim/dart/milestone/78?closed=1)
->>>>>>> ccf68fc0
 
 * Tested Platforms
 
