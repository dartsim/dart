--- conflicted
+++ resolved
@@ -4,60 +4,6 @@
 
 ### [DART 7.0.0 (TBD)](https://github.com/dartsim/dart/milestone/TBD?closed=1)
 
-<<<<<<< HEAD
-* Breaking Changes
-  * Increased required C++ standard from C++17 to C++20
-    * See [Compatibility Policy](docs/onboarding/compatibility-policy.md) for details
-  * Renamed `RootJointType` enum values to PascalCase (`Floating`, `Fixed`) across `dart::utils::SdfParser`, `dart::utils::DartLoader`, and their dartpy bindings to align with the code-style guidelines.
-  * Removed all optional optimizer plugins (`dart-optimizer-ipopt`, `dart-optimizer-nlopt`, `dart-optimizer-pagmo`, and `dart-optimizer-snopt`) along with the pagmo-based multi-objective optimization APIs since they were only exercised by tests.
-  * Moved the generic optimization primitives (`Function`, `Problem`, `Solver`, `GradientDescentSolver`) under `dart/math/optimization`; the legacy `<dart/optimizer/...>` headers and `dart::optimizer::*` namespace now forward (with deprecation notices) to the new `dart::math::*` definitions.
-  * Dropped the deprecated `docker/dev/v6.15` images; use the maintained v6.16 images instead.
-  * Renamed the OpenSceneGraph GUI component/target to `gui`/`dart-gui` (previously `gui-osg`/`dart-gui-osg`) and replaced the `DART_BUILD_GUI_OSG` toggle with `DART_BUILD_GUI`.
-
-* Minimum Compiler Requirements
-  * Linux: GCC 11.0+
-  * macOS: Clang 12.0+
-  * Windows: MSVC 19.40+ (Visual Studio 2022)
-
-* Tested Platforms
-  * TBD (will be updated upon release)
-
-* Build
-  * Minimum C++ standard: C++20 (previously C++17)
-  * Added `DART_BUILD_TESTS`, `DART_BUILD_EXAMPLES`, and `DART_BUILD_TUTORIALS` to allow optionally skipping the tests/examples/tutorial targets (examples/tutorials now auto-disable if `dart-gui` is not built).
-  * `dart.pc` now reports the installed include directory via `Cflags`, improving downstream `pkg-config` usage without breaking relocatable installs.
-  * Added `DART_EXAMPLES_INSTALL_PATH` CMake cache variable to customize where example sources are installed or disable their installation.
-  * Added `libsdformat` as a required dependency so that SDF files are normalized through the official parser before being handed to DART: [#264](https://github.com/dartsim/dart/issues/264)
-  * Introduced per-target export headers (`dart/<component>/Export.hpp`) that define `DART_<COMPONENT>_API` macros. Each library now controls symbol visibility independently on Windows instead of sharing the monolithic `DART_API`, which fixes long‑standing DLL import inconsistencies.
-  * Pixi tasks and helper scripts now guard optional targets (dartpy, GUI examples) automatically, detect missing generator targets before invoking `cmake --build`, and expose `DART_BUILD_*_OVERRIDE` environment hooks so CI and local workflows can toggle bindings/apps without editing `pixi.toml`.
-* Simulation
-  * Added `dart::simulation::WorldConfig`, `World::setCollisionDetector(...)`, and corresponding dartpy bindings so users can switch collision detectors (FCL, Bullet, ODE, etc.) without reaching into the constraint solver internals.
-  * Removed the string-based `World::setCollisionDetector()` overload in favor of the strongly typed enum helper to make switching detectors simpler in user code.
-
-* Core
-  * Added `<numbers>`-style variable templates (`dart::math::pi`, `phi`, `two_pi`, etc.) plus numeric-limits helpers (`inf_v`, `max_v`, `min_v`, `eps_v`) in `dart/math/Constants.hpp` and deprecated `dart::math::constants<T>` (the legacy struct/header will be removed in DART 7.1).
-  * Removed all APIs deprecated in DART 6.0 (legacy BodyNode collision flags, Skeleton self-collision aliases, Joint `getLocal*`/`updateLocal*` accessors, `World::checkCollision(bool)`, `ConstraintSolver::setCollisionDetector(raw*)`, Marker `getBodyNode()`, `SdfParser::readSdfFile`, and deprecated XML helpers).
-  * Removed all APIs deprecated in DART 6.7 (legacy math random helpers, `Skeleton::clone()` overloads, and `ConstraintSolver::set/getLCPSolver()`).
-  * Removed all APIs deprecated in DART 6.2 (legacy Entity/BodyNode/JacobianNode/Joints/Skeleton notifiers, `Shape::notify*Update`, `EllipsoidShape::getSize`/`setSize`, `MultiSphereShape` alias, and `Eigen::make_aligned_shared` alias).
-  * Allow configuring mimic actuator mode per DoF so multi-axis joints can mimic a single axis without forcing the rest of the joint into mimic mode; added `Joint::setActuatorType(std::size_t, ...)`, `Joint::getActuatorType(std::size_t)`, `Joint::getActuatorTypes()`, and `Joint::hasActuatorType(...)` plus the corresponding dartpy bindings and regression tests. ([#1684](https://github.com/dartsim/dart/issues/1684))
-  * Deprecated `ResourceRetriever::getFilePath()` and the overriding implementations across retrievers. The method now emits compiler deprecation warnings and will be removed in DART 8.0; use the new resource-materialization helpers (e.g., the SDF/OSG utilities) instead.
-  * Removed the final compatibility headers that only re-included their replacements (`dart/collision/Option.hpp`, `dart/collision/Result.hpp`, and `dart/dynamics/MultiSphereShape.hpp`) and scrubbed the remaining deprecated documentation strings.
-  * Removed `CollisionFilter::needCollision()` (deprecated in DART 6.3).
-  * Removed `DART_COMMON_MAKE_SHARED_WEAK` macro (deprecated in DART 6.4).
-  * Removed all APIs deprecated in DART 6.9 (`dart::common::make_unique`, `FreeJoint::setTransform` static helpers, and `NloptSolver` overloads taking raw `nlopt::algorithm` values).
-  * Removed all APIs deprecated in DART 6.10 (`common::Signal::cleanupConnections`, `SharedLibrary`/`SharedLibraryManager` filesystem-path overloads, BodyNode friction/restitution helpers and aspect properties, and `Joint::{set,is}PositionLimitEnforced()` aliases).
-  * Removed all APIs deprecated in DART 6.11 (`DartLoader::Flags` and the `parseSkeleton`/`parseWorld` overloads that accepted explicit resource retrievers and flag arguments).
-  * Removed all APIs deprecated in DART 6.12 (the `SdfParser::readWorld`/`readSkeleton` overloads that accepted direct `ResourceRetriever` parameters).
-  * Removed all APIs deprecated in DART 6.13 (the legacy `dart::common::Timer` utility, `ConstraintSolver::getConstraints()`/`containSkeleton()`, `ContactConstraint`'s raw constructor and material helper statics, and the `MetaSkeleton` vector-returning `getBodyNodes()`/`getJoints()` accessors).
-  * Removed the remaining 6.13 compatibility shims: deleted `dart/utils/urdf/URDFTypes.hpp`, the Eigen alias typedefs in `math/MathTypes.hpp`, the `dart7::comps::NameComponent` alias, and the legacy `dInfinity`/`dPAD` helpers, and tightened `SkelParser` plane parsing to treat `<point>` as an error.
-  * Updated `dart::utils::SdfParser` to canonicalize input through libsdformat so it can parse SDF 1.7+ models without the legacy version gate: [#264](https://github.com/dartsim/dart/issues/264)
-  * Fixed Collada mesh imports ignoring `<unit>` metadata by preserving the Assimp-provided scale transform ([#287](https://github.com/dartsim/dart/issues/287)).
-
-* dartpy
-  * Added bindings for `dynamics::EndEffector` (including the `Support` aspect) and exposed `BodyNode::createEndEffector`/`getEndEffector` plus the `Skeleton::getEndEffector` overloads to unblock the Atlas puppet Python example and IK tests.
-* Tutorials
-  * Added explicit placeholder bodies to unfinished domino and biped Python tutorials so users can import/run the scaffolds without `IndentationError`s.
-=======
 - Breaking Changes
   - Increased required C++ standard from C++17 to C++20
     - See [Compatibility Policy](docs/onboarding/compatibility-policy.md) for details
@@ -92,6 +38,7 @@
   - Removed all APIs deprecated in DART 6.0 (legacy BodyNode collision flags, Skeleton self-collision aliases, Joint `getLocal*`/`updateLocal*` accessors, `World::checkCollision(bool)`, `ConstraintSolver::setCollisionDetector(raw*)`, Marker `getBodyNode()`, `SdfParser::readSdfFile`, and deprecated XML helpers).
   - Removed all APIs deprecated in DART 6.7 (legacy math random helpers, `Skeleton::clone()` overloads, and `ConstraintSolver::set/getLCPSolver()`).
   - Removed all APIs deprecated in DART 6.2 (legacy Entity/BodyNode/JacobianNode/Joints/Skeleton notifiers, `Shape::notify*Update`, `EllipsoidShape::getSize`/`setSize`, `MultiSphereShape` alias, and `Eigen::make_aligned_shared` alias).
+  - Allow configuring mimic actuator mode per DoF so multi-axis joints can mimic a single axis without forcing the rest of the joint into mimic mode; added `Joint::setActuatorType(std::size_t, ...)`, `Joint::getActuatorType(std::size_t)`, `Joint::getActuatorTypes()`, and `Joint::hasActuatorType(...)` plus the corresponding dartpy bindings and regression tests. ([#1684](https://github.com/dartsim/dart/issues/1684))
   - Deprecated `ResourceRetriever::getFilePath()` and the overriding implementations across retrievers. The method now emits compiler deprecation warnings and will be removed in DART 8.0; use the new resource-materialization helpers (e.g., the SDF/OSG utilities) instead.
   - Removed the final compatibility headers that only re-included their replacements (`dart/collision/Option.hpp`, `dart/collision/Result.hpp`, and `dart/dynamics/MultiSphereShape.hpp`) and scrubbed the remaining deprecated documentation strings.
   - Removed `CollisionFilter::needCollision()` (deprecated in DART 6.3).
@@ -100,7 +47,7 @@
   - Removed all APIs deprecated in DART 6.10 (`common::Signal::cleanupConnections`, `SharedLibrary`/`SharedLibraryManager` filesystem-path overloads, BodyNode friction/restitution helpers and aspect properties, and `Joint::{set,is}PositionLimitEnforced()` aliases).
   - Removed all APIs deprecated in DART 6.11 (`DartLoader::Flags` and the `parseSkeleton`/`parseWorld` overloads that accepted explicit resource retrievers and flag arguments).
   - Removed all APIs deprecated in DART 6.12 (the `SdfParser::readWorld`/`readSkeleton` overloads that accepted direct `ResourceRetriever` parameters).
-  - Removed all APIs deprecated in DART 6.13 (the legacy `dart::common::Timer` utility, `ConstraintSolver::getConstraints()`/`containSkeleton()`, `ContactConstraint`'s raw constructor and material helper statistics, and the `MetaSkeleton` vector-returning `getBodyNodes()`/`getJoints()` accessors).
+  - Removed all APIs deprecated in DART 6.13 (the legacy `dart::common::Timer` utility, `ConstraintSolver::getConstraints()`/`containSkeleton()`, `ContactConstraint`'s raw constructor and material helper statics, and the `MetaSkeleton` vector-returning `getBodyNodes()`/`getJoints()` accessors).
   - Removed the remaining 6.13 compatibility shims: deleted `dart/utils/urdf/URDFTypes.hpp`, the Eigen alias typedefs in `math/MathTypes.hpp`, the `dart7::comps::NameComponent` alias, and the legacy `dInfinity`/`dPAD` helpers, and tightened `SkelParser` plane parsing to treat `<point>` as an error.
   - Updated `dart::utils::SdfParser` to canonicalize input through libsdformat so it can parse SDF 1.7+ models without the legacy version gate: [#264](https://github.com/dartsim/dart/issues/264)
   - Fixed Collada mesh imports ignoring `<unit>` metadata by preserving the Assimp-provided scale transform ([#287](https://github.com/dartsim/dart/issues/287)).
@@ -109,7 +56,6 @@
   - Added bindings for `dynamics::EndEffector` (including the `Support` aspect) and exposed `BodyNode::createEndEffector`/`getEndEffector` plus the `Skeleton::getEndEffector` overloads to unblock the Atlas puppet Python example and IK tests.
 - Tutorials
   - Added explicit placeholder bodies to unfinished domino and biped Python tutorials so users can import/run the scaffolds without `IndentationError`s.
->>>>>>> 9b392859
 
 ## DART 6
 
