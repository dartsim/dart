## DART 6

### [DART 6.10.0 (20XX-XX-XX)](https://github.com/dartsim/dart/milestone/58?closed=1)

* Dynamics

<<<<<<< HEAD
  * Fix friction and restitution of individual shapes in a body: [#1369](https://github.com/dartsim/dart/pull/1369)
=======
  * Fixed soft body simulation when command input is not resetted: [#1372](https://github.com/dartsim/dart/pull/1372)
>>>>>>> 2466c01b

* GUI

  * Fixed memory leaks from dart::gui::osg::Viewer: [#1349](https://github.com/dartsim/dart/pull/1349)
  * Added point rendering mode to PointCloudShape: [#1351](https://github.com/dartsim/dart/pull/1351), [#1355](https://github.com/dartsim/dart/pull/1355)
  * Updated ImGui to 1.71: [#1362](https://github.com/dartsim/dart/pull/1362)

* dartpy

  * Added raycast option and result: [#1343](https://github.com/dartsim/dart/pull/1343)
  * Added GUI event handler: [#1346](https://github.com/dartsim/dart/pull/1346)
  * Added shadow technique: [#1348](https://github.com/dartsim/dart/pull/1348)
  * Added findSolution and solveAndApply to InverseKinematics: [#1358](https://github.com/dartsim/dart/pull/1358)
  * Added InteractiveFrame and ImGui APIs: [#1359](https://github.com/dartsim/dart/pull/1359)

* Build

  * Fixed compiler warnings from GCC 9.1: [#1366](https://github.com/dartsim/dart/pull/1366)
  * Replace M_PI with dart::math::constantsd::pi(): [#1367](https://github.com/dartsim/dart/pull/1367)

### [DART 6.9.1 (2019-06-06)](https://github.com/dartsim/dart/milestone/59?closed=1)

* Collision

  * Added default constructor to RayHit: [#1345](https://github.com/dartsim/dart/pull/1345)

* dartpy

  * Updated build scripts for uploading dartpy to PyPI: [#1341](https://github.com/dartsim/dart/pull/1341)

### [DART 6.9.0 (2019-05-26)](https://github.com/dartsim/dart/milestone/52?closed=1)

* Common

  * Deprecated custom make_unique in favor of std::make_unique: [#1317](https://github.com/dartsim/dart/pull/1317)

* Collision Detection

  * Added raycast query to BulletCollisionDetector: [#1309](https://github.com/dartsim/dart/pull/1309)

* Dynamics

  * Added safeguard for accessing Assimp color: [#1313](https://github.com/dartsim/dart/pull/1313)

* Parser

  * Changed URDF parser to use URDF material color when specified: [#1295](https://github.com/dartsim/dart/pull/1295)

* GUI

  * Added heightmap support to OSG renderer: [#1293](https://github.com/dartsim/dart/pull/1293)
  * Improved voxel grid and point cloud rendering performance: [#1294](https://github.com/dartsim/dart/pull/1294)
  * Fixed incorrect alpha value update of InteractiveFrame: [#1297](https://github.com/dartsim/dart/pull/1297)
  * Fixed dereferencing a dangling pointer in WorldNode: [#1311](https://github.com/dartsim/dart/pull/1311)
  * Removed warning of ImGuiViewer + OSG shadow: [#1312](https://github.com/dartsim/dart/pull/1312)
  * Added shape type and color options to PointCloudShape: [#1314](https://github.com/dartsim/dart/pull/1314), [#1316](https://github.com/dartsim/dart/pull/1316)
  * Fixed incorrect transparency of MeshShape for MATERIAL_COLOR mode: [#1315](https://github.com/dartsim/dart/pull/1315)
  * Fixed incorrect PointCloudShape transparency: [#1330](https://github.com/dartsim/dart/pull/1330)
  * Improved voxel rendering by using multiple nodes instead of CompositeShape: [#1334](https://github.com/dartsim/dart/pull/1334)

* Examples and Tutorials

  * Updated examples directory to make dart::gui::osg more accessible: [#1305](https://github.com/dartsim/dart/pull/1305)

* dartpy

  * Switched to pybind11: [#1307](https://github.com/dartsim/dart/pull/1307)
  * Added grid visual: [#1318](https://github.com/dartsim/dart/pull/1318)
  * Added ReferentialSkeleton, Linkage, and Chain: [#1321](https://github.com/dartsim/dart/pull/1321)
  * Enabled WorldNode classes to overload virtual functions in Python: [#1322](https://github.com/dartsim/dart/pull/1322)
  * Added JacobianNode and operational space controller example: [#1323](https://github.com/dartsim/dart/pull/1323)
  * Removed static create() functions in favor of custom constructors: [#1324](https://github.com/dartsim/dart/pull/1324)
  * Added optimizer APIs with GradientDescentSolver and NloptSolver: [#1325](https://github.com/dartsim/dart/pull/1325)
  * Added SimpleFrame: [#1326](https://github.com/dartsim/dart/pull/1326)
  * Added basic inverse kinematics APIs: [#1327](https://github.com/dartsim/dart/pull/1327)
  * Added shapes and ShapeFrame aspects: [#1328](https://github.com/dartsim/dart/pull/1328)
  * Added collision APIs: [#1329](https://github.com/dartsim/dart/pull/1329)
  * Added DegreeOfFreedom and ShapeNode: [#1332](https://github.com/dartsim/dart/pull/1332)
  * Added constraint APIs: [#1333](https://github.com/dartsim/dart/pull/1333)
  * Added BallJoint, RevoluteJoint, joint properties, and chain tutorial (incomplete): [#1335](https://github.com/dartsim/dart/pull/1335)
  * Added all the joints: [#1337](https://github.com/dartsim/dart/pull/1337)
  * Added DART, Bullet, Ode collision detectors: [#1339](https://github.com/dartsim/dart/pull/1339)

### [DART 6.8.5 (2019-05-26)](https://github.com/dartsim/dart/milestone/57?closed=1)

* Collision

  * Fixed handling of submeshes in ODE collision detector: [#1336](https://github.com/dartsim/dart/pull/1336)

#### Compilers Tested

* Linux

  * GCC 64-bit: 5.4.0, 7.3.0, 8.2.0
  * GCC 32-bit: 5.4.0

* macOS

  * AppleClang: 9.1.0, 10.0.0

### [DART 6.8.4 (2019-05-03)](https://github.com/dartsim/dart/milestone/56?closed=1)

#### Changes

* GUI

  * Fixed crashing on exiting OSG + ImGui applications: [#1303](https://github.com/dartsim/dart/pull/1303)

#### Compilers Tested

* Linux

  * GCC 64-bit: 5.4.0, 7.3.0, 8.2.0
  * GCC 32-bit: 5.4.0

* macOS

  * AppleClang: 9.1.0, 10.0.0

### [DART 6.8.3 (2019-05-01)](https://github.com/dartsim/dart/milestone/55?closed=1)

#### Changes

* Parser

  * Fixed VskParker returning incorrect resource retriever: [#1300](https://github.com/dartsim/dart/pull/1300)

* Build

  * Fixed building with pagmo's optional dependencies: [#1301](https://github.com/dartsim/dart/pull/1301)

#### Compilers Tested

* Linux

  * GCC 64-bit: 5.4.0, 7.3.0, 8.2.0
  * GCC 32-bit: 5.4.0

* macOS

  * AppleClang: 9.1.0, 10.0.0

### [DART 6.8.2 (2019-04-23)](https://github.com/dartsim/dart/milestone/54?closed=1)

#### Changes

* Dynamics

  * Fixed BoxedLcpConstraintSolver is not API compatible with 6.7: [#1291](https://github.com/dartsim/dart/pull/1291)

* Build

  * Fixed building with FCL built without Octomap: [#1292](https://github.com/dartsim/dart/pull/1292)

#### Compilers Tested

* Linux

  * GCC 64-bit: 5.4.0, 7.3.0, 8.2.0
  * GCC 32-bit: 5.4.0

* macOS

  * AppleClang: 9.1.0, 10.0.0

### [DART 6.8.1 (2019-04-23)](https://github.com/dartsim/dart/milestone/53?closed=1)

#### Changes

* Build System

  * Fixed invalid double quotation marks in DARTFindBoost.cmake: [#1283](https://github.com/dartsim/dart/pull/1283)
  * Disabled octomap support on macOS: [#1284](https://github.com/dartsim/dart/pull/1284)

#### Compilers Tested

* Linux

  * GCC 64-bit: 5.4.0, 7.3.0, 8.2.0
  * GCC 32-bit: 5.4.0

* macOS

  * AppleClang: 9.1.0, 10.0.0

### [DART 6.8.0 (2019-04-22)](https://github.com/dartsim/dart/milestone/48?closed=1)

#### Changes

* Kinematics

  * Added findSolution() and solveAndApply() to InverseKinematics and HierarchicalIk classes and deprecated solve(~) member functions: [#1266](https://github.com/dartsim/dart/pull/1266)
  * Added an utility constructor to Linkage::Criteria to create sequence Linkage: [#1273](https://github.com/dartsim/dart/pull/1273)

* Dynamics

  * Fixed incorrect transpose check in Inertia::verifySpatialTensor(): [#1258](https://github.com/dartsim/dart/pull/1258)
  * Allowed BoxedLcpConstraintSolver to have a secondary LCP solver: [#1265](https://github.com/dartsim/dart/pull/1265)

* Simulation

  * The LCP solver will be less aggressive about printing out unnecessary warnings: [#1238](https://github.com/dartsim/dart/pull/1238)
  * Fixed not copying constraints in World::setConstraintSolver(): [#1260](https://github.com/dartsim/dart/pull/1260)

* Collision Detection

  * The BodyNodeCollisionFilter will ignore contacts between immobile bodies: [#1232](https://github.com/dartsim/dart/pull/1232)

* Planning

  * Fixed linking error of FLANN by explicitly linking to lz4: [#1221](https://github.com/dartsim/dart/pull/1221)

* Python

  * Added (experimental) Python binding: [#1237](https://github.com/dartsim/dart/pull/1237)

* Parsers

  * Changed urdf parser to warn if robot model has multi-tree: [#1270](https://github.com/dartsim/dart/pull/1270)

* GUI

  * Updated ImGui to 1.69: [#1274](https://github.com/dartsim/dart/pull/1274)
  * Added VoxelGridShape support to OSG renderer: [#1276](https://github.com/dartsim/dart/pull/1276)
  * Added PointCloudShape and its OSG rendering: [#1277](https://github.com/dartsim/dart/pull/1277)
  * Added grid visual to OSG renderer: [#1278](https://github.com/dartsim/dart/pull/1278), [#1280](https://github.com/dartsim/dart/pull/1280)

* Build System

  * Changed to use GNUInstallDirs for install paths: [#1241](https://github.com/dartsim/dart/pull/1241)
  * Fixed not failing for missing required dependencies: [#1250](https://github.com/dartsim/dart/pull/1250)
  * Fixed attempting to link octomap when not imported: [#1253](https://github.com/dartsim/dart/pull/1253)
  * Fixed not defining boost targets: [#1254](https://github.com/dartsim/dart/pull/1254)

#### Compilers Tested

* Linux

  * GCC 64-bit: 5.4.0, 7.3.0, 8.2.0
  * GCC 32-bit: 5.4.0

* macOS

  * AppleClang: 9.1.0, 10.0.0

### [DART 6.7.3 (2019-02-19)](https://github.com/dartsim/dart/milestone/51?closed=1)

#### Changes

* Dynamics

  * Fixed Skeleton::setState(): [#1245](https://github.com/dartsim/dart/pull/1245)

#### Compilers Tested

* Linux

  * GCC (C++11): 5.4.0, 7.3.0, 8.2.0

* Linux (32-bit)

  * GCC (C++11): 5.4.0

* macOS

  * AppleClang (C++11): 9.1.0

### [DART 6.7.2 (2019-01-17)](https://github.com/dartsim/dart/milestone/50?closed=1)

#### Changes

* Build system

  * Fixed #1223 for the recursive case: [#1227](https://github.com/dartsim/dart/pull/1227)
  * Specified mode for find_package(): [#1228](https://github.com/dartsim/dart/pull/1228)

#### Compilers Tested

* Linux

  * GCC (C++11): 5.4.0, 7.3.0, 8.2.0

* Linux (32-bit)

  * GCC (C++11): 5.4.0

* macOS

  * AppleClang (C++11): 9.1.0

### [DART 6.7.1 (2019-01-15)](https://github.com/dartsim/dart/milestone/49?closed=1)

#### Changes

* Build system

  * Ensure that imported targets of dependencies are always created when finding the dart package: [#1222](https://github.com/dartsim/dart/pull/1222)
  * Set components to not-found when their external dependencies are missing: [#1223](https://github.com/dartsim/dart/pull/1223)

#### Compilers Tested

* Linux

  * GCC (C++11): 5.4.0, 7.3.0, 8.2.0

* Linux (32-bit)

  * GCC (C++11): 5.4.0

* macOS

  * AppleClang (C++11): 9.1.0

### [DART 6.7.0 (2019-01-10)](https://github.com/dartsim/dart/milestone/45?closed=1)

#### Changes

* Build system

  * Fixed compilation warnings for newer versions of compilers: [#1177](https://github.com/dartsim/dart/pull/1177)
  * Changed to generate namespace headers without requiring *.hpp.in files: [#1192](https://github.com/dartsim/dart/pull/1192)
  * Dropped supporting Ubuntu Trusty and started using imported targets of dependencies: [#1212](https://github.com/dartsim/dart/pull/1212)

* Collision Detection

  * CollisionGroups will automatically update their objects when any changes occur to Skeletons or BodyNodes that they are subscribed to: [#1112](https://github.com/dartsim/dart/pull/1112)
  * Contact points with negative penetration depth will be ignored: [#1185](https://github.com/dartsim/dart/pull/1185)

* Math

  * Consolidated random functions into Random class: [#1109](https://github.com/dartsim/dart/pull/1109)

* Dynamics

  * Refactor constraint solver: [#1099](https://github.com/dartsim/dart/pull/1099), [#1101](https://github.com/dartsim/dart/pull/1101)
  * Added mimic joint functionality as a new actuator type: [#1178](https://github.com/dartsim/dart/pull/1178)
  * Added clone function to MetaSkeleton: [#1201](https://github.com/dartsim/dart/pull/1201)

* Optimization

  * Added multi-objective optimization with pagmo2 support: [#1106](https://github.com/dartsim/dart/pull/1106)

* GUI

  * Reorganized OpenGL and GLUT files: [#1088](https://github.com/dartsim/dart/pull/1088)
  * Added the RealTimeWorldNode to display simulations at real-time rates: [#1216](https://github.com/dartsim/dart/pull/1216)

* Misc

  * Updated Googletest to version 1.8.1: [#1214](https://github.com/dartsim/dart/pull/1214)

#### Compilers Tested

* Linux

  * GCC (C++11): 5.4.0, 7.3.0, 8.2.0

* Linux (32-bit)

  * GCC (C++11): 5.4.0

* macOS

  * AppleClang (C++11): 9.1.0

### [DART 6.6.2 (2018-09-03)](https://github.com/dartsim/dart/milestone/47?closed=1)

* Utils

  * Fixed checking file existence in DartResourceRetriever: [#1107](https://github.com/dartsim/dart/pull/1107)

### [DART 6.6.1 (2018-08-04)](https://github.com/dartsim/dart/milestone/46?closed=1)

* Utils

  * Added option to DartResourceRetriever to search from environment variable DART_DATA_PATH: [#1095](https://github.com/dartsim/dart/pull/1095)

* Examples

  * Fixed CMakeLists.txt of humanJointLimits: [#1094](https://github.com/dartsim/dart/pull/1094)

### [DART 6.6.0 (2018-08-02)](https://github.com/dartsim/dart/milestone/44?closed=1)

* Collision detection

  * Added voxel grid map: [#1076](https://github.com/dartsim/dart/pull/1076), [#1083](https://github.com/dartsim/dart/pull/1083)
  * Added heightmap support: [#1069](https://github.com/dartsim/dart/pull/1069)

### [DART 6.5.0 (2018-05-12)](https://github.com/dartsim/dart/milestone/41?closed=1)

* Common

  * Added LockableReference classes: [#1011](https://github.com/dartsim/dart/pull/1011)
  * Added missing \<vector\> to Memory.hpp: [#1057](https://github.com/dartsim/dart/pull/1057)

* GUI

  * Added FOV API to OSG viewer: [#1048](https://github.com/dartsim/dart/pull/1048)

* Parsers

  * Fixed incorrect parsing of continuous joints specified in URDF [#1064](https://github.com/dartsim/dart/pull/1064)

* Simulation

  * Added World::hasSkeleton(): [#1050](https://github.com/dartsim/dart/pull/1050)

* Misc

  * Fixed memory leaks in mesh loading: [#1066](https://github.com/dartsim/dart/pull/1066)

### [DART 6.4.0 (2018-03-26)](https://github.com/dartsim/dart/milestone/39?closed=1)

* Common

  * Added DART_COMMON_DECLARE_SMART_POINTERS macro: [#1022](https://github.com/dartsim/dart/pull/1022)
  * Added ResourceRetriever::getFilePath(): [#972](https://github.com/dartsim/dart/pull/972)

* Kinematics/Dynamics

  * Added relative Jacobian functions to MetaSkeleton: [#997](https://github.com/dartsim/dart/pull/997)
  * Added vectorized joint limit functions: [#996](https://github.com/dartsim/dart/pull/996)
  * Added lazy evaluation for shape's volume and bounding-box computation: [#959](https://github.com/dartsim/dart/pull/959)
  * Added IkFast support as analytic IK solver: [#887](https://github.com/dartsim/dart/pull/887)
  * Added TranslationalJoint2D: [#1003](https://github.com/dartsim/dart/pull/1003)
  * Fixed NaN values caused by zero-length normals in ContactConstraint: [#881](https://github.com/dartsim/dart/pull/881)
  * Extended BodyNode::createShapeNode() to accept more types of arguments: [#986](https://github.com/dartsim/dart/pull/986)

* Collision detection

  * Added FCL 0.6 support (backport of #873): [#936](https://github.com/dartsim/dart/pull/936)

* GUI

  * Added support of rendering texture images: [#973](https://github.com/dartsim/dart/pull/973)
  * Added OSG shadows: [#978](https://github.com/dartsim/dart/pull/978)

* Examples

  * Added humanJointLimits: [#1016](https://github.com/dartsim/dart/pull/1016)

* License

  * Added Personal Robotics Lab and Open Source Robotics Foundation as contributors: [#929](https://github.com/dartsim/dart/pull/929)

* Misc

  * Added World::create(): [#962](https://github.com/dartsim/dart/pull/962)
  * Added MetaSkeleton::hasBodyNode() and MetaSkeleton::hasJoint(): [#1000](https://github.com/dartsim/dart/pull/1000)
  * Suppressed -Winjected-class-name warnings from Clang 5.0.0: [#964](https://github.com/dartsim/dart/pull/964)
  * Suppressed -Wdangling-else warnings from GCC 7.2.0: [#937](https://github.com/dartsim/dart/pull/937)
  * Changed console macros to use global namespace resolutions: [#1010](https://github.com/dartsim/dart/pull/1010)
  * Fixed build with Eigen 3.2.1-3.2.8: [#1042](https://github.com/dartsim/dart/pull/1042)
  * Fixed various build issues with Visual Studio: [#956](https://github.com/dartsim/dart/pull/956)
  * Removed TinyXML dependency: [#993](https://github.com/dartsim/dart/pull/993)

### [DART 6.3.1 (2018-03-21)](https://github.com/dartsim/dart/milestone/42?closed=1)

* Build system

  * Removed an undefined cmake macro/function: [#1036](https://github.com/dartsim/dart/pull/1036)

* ROS support

  * Tweaked package.xml for catkin support: [#1027](https://github.com/dartsim/dart/pull/1027), [#1029](https://github.com/dartsim/dart/pull/1029), [#1031](https://github.com/dartsim/dart/pull/1031), [#1032](https://github.com/dartsim/dart/pull/1031), [#1033](https://github.com/dartsim/dart/pull/1033)

### [DART 6.3.0 (2017-10-04)](https://github.com/dartsim/dart/milestone/36?closed=1)

* Collision detection

  * Added a feature of disabling body node pairs to BodyNodeCollisionFilter: [#911](https://github.com/dartsim/dart/pull/911)

* Kinematics/Dynamics

  * Added setter and getter for WeldJointConstraint::mRelativeTransform: [#910](https://github.com/dartsim/dart/pull/910)

* Parsers

  * Improved SkelParser to read alpha value: [#914](https://github.com/dartsim/dart/pull/914)

* Misc

  * Changed not to use lambda function as an workaround for DART python binding: [#916](https://github.com/dartsim/dart/pull/916)

### [DART 6.2.1 (2017-08-08)](https://github.com/dartsim/dart/milestone/37?closed=1)

* Collision detection

  * Fixed collision checking between objects from the same body node: [#894](https://github.com/dartsim/dart/pull/894)

* Kinematics/Dynamics

  * Fixed transform of ScrewJoint with thread pitch: [#855](https://github.com/dartsim/dart/pull/855)

* Parsers

  * Fixed incorrect reading of <use_parent_model_frame> from SDF: [#893](https://github.com/dartsim/dart/pull/893)
  * Fixed missing reading of joint friction from URDF: [#891](https://github.com/dartsim/dart/pull/891)

* Testing

  * Fixed testing ODE collision detector on macOS: [#884](https://github.com/dartsim/dart/pull/884)
  * Removed redundant main body for each test source file: [#856](https://github.com/dartsim/dart/pull/856)

* Misc

  * Fixed build of dart-gui-osg that depends on the presence of OSG: [#898](https://github.com/dartsim/dart/pull/898)
  * Fixed build of examples and tutorials on macOS: [#889](https://github.com/dartsim/dart/pull/889)
  * Fixed missing overriding method OdePlane::isPlaceable(): [#886](https://github.com/dartsim/dart/pull/886)
  * Replaced use of enum by static constexpr: [#852](https://github.com/dartsim/dart/pull/852), [#904](https://github.com/dartsim/dart/pull/904)

### [DART 6.2.0 (2017-05-15)](https://github.com/dartsim/dart/milestone/30?closed=1)

* Common

  * Added Factory class and applied it to collision detection creation: [#864](https://github.com/dartsim/dart/pull/864)
  * Added readAll() to Resource and ResourceRetriever: [#875](https://github.com/dartsim/dart/pull/875)

* Math

  * Added accessors for diameters and radii of EllipsoidShape, and deprecated EllipsoidShape::get/setSize(): [#829](https://github.com/dartsim/dart/pull/829)
  * Fixed Lemke LCP solver (#808 for DART 6): [#812](https://github.com/dartsim/dart/pull/812)

* Collision Detection

  * Added support of ODE collision detector: [#861](https://github.com/dartsim/dart/pull/861)
  * Fixed incorrect collision filtering of BulletCollisionDetector: [#859](https://github.com/dartsim/dart/pull/859)

* Simulation

  * Fixed World didn't clear collision results on reset: [#863](https://github.com/dartsim/dart/pull/863)

* Parsers

  * Fixed incorrect creation of resource retriever in SkelParser and SdfParser: [#847](https://github.com/dartsim/dart/pull/847), [#849](https://github.com/dartsim/dart/pull/849)

* GUI

  * Added MotionBlurSimWindow: [#840](https://github.com/dartsim/dart/pull/840)
  * Improved MultiSphereShape rendering in GLUT renderer: [#862](https://github.com/dartsim/dart/pull/862)
  * Fixed incorrect parsing of materials and normal scaling from URDF: [#851](https://github.com/dartsim/dart/pull/851)
  * Fixed the OSG renderer not rendering collision geometries: [#851](https://github.com/dartsim/dart/pull/851)
  * Fixed that GUI was rendering white lines with nvidia drivers: [#805](https://github.com/dartsim/dart/pull/805)

* Misc

  * Added createShared() and createUnique() pattern: [#844](https://github.com/dartsim/dart/pull/844)
  * Added Skeleton::getRootJoint(): [#832](https://github.com/dartsim/dart/pull/832)
  * Added CMake targets for code formatting using clang-format: [#811](https://github.com/dartsim/dart/pull/811), [#817](https://github.com/dartsim/dart/pull/817)
  * Renamed MultiSphereShape to MultiSphereConvexHullShape: [#865](https://github.com/dartsim/dart/pull/865)
  * Modified the member function names pertain to lazy evaluation to be more relevant to their functionalities: [#833](https://github.com/dartsim/dart/pull/833)

* Tutorials & Examples

  * Allowed tutorials and examples to be built out of DART source tree: [#842](https://github.com/dartsim/dart/pull/842)
  * Fixed tutorialDominoes-Finished that didn't work with the latest DART: [#807](https://github.com/dartsim/dart/pull/807)

### DART 6.1.2 (2017-01-13)

* Dynamics

  * Fixed bug of ContactConstraint with kinematic joints: [#809](https://github.com/dartsim/dart/pull/809)

* Misc

  * Fixed that ZeroDofJoint::getIndexInTree was called: [#818](https://github.com/dartsim/dart/pull/818)

### DART 6.1.1 (2016-10-14)

* Build

  * Modified to build DART without SIMD options by default: [#790](https://github.com/dartsim/dart/pull/790)
  * Modified to build external libraries as separately build targets: [#787](https://github.com/dartsim/dart/pull/787)
  * Modified to export CMake target files separately per target: [#786](https://github.com/dartsim/dart/pull/786)

* Misc

  * Updated lodepng up to version 20160501: [#791](https://github.com/dartsim/dart/pull/791)

### DART 6.1.0 (2016-10-07)

* Collision detection

  * Added distance API: [#744](https://github.com/dartsim/dart/pull/744)
  * Fixed direction of contact normal of BulletCollisionDetector: [#763](https://github.com/dartsim/dart/pull/763)

* Dynamics

  * Added `computeLagrangian()` to `MetaSkeleton` and `BodyNode`: [#746](https://github.com/dartsim/dart/pull/746)
  * Added new shapes: sphere, capsule, cone, and multi-sphere: [#770](https://github.com/dartsim/dart/pull/770), [#769](https://github.com/dartsim/dart/pull/769), [#745](https://github.com/dartsim/dart/pull/745)
  * Changed base class of joint from SingleDofJoint/MultiDofJoint to GenericJoint: [#747](https://github.com/dartsim/dart/pull/747)

* Planning

  * Fixed incorrect linking to flann library: [#761](https://github.com/dartsim/dart/pull/761)

* Parsers

  * Added `sdf` parsing for `fixed` joint and `material` tag of visual shape: [#775](https://github.com/dartsim/dart/pull/775)
  * Added support of urdfdom_headers 1.0: [#766](https://github.com/dartsim/dart/pull/766)

* GUI

  * Added ImGui for 2D graphical interface: [#781](https://github.com/dartsim/dart/pull/781)

* Examples

  * Added osgAtlasSimbicon and osgTinkertoy: [#781](https://github.com/dartsim/dart/pull/781)

* Misc improvements and bug fixes

  * Added `virtual Shape::getType()` and deprecated `ShapeType Shape::getShapeType()`: [#725](https://github.com/dartsim/dart/pull/725)
  * Changed building with SIMD optional: [#765](https://github.com/dartsim/dart/pull/765), [#760](https://github.com/dartsim/dart/pull/760)
  * Fixed minor build and install issues: [#773](https://github.com/dartsim/dart/pull/773), [#772](https://github.com/dartsim/dart/pull/772)
  * Fixed Doxyfile to show missing member functions in API documentation: [#768](https://github.com/dartsim/dart/pull/768)
  * Fixed typo: [#756](https://github.com/dartsim/dart/pull/756), [#755](https://github.com/dartsim/dart/pull/755)

### DART 6.0.1 (2016-06-29)

* Collision detection

  * Added support of FCL 0.5 and tinyxml2 4.0: [#749](https://github.com/dartsim/dart/pull/749)
  * Added warnings for unsupported shape pairs of DARTCollisionDetector: [#722](https://github.com/dartsim/dart/pull/722)

* Dynamics

  * Fixed total mass is not being updated when bodies removed from Skeleton: [#731](https://github.com/dartsim/dart/pull/731)

* Misc improvements and bug fixes

  * Renamed `DEPRECATED` and `FORCEINLINE` to `DART_DEPRECATED` and `DART_FORCEINLINE` to avoid name conflicts: [#742](https://github.com/dartsim/dart/pull/742)
  * Updated copyright: added CMU to copyright holder, moved individual contributors to CONTRIBUTING.md: [#723](https://github.com/dartsim/dart/pull/723)

### DART 6.0.0 (2016-05-10)

* Common data structures

  * Added `Node`, `Aspect`, `State`, and `Properties`: [#713](https://github.com/dartsim/dart/pull/713), [#712](https://github.com/dartsim/dart/issues/712), [#708](https://github.com/dartsim/dart/pull/708), [#707](https://github.com/dartsim/dart/pull/707), [#659](https://github.com/dartsim/dart/pull/659), [#649](https://github.com/dartsim/dart/pull/649), [#645](https://github.com/dartsim/dart/issues/645), [#607](https://github.com/dartsim/dart/pull/607), [#598](https://github.com/dartsim/dart/pull/598), [#591](https://github.com/dartsim/dart/pull/591), [#531](https://github.com/dartsim/dart/pull/531)
  * Added mathematical constants and user-defined literals for radian, degree, and pi: [#669](https://github.com/dartsim/dart/pull/669), [#314](https://github.com/dartsim/dart/issues/314)
  * Added `ShapeFrame` and `ShapeNode`: [#608](https://github.com/dartsim/dart/pull/608)
  * Added `BoundingBox`: [#547](https://github.com/dartsim/dart/pull/547), [#546](https://github.com/dartsim/dart/issues/546)

* Kinematics

  * Added convenient functions for setting joint limits: [#703](https://github.com/dartsim/dart/pull/703)
  * Added more description on `InverseKinematics::solve()`: [#624](https://github.com/dartsim/dart/pull/624)
  * Added API for utilizing analytical inverse kinematics: [#530](https://github.com/dartsim/dart/pull/530), [#463](https://github.com/dartsim/dart/issues/463)
  * Added color property to `Marker`: [#187](https://github.com/dartsim/dart/issues/187)
  * Improved `Skeleton` to clone `State` as well: [#691](https://github.com/dartsim/dart/pull/691)
  * Improved `ReferentialSkeleton` to be able to add and remove `BodyNode`s and `DegreeOfFreedom`s to/from `Group`s freely: [#557](https://github.com/dartsim/dart/pull/557), [#556](https://github.com/dartsim/dart/issues/556), [#548](https://github.com/dartsim/dart/issues/548)
  * Changed `Marker` into `Node`: [#692](https://github.com/dartsim/dart/pull/692), [#609](https://github.com/dartsim/dart/issues/609)
  * Renamed `Joint::get/setLocal[~]` to `Joint::get/setRelative[~]`: [#715](https://github.com/dartsim/dart/pull/715), [#714](https://github.com/dartsim/dart/issues/714)
  * Renamed `PositionLimited` to `PositionLimitEnforced`: [#447](https://github.com/dartsim/dart/issues/447)
  * Fixed initialization of joint position and velocity: [#691](https://github.com/dartsim/dart/pull/691), [#621](https://github.com/dartsim/dart/pull/621)
  * Fixed `InverseKinematics` when it's used with `FreeJoint` and `BallJoint`: [#683](https://github.com/dartsim/dart/pull/683)
  * Fixed ambiguous overload on `MetaSkeleton::getLinearJacobianDeriv`: [#628](https://github.com/dartsim/dart/pull/628), [#626](https://github.com/dartsim/dart/issues/626)

* Dynamics

  * Added `get/setLCPSolver` functions to `ConstraintSolver`: [#633](https://github.com/dartsim/dart/pull/633)
  * Added `ServoMotorConstraint` as a preliminary implementation for `SERVO` actuator type: [#566](https://github.com/dartsim/dart/pull/566)
  * Improved `ConstraintSolver` to obey C++11 ownership conventions: [#616](https://github.com/dartsim/dart/pull/616)
  * Fixed segfualting of `DantzigLCPSolver` when the constraint dimension is zero: [#634](https://github.com/dartsim/dart/pull/634)
  * Fixed missing implementations in ConstrainedGroup: [#586](https://github.com/dartsim/dart/pull/586)
  * Fixed incorrect applying of joint constraint impulses: [#317](https://github.com/dartsim/dart/issues/317)
  * Deprecated `draw()` functions of dynamics classes: [#654](https://github.com/dartsim/dart/pull/654)

* Collision detection

  * Added `CollisionGroup` and refactored `CollisionDetector` to be more versatile: [#711](https://github.com/dartsim/dart/pull/711), [#704](https://github.com/dartsim/dart/pull/704), [#689](https://github.com/dartsim/dart/pull/689), [#631](https://github.com/dartsim/dart/pull/631), [#642](https://github.com/dartsim/dart/issues/642), [#20](https://github.com/dartsim/dart/issues/20)
  * Improved API for self collision checking options: [#718](https://github.com/dartsim/dart/pull/718), [#702](https://github.com/dartsim/dart/issues/702)
  * Deprecated `BodyNode::isColliding`; collision sets are moved to `CollisionResult`: [#694](https://github.com/dartsim/dart/pull/694), [#670](https://github.com/dartsim/dart/pull/670), [#668](https://github.com/dartsim/dart/pull/668), [#666](https://github.com/dartsim/dart/issues/666)

* Parsers

  * Added back VSK parser: [#602](https://github.com/dartsim/dart/pull/602), [#561](https://github.com/dartsim/dart/pull/561), [#254](https://github.com/dartsim/dart/issues/254)
  * Fixed segfault of `SdfParser` when `nullptr` `ResourceRetriever` is passed: [#663](https://github.com/dartsim/dart/pull/663)

* GUI features

  * Merged `renderer` namespace into `gui` namespace: [#652](https://github.com/dartsim/dart/pull/652), [#589](https://github.com/dartsim/dart/issues/589)
  * Moved `osgDart` under `dart::gui` namespace as `dart::gui::osg`: [#651](https://github.com/dartsim/dart/pull/651)
  * Fixed GlutWindow::screenshot(): [#623](https://github.com/dartsim/dart/pull/623), [#395](https://github.com/dartsim/dart/issues/395)

* Simulation

  * Fixed `World::clone()` didn't clone the collision detector: [#658](https://github.com/dartsim/dart/pull/658)
  * Fixed bug of `World` concurrency: [#577](https://github.com/dartsim/dart/pull/577), [#576](https://github.com/dartsim/dart/issues/576)

* Misc improvements and bug fixes

  * Added `make_unique<T>` that was omitted from C++11: [#639](https://github.com/dartsim/dart/pull/639)
  * Added missing `override` keywords: [#617](https://github.com/dartsim/dart/pull/617), [#535](https://github.com/dartsim/dart/pull/535)
  * Added gcc warning flag `-Wextra`: [#600](https://github.com/dartsim/dart/pull/600)
  * Improved memory management of `constraint` namespace: [#584](https://github.com/dartsim/dart/pull/584), [#583](https://github.com/dartsim/dart/issues/583)
  * Changed the extension of headers from `.h` to `.hpp`: [#709](https://github.com/dartsim/dart/pull/709), [#693](https://github.com/dartsim/dart/pull/693), [#568](https://github.com/dartsim/dart/issues/568)
  * Changed Doxyfile to gnerate tag file: [#690](https://github.com/dartsim/dart/pull/690)
  * Changed the convention to use `std::size_t` over `size_t`: [#681](https://github.com/dartsim/dart/pull/681), [#656](https://github.com/dartsim/dart/issues/656)
  * Changed CMake to configure preprocessors using `#cmakedefine`: [#648](https://github.com/dartsim/dart/pull/648), [#641](https://github.com/dartsim/dart/pull/641)
  * Updated copyright years: [#679](https://github.com/dartsim/dart/pull/679), [#160](https://github.com/dartsim/dart/issues/160)
  * Renamed directory name `apps` to `examples`: [#685](https://github.com/dartsim/dart/pull/685)
  * Fixed warnings of unused variables in release mode: [#646](https://github.com/dartsim/dart/pull/646)
  * Fixed typo of `getNumPluralAddoName` in utility macro: [#615](https://github.com/dartsim/dart/issues/615)
  * Fixed linker error by adding namespace-scope definitions for `constexpr static` members: [#603](https://github.com/dartsim/dart/pull/603)
  * Fixed segfault from nullptr meshes: [#585](https://github.com/dartsim/dart/pull/585)
  * Fixed typo of tutorial with minor improvements: [#573](https://github.com/dartsim/dart/pull/573)
  * Fixed `NameManager<T>::removeEntries(~)` called a function that does not exist: [#564](https://github.com/dartsim/dart/pull/564), [#554](https://github.com/dartsim/dart/issues/554)
  * Fixed missing definitions for various functions: [#558](https://github.com/dartsim/dart/pull/558), [#555](https://github.com/dartsim/dart/issues/555)
  * Fixed const correctness of `BodyNode::getMomentsOfInertia()`: [#541](https://github.com/dartsim/dart/pull/541), [#540](https://github.com/dartsim/dart/issues/540)
  * Fixed `ftel` bug in Linux with an workaround: [#533](https://github.com/dartsim/dart/pull/533)
  * Removed unnecessary `virtual` keyword for overriding functions: [#680](https://github.com/dartsim/dart/pull/680)
  * Removed deprecated APIs in DART 5: [#678](https://github.com/dartsim/dart/pull/678)

* Build and test issues

  * Added CMake target for code coverage testing, and automatic reporting: [#688](https://github.com/dartsim/dart/pull/688), [#687](https://github.com/dartsim/dart/issues/687), [#638](https://github.com/dartsim/dart/pull/638), [#632](https://github.com/dartsim/dart/pull/632)
  * Added missing `liburdfdom-dev` dependency in Ubuntu package: [#574](https://github.com/dartsim/dart/pull/574)
  * Modulized DART libraries: [#706](https://github.com/dartsim/dart/pull/706), [#675](https://github.com/dartsim/dart/pull/675), [#652](https://github.com/dartsim/dart/pull/652), [#477](https://github.com/dartsim/dart/issues/477)
  * Improved Travis-CI script: [#655](https://github.com/dartsim/dart/pull/655)
  * Improved CMake script by splitting tutorials, examples, and tests into separate targets: [#644](https://github.com/dartsim/dart/pull/644)
  * Improved wording of the cmake warning messages for ASSIMP: [#553](https://github.com/dartsim/dart/pull/553)
  * Changed Travis-CI to treat warning as errors using `-Werror` flags: [#682](https://github.com/dartsim/dart/pull/682), [#677](https://github.com/dartsim/dart/issues/677)
  * Changed Travis-CI to test DART with bullet collision detector: [#650](https://github.com/dartsim/dart/pull/650), [#376](https://github.com/dartsim/dart/issues/376)
  * Changed the minimum requirement of Visual Studio version to 2015: [#592](https://github.com/dartsim/dart/issues/592)
  * Changed CMake to build gui::osg examples when `DART_BUILD_EXAMPLES` is on: [#536](https://github.com/dartsim/dart/pull/536)
  * Simplfied Travis-CI tests for general pushes: [#700](https://github.com/dartsim/dart/pull/700)
  * Fixed Eigen memory alignment issue in testCollision.cpp: [#719](https://github.com/dartsim/dart/pull/719)
  * Fixed `BULLET_INCLUDE_DIRS` in `DARTConfig.cmake`: [#697](https://github.com/dartsim/dart/pull/697)
  * Fixed linking with Bullet on OS X El Capitan by supporting for Bullet built with double precision: [#660](https://github.com/dartsim/dart/pull/660), [#657](https://github.com/dartsim/dart/issues/657)
  * Fixed FCL version check logic in the main `CMakeLists.txt`: [#640](https://github.com/dartsim/dart/pull/640)
  * Fixed `find_package(DART)` on optimizer components: [#637](https://github.com/dartsim/dart/pull/637)
  * Fixed linking against `${DART_LIBRARIES}` not working in Ubuntu 14.04: [#630](https://github.com/dartsim/dart/pull/630), [#629](https://github.com/dartsim/dart/issues/629)
  * Fixed Visual Studio 2015 build errors: [#580](https://github.com/dartsim/dart/pull/580)
  * Removed OpenGL dependency from `dart` library: [#667](https://github.com/dartsim/dart/pull/667)
  * Removed version check for Bullet: [#636](https://github.com/dartsim/dart/pull/636), [#625](https://github.com/dartsim/dart/issues/625)

## DART 5

### Version 5.1.6 (2017-08-08)

1. Improved camera movement of OpenGL GUI: smooth zooming and translation
    * [Pull request #843](https://github.com/dartsim/dart/pull/843)

2. Removed debian meta files from the main DART repository
    * [Pull request #853](https://github.com/dartsim/dart/pull/853)

### Version 5.1.5 (2017-01-20)

1. Fixed Lemke LCP solver for several failing cases
    * [Pull request #808](https://github.com/dartsim/dart/pull/808)

1. Increase minimum required Ipopt version to 3.11.9
    * [Pull request #800](https://github.com/dartsim/dart/pull/800)

1. Added support of urdfdom_headers 1.0 for DART 5.1 (backport of [#766](https://github.com/dartsim/dart/pull/766))
    * [Pull request #799](https://github.com/dartsim/dart/pull/799)

### Version 5.1.4 (2016-10-14)

1. Fixed inconsistent frame rate of GlutWindow
    * [Pull request #794](https://github.com/dartsim/dart/pull/794)

### Version 5.1.3 (2016-10-07)

1. Updated to support Bullet built with double precision (backport of [#660](https://github.com/dartsim/dart/pull/660))
    * [Pull request #777](https://github.com/dartsim/dart/pull/777)

1. Modified to use btGImpactMeshShape instead of btConvexTriangleMeshShape for mesh
    * [Pull request #764](https://github.com/dartsim/dart/pull/764)

1. Updated to support FCL 0.5 and tinyxml 4.0 (backport of [#749](https://github.com/dartsim/dart/pull/749))
    * [Pull request #759](https://github.com/dartsim/dart/pull/759)

### Version 5.1.2 (2016-04-25)

1. Fixed inverse kinematics (backporting)
    * [Pull request #684](https://github.com/dartsim/dart/pull/684)

1. Fixed aligned memory allocation with Eigen objects in loading meshes
    * [Pull request #606](https://github.com/dartsim/dart/pull/606)

1. Fixed incorrect applying joint constraint impulses (backporting)
    * [Pull request #579](https://github.com/dartsim/dart/pull/579)

1. Fixed some build and packaging issues
    * [Pull request #559](https://github.com/dartsim/dart/pull/559)
    * [Pull request #595](https://github.com/dartsim/dart/pull/595)
    * [Pull request #696](https://github.com/dartsim/dart/pull/696)

### Version 5.1.1 (2015-11-06)

1. Add bullet dependency to package.xml
    * [Pull request #523](https://github.com/dartsim/dart/pull/523)

1. Improved handling of missing symbols of Assimp package
    * [Pull request #542](https://github.com/dartsim/dart/pull/542)

1. Improved travis-ci build log for Mac
    * [Pull request #529](https://github.com/dartsim/dart/pull/529)

1. Fixed warnings in Function.cpp
    * [Pull request #550](https://github.com/dartsim/dart/pull/550)

1. Fixed build failures on AppVeyor
    * [Pull request #543](https://github.com/dartsim/dart/pull/543)

1. Fixed const qualification of ResourceRetriever
    * [Pull request #534](https://github.com/dartsim/dart/pull/534)
    * [Issue #532](https://github.com/dartsim/dart/issues/532)

1. Fixed aligned memory allocation with Eigen objects
    * [Pull request #527](https://github.com/dartsim/dart/pull/527)

1. Fixed copy safety for various classes
    * [Pull request #526](https://github.com/dartsim/dart/pull/526)
    * [Pull request #539](https://github.com/dartsim/dart/pull/539)
    * [Issue #524](https://github.com/dartsim/dart/issues/524)

### Version 5.1.0 (2015-10-15)

1. Fixed incorrect rotational motion of BallJoint and FreeJoint
    * [Pull request #518](https://github.com/dartsim/dart/pull/518)

1. Removed old documents: dart-tutorial, programmingGuide
    * [Pull request #515](https://github.com/dartsim/dart/pull/515)

1. Fixed aligned memory allocation with Eigen objects
    * [Pull request #513](https://github.com/dartsim/dart/pull/513)

1. Fixed segfault in Linkage::Criteria
    * [Pull request #491](https://github.com/dartsim/dart/pull/491)
    * [Issue #489](https://github.com/dartsim/dart/issues/489)

1. Improved sdf/urdf parser
    * [Pull request #497](https://github.com/dartsim/dart/pull/497)
    * [Pull request #485](https://github.com/dartsim/dart/pull/485)

1. Fixed CMake warnings
    * [Pull request #483](https://github.com/dartsim/dart/pull/483)

1. Fixed build issues on Windows
    * [Pull request #516](https://github.com/dartsim/dart/pull/516)
    * [Pull request #509](https://github.com/dartsim/dart/pull/509)
    * [Pull request #486](https://github.com/dartsim/dart/pull/486)
    * [Pull request #482](https://github.com/dartsim/dart/pull/482)
    * [Issue #487](https://github.com/dartsim/dart/issues/487)

1. Fixed IpoptSolver bugs
    * [Pull request #481](https://github.com/dartsim/dart/pull/481)

1. Added Frame::getTransform(withRespecTo, inCoordinatesOf)
    * [Pull request #475](https://github.com/dartsim/dart/pull/475)
    * [Issue #471](https://github.com/dartsim/dart/issues/471)

1. Improved API documentation -- set the SHOW_USED_FILES tag to NO
    * [Pull request #474](https://github.com/dartsim/dart/pull/474)

1. Added convenience setters for generalized coordinates of FreeJoint
    * [Pull request #470](https://github.com/dartsim/dart/pull/470)
    * [Pull request #507](https://github.com/dartsim/dart/pull/507)

1. Fixed compilation warnings
    * [Pull request #480](https://github.com/dartsim/dart/pull/480)
    * [Pull request #469](https://github.com/dartsim/dart/pull/469)
    * [Issue #418](https://github.com/dartsim/dart/issues/418)

1. Added a mutex to Skeleton
    * [Pull request #466](https://github.com/dartsim/dart/pull/466)

1. Added generic URIs support
    * [Pull request #464](https://github.com/dartsim/dart/pull/464)
    * [Pull request #517](https://github.com/dartsim/dart/pull/517)

1. Added End Effector, Inverse Kinematics, and osgDart
    * [Pull request #461](https://github.com/dartsim/dart/pull/461)
    * [Pull request #495](https://github.com/dartsim/dart/pull/495)
    * [Pull request #502](https://github.com/dartsim/dart/pull/502)
    * [Pull request #506](https://github.com/dartsim/dart/pull/506)
    * [Pull request #514](https://github.com/dartsim/dart/pull/514)
    * [Issue #381](https://github.com/dartsim/dart/issues/381)
    * [Issue #454](https://github.com/dartsim/dart/issues/454)
    * [Issue #478](https://github.com/dartsim/dart/issues/478)

1. Removed outdated packaging scripts
    * [Pull request #456](https://github.com/dartsim/dart/pull/456)

1. Added initial position and initial velocity properties
    * [Pull request #449](https://github.com/dartsim/dart/pull/449)

1. Added a package.xml file for REP-136 support
    * [Pull request #446](https://github.com/dartsim/dart/pull/446)

1. Improved Linkage and Chain Criteria
    * [Pull request #443](https://github.com/dartsim/dart/pull/443)
    * [Issue #437](https://github.com/dartsim/dart/issues/437)

1. Added Joint::isCyclic to mark SO(2) topology
    * [Pull request #441](https://github.com/dartsim/dart/pull/441)

1. Fixed SEGFAULTs in DartLoader
    * [Pull request #439](https://github.com/dartsim/dart/pull/439)

1. Added the SYSTEM flag to include_directories
    * [Pull request #435](https://github.com/dartsim/dart/pull/435)

1. Improved Joint warning
    * [Pull request #430](https://github.com/dartsim/dart/pull/430)

1. Added tutorials (http://dart.readthedocs.org/)
    * [Pull request #504](https://github.com/dartsim/dart/pull/504)
    * [Pull request #484](https://github.com/dartsim/dart/pull/484)
    * [Pull request #423](https://github.com/dartsim/dart/pull/423)
    * [Pull request #511](https://github.com/dartsim/dart/pull/511)

### Version 5.0.2 (2015-09-28)

1. Fixed bug in Jacobian update notifications
    * [Pull request #500](https://github.com/dartsim/dart/pull/500)
    * [Issue #499](https://github.com/dartsim/dart/issues/499)

### Version 5.0.1 (2015-07-28)

1. Improved app indexing for bipedStand and atlasSimbicon
    * [Pull request #417](https://github.com/dartsim/dart/pull/417)

1. Added clipping command when it exceeds the limits
    * [Pull request #419](https://github.com/dartsim/dart/pull/419)

1. Improved CollisionNode's index validity check
    * [Pull request #421](https://github.com/dartsim/dart/pull/421)

1. Standardized warning messages for Joints
    * [Pull request #425](https://github.com/dartsim/dart/pull/425)
    * [Pull request #429](https://github.com/dartsim/dart/pull/429)

1. Fixed bug in SDF parser -- correct child for a joint
    * [Pull request #431](https://github.com/dartsim/dart/pull/431)

1. Fixed SDF parsing for single link model without joint
    * [Pull request #444](https://github.com/dartsim/dart/pull/444)

1. Added missing virtual destructors to Properties in Entity and [Soft]BodyNode
    * [Pull request #458](https://github.com/dartsim/dart/pull/458)

1. Limited maximum required version of Assimp less than 3.0~dfsg-4
    * [Pull request #459](https://github.com/dartsim/dart/pull/459)

1. Fixed SEGFAULTs in DartLoader
    * [Pull request #472](https://github.com/dartsim/dart/pull/472)

### Version 5.0.0 (2015-06-15)

1. Fixed aligned memory allocation with Eigen objects
    * [Pull request #414](https://github.com/dartsim/dart/pull/414)

1. Added some missing API for DegreeOfFreedom
    * [Pull request #408](https://github.com/dartsim/dart/pull/408)

1. Replaced logMaps with Eigen::AngleAxisd
    * [Pull request #407](https://github.com/dartsim/dart/pull/407)

1. Improved FCL collision detector
    * [Pull request #405](https://github.com/dartsim/dart/pull/405)

1. Removed deprecated API and suppressed warnings
    * [Pull request #404](https://github.com/dartsim/dart/pull/404)

1. Added use of OpenGL's multisample anti-aliasing
    * [Pull request #402](https://github.com/dartsim/dart/pull/402)

1. Added computation of differences of generalized coordinates
    * [Pull request #389](https://github.com/dartsim/dart/pull/389)
    * [Issue #290](https://github.com/dartsim/dart/issues/290)

1. Added deprecated and force-linline definitions for clang
    * [Pull request #384](https://github.com/dartsim/dart/pull/384)
    * [Issue #379](https://github.com/dartsim/dart/issues/379)

1. Eradicated memory leaks and maked classes copy-safe and clonable
    * [Pull request #369](https://github.com/dartsim/dart/pull/369)
    * [Pull request #390](https://github.com/dartsim/dart/pull/390)
    * [Pull request #391](https://github.com/dartsim/dart/pull/391)
    * [Pull request #392](https://github.com/dartsim/dart/pull/392)
    * [Pull request #397](https://github.com/dartsim/dart/pull/397)
    * [Pull request #415](https://github.com/dartsim/dart/pull/415)
    * [Issue #280](https://github.com/dartsim/dart/issues/280)
    * [Issue #339](https://github.com/dartsim/dart/issues/339)
    * [Issue #370](https://github.com/dartsim/dart/issues/370)
    * [Issue #383](https://github.com/dartsim/dart/issues/383)

1. Improved PlaneShape constructors
    * [Pull request #366](https://github.com/dartsim/dart/pull/366)
    * [Pull request #377](https://github.com/dartsim/dart/pull/377)
    * [Issue #373](https://github.com/dartsim/dart/issues/373)

1. Added appveyor options for parallel build and detailed log
    * [Pull request #365](https://github.com/dartsim/dart/pull/365)

1. Improved robustness and package handling for URDF parsing
    * [Pull request #364](https://github.com/dartsim/dart/pull/364)

1. Fixed bug in BodyNode::_updateBodyJacobianSpatialDeriv()
    * [Pull request #363](https://github.com/dartsim/dart/pull/363)

1. Added alpha channel and Color functions
    * [Pull request #359](https://github.com/dartsim/dart/pull/359)
    * [Issue #358](https://github.com/dartsim/dart/issues/358)

1. Added Jacobian getters to Skeleton
    * [Pull request #357](https://github.com/dartsim/dart/pull/357)

1. Added ArrowShape for visualizing arrows
    * [Pull request #356](https://github.com/dartsim/dart/pull/356)

1. Fixed matrix dimension bug in operationalSpaceControl app
    * [Pull request #354](https://github.com/dartsim/dart/pull/354)

1. Added build type definitions
    * [Pull request #353](https://github.com/dartsim/dart/pull/353)

1. Added Signal class
    * [Pull request #350](https://github.com/dartsim/dart/pull/350)

1. Added LineSegmentShape for visualizing line segments
    * [Pull request #349](https://github.com/dartsim/dart/pull/349)
    * [Issue #346](https://github.com/dartsim/dart/issues/346)

1. Fixed segfault in SoftSdfParser
    * [Pull request #345](https://github.com/dartsim/dart/pull/345)

1. Added subscriptions for destructions and notifications
    * [Pull request #343](https://github.com/dartsim/dart/pull/343)

1. Added NloptSolver::[get/set]NumMaxEvaluations()
    * [Pull request #342](https://github.com/dartsim/dart/pull/342)

1. Added support of Eigen::VectorXd in parser
    * [Pull request #341](https://github.com/dartsim/dart/pull/341)

1. Added Skeleton::getNumJoints()
    * [Pull request #335](https://github.com/dartsim/dart/pull/335)

1. Fixed bug in DARTCollide for sphere-sphere collision
    * [Pull request #332](https://github.com/dartsim/dart/pull/332)

1. Fixed naming issues for Skeletons in World
    * [Pull request #331](https://github.com/dartsim/dart/pull/331)
    * [Issue #330](https://github.com/dartsim/dart/issues/330)

1. Added PlanarJoint support for URDF loader
    * [Pull request #326](https://github.com/dartsim/dart/pull/326)

1. Fixed rotation of the inertia reference frame for URDF loader
    * [Pull request #326](https://github.com/dartsim/dart/pull/326)
    * [Issue #47](https://github.com/dartsim/dart/issues/47)

1. Fixed bug in loading WorldFile
    * [Pull request #325](https://github.com/dartsim/dart/pull/325)

1. Added plotting of 2D trajectories
    * [Pull request #324](https://github.com/dartsim/dart/pull/324)

1. Removed unsupported axis orders of EulerJoint
    * [Pull request #323](https://github.com/dartsim/dart/pull/323)
    * [Issue #321](https://github.com/dartsim/dart/issues/321)

1. Added convenience functions to help with setting joint positions
    * [Pull request #322](https://github.com/dartsim/dart/pull/322)
    * [Pull request #338](https://github.com/dartsim/dart/pull/338)

1. Added Frame class and auto-updating for forward kinematics
    * [Pull request #319](https://github.com/dartsim/dart/pull/319)
    * [Pull request #344](https://github.com/dartsim/dart/pull/344)
    * [Pull request #367](https://github.com/dartsim/dart/pull/367)
    * [Pull request #380](https://github.com/dartsim/dart/pull/380)
    * [Issue #289](https://github.com/dartsim/dart/issues/289)
    * [Issue #294](https://github.com/dartsim/dart/issues/294)
    * [Issue #305](https://github.com/dartsim/dart/issues/305)

1. Added Travis-CI build test for OSX
    * [Pull request #313](https://github.com/dartsim/dart/pull/313)
    * [Issue #258](https://github.com/dartsim/dart/issues/258)

1. Added specification of minimum dependency version
    * [Pull request #306](https://github.com/dartsim/dart/pull/306)

## DART 4

### Version 4.3.7 (2018-01-05)

1. Updated DART 4.3 to be compatible with urdf 1.0/tinyxml2 6/flann 1.9.1
    * [Pull request #955](https://github.com/dartsim/dart/pull/955)

### Version 4.3.6 (2016-04-16)

1. Fixed duplicate entries in Skeleton::mBodyNodes causing segfault in destructor
    * [Issue #671](https://github.com/dartsim/dart/issues/671)
    * [Pull request #672](https://github.com/dartsim/dart/pull/672)

### Version 4.3.5 (2016-01-09)

1. Fixed incorrect applying of joint constraint impulses (backported from 6.0.0)
    * [Pull request #578](https://github.com/dartsim/dart/pull/578)

### Version 4.3.4 (2015-01-24)

1. Fixed build issue with gtest on Mac
    * [Pull request #315](https://github.com/dartsim/dart/pull/315)

### Version 4.3.3 (2015-01-23)

1. Fixed joint Coulomb friction
    * [Pull request #311](https://github.com/dartsim/dart/pull/311)

### Version 4.3.2 (2015-01-22)

1. Fixed installation -- missing headers (utils/urdf, utils/sdf)

### Version 4.3.1 (2015-01-21)

1. Fixed API incompatibility introduced by dart-4.3.0
    * [Issue #303](https://github.com/dartsim/dart/issues/303)
    * [Pull request #309](https://github.com/dartsim/dart/pull/309)

### Version 4.3.0 (2015-01-19)

1. Added name manager for efficient name look-up and unique naming
    * [Pull request #277](https://github.com/dartsim/dart/pull/277)
1. Added all-inclusive header and namespace headers
    * [Pull request #278](https://github.com/dartsim/dart/pull/278)
1. Added DegreeOfFreedom class for getting/setting data of individual generalized coordinates
    * [Pull request #288](https://github.com/dartsim/dart/pull/288)
1. Added hybrid dynamics
    * [Pull request #298](https://github.com/dartsim/dart/pull/298)
1. Added joint actuator types
    * [Pull request #298](https://github.com/dartsim/dart/pull/298)
1. Added Coulomb joint friction
    * [Pull request #301](https://github.com/dartsim/dart/pull/301)
1. Migrated to C++11
    * [Pull request #268](https://github.com/dartsim/dart/pull/268)
    * [Pull request #299](https://github.com/dartsim/dart/pull/299)
1. Improved readability of CMake output messages
    * [Pull request #272](https://github.com/dartsim/dart/pull/272)
1. Fixed const-correctneess of member functions
    * [Pull request #277](https://github.com/dartsim/dart/pull/277)
1. Added handling use of 'package:/' in URDF
    * [Pull request #273](https://github.com/dartsim/dart/pull/273)
    * [Issue #271](https://github.com/dartsim/dart/issues/271)

### Version 4.2.1 (2015-01-07)

1. Fixed version numbering of shared libraries in debian packages
    * [Pull request #286](https://github.com/dartsim/dart/pull/286)
1. Fixed Jacobian and its derivatives of FreeJoint/BallJoint
    * [Pull request #284](https://github.com/dartsim/dart/pull/284)

### Version 4.2.0 (2014-11-22)

1. Added reset functions for Simulation and Recording class
    * [Pull request #231](https://github.com/dartsim/dart/pull/231)
1. Added operational space control example
    * [Pull request #257](https://github.com/dartsim/dart/pull/257)
1. Fixed misuse of Bullet collision shapes
    * [Pull request #228](https://github.com/dartsim/dart/pull/228)
1. Fixed adjacent body pair check for Bullet collision detector
    * [Pull request #246](https://github.com/dartsim/dart/pull/246)
1. Fixed incorrect computation of constraint impulse for BallJointConstraint and WeldJointContraint
    * [Pull request #247](https://github.com/dartsim/dart/pull/247)
1. Improved generation of soft box shape for soft body
    * [Commit ec31f44](https://github.com/dartsim/dart/commit/ec31f44)

### Version 4.1.1 (2014-07-17)

1. Added ABI check script
    * [Pull request #226](https://github.com/dartsim/dart/pull/226)
    * [Pull request #227](https://github.com/dartsim/dart/pull/227)
1. Fixed build issues on Linux
    * [Pull request #214](https://github.com/dartsim/dart/pull/214)
    * [Pull request #219](https://github.com/dartsim/dart/pull/219)
1. Fixed build issues on Windows
    * [Pull request #215](https://github.com/dartsim/dart/pull/215)
    * [Pull request #217](https://github.com/dartsim/dart/pull/217)
1. Fixed unintended warning messages
    * [Pull request #220](https://github.com/dartsim/dart/pull/220)

### Version 4.1.0 (2014-07-02)

1. Fixed bug in switching collision detectors
    * [Issue #127](https://github.com/dartsim/dart/issues/127)
    * [Pull request #195](https://github.com/dartsim/dart/pull/195)
1. Fixed kinematics and dynamics when a skeleton has multiple parent-less bodies
    * [Pull request #196](https://github.com/dartsim/dart/pull/196)
1. Fixed issue on installing DART 4 alongside DART 3 on Linux
    * [Issue #122](https://github.com/dartsim/dart/issues/122)
    * [Pull request #203](https://github.com/dartsim/dart/pull/203)
1. Fixed warnings on gcc
    * [Pull request #206](https://github.com/dartsim/dart/pull/206)
1. Renamed getDof() to getNumDofs()
    * [Pull request #209](https://github.com/dartsim/dart/pull/209)
1. Added cylinder shape for soft body
    * [Pull request #210](https://github.com/dartsim/dart/pull/210)

### Version 4.0.0 (2014-06-02)

1. Added implicit joint spring force and damping force
1. Added planar joint
1. Added soft body dynamics
1. Added computation of velocity and acceleration of COM
1. Added bullet collision detector
  * [Pull request #156](https://github.com/dartsim/dart/pull/156)
1. Improved performance of forward dynamics algorithm
  * [Pull request #188](https://github.com/dartsim/dart/pull/188)
1. Improved dynamics API for Skeleton and Joint
  * [Pull request #161](https://github.com/dartsim/dart/pull/161)
  * [Pull request #192](https://github.com/dartsim/dart/pull/192)
  * [Pull request #193](https://github.com/dartsim/dart/pull/193)
1. Improved constraint dynamics solver
  * [Pull request #184](https://github.com/dartsim/dart/pull/184)
1. Improved calculation of equations of motion using Featherstone algorithm
  * [Issue #85](https://github.com/dartsim/dart/issues/87)
1. Improved optimizer interface and added nlopt solver
  * [Pull request #152](https://github.com/dartsim/dart/pull/152)
1. Fixed self collision bug
  * [Issue #125](https://github.com/dartsim/dart/issues/125)
1. Fixed incorrect integration of BallJoint and FreeJoint
  * [Issue #122](https://github.com/dartsim/dart/issues/122)
  * [Pull request #168](https://github.com/dartsim/dart/pull/168)

## DART 3

### Version 3.0 (2013-11-04)

1. Removed Transformation classes. Their functionality is now included in joint classes.
1. Added Featherstone algorithm. Can currently only be used without collision handling. The old algortihm is still present and used for that case.
1. Removed kinematics namespace. Functionality is moved to dynamics classes.
1. Added dart root namespace
1. A lot of function and variable renames
1. Added constraint namespace
1. Added "common" namespace

## DART 2

### Version 2.6 (2013-09-07)

1. Clean-up of build system:
  * Renamed DART_INCLUDEDIR to the standard-compliant DART_INCLUDE_DIRS in CMake files. Users need to adapt their CMake files for this change.
  * Users no longer need to call find_package(DARTExt) in the CMake files. A call to find_package(DART) also finds its dependencies now.
  * Allow user to overwrite installation prefix
  * Add possibility to include DART header files as '#include \<dart/dynamics/Skeleton.h\>' in addition to '#include \<dynamics/Skeleton.h\>'
  * Allow out-of-source builds
1. URDF loader:
  * Major clean-up
  * Consider mesh scaling factor

### Version 2.5 (2013-07-16)

1. Replaced robotics::World with simulation::World
1. Removed robotics::Robot
1. Added simulation::SimWindow
1. Some speed-up of Eigen calculations
1. Added abstract trajectory interface
1. ConstraintDynamics handles contact, joint limit and other constraint forces simultaneously
1. Improved Lemke algorithm for solving LCP
1. Renamed skeletonDynamics::getQDotVector() to getPoseVelocity()
1. Added abstract CollisionDetector interface allowing for multiple different collision detector implementations.
1. Created math namespace
1. Added System class as base class to Skeleton and Joint
1. URDF loader: Removed ability to load nonstandard URDF files with an object tag
1. Added support for multiple shapes per BodyNode
1. Made urdfdom a dependency instead of including it in the DART source
1. Added function to CollisionDetector to let user check a specific pair of BodyNodes for collision

### Version 2.4 (2013-03-05)

1. Mass and inertia are no longer stored in Shape but in BodyNode.
1. Different shapes for collision and visualization (not just different meshes)
1. Shapes are no longer centered at the COM but can be transformed independently relative to the link frame.
1. Improved URDF support
  * Support for non-mesh shapes
  * Does not create dummy root nodes anymore
  * Support for continuous joints
  * Support for arbitrary joint axes for revolute joints (but not for prismatic joints) instead of only axis-aligned joint axes
  * Support for relative mesh paths even if the robot and world URDF files are in different directories
  * All supported joint types can be root joints
1. Clean-up of the Robot class
1. Removed Object class
1. More robust build and installation process on Linux<|MERGE_RESOLUTION|>--- conflicted
+++ resolved
@@ -4,11 +4,8 @@
 
 * Dynamics
 
-<<<<<<< HEAD
-  * Fix friction and restitution of individual shapes in a body: [#1369](https://github.com/dartsim/dart/pull/1369)
-=======
+  * Fixex friction and restitution of individual shapes in a body: [#1369](https://github.com/dartsim/dart/pull/1369)
   * Fixed soft body simulation when command input is not resetted: [#1372](https://github.com/dartsim/dart/pull/1372)
->>>>>>> 2466c01b
 
 * GUI
 
