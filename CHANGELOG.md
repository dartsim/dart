## DART 6

<<<<<<< HEAD
### DART 6.2.0 (201X-XX-XX)
=======
### DART 6.1.2 (2016-XX-XX)

* Dynamics

  * Fixed bug of ContactConstraint with kinematic joints: [#809](https://github.com/dartsim/dart/pull/809)
>>>>>>> 7366f42f

### DART 6.1.1 (2016-10-14)

* Build

  * Modified to build DART without SIMD options by default: [#790](https://github.com/dartsim/dart/pull/790)
  * Modified to build external libraries as separately build targets: [#787](https://github.com/dartsim/dart/pull/787)
  * Modified to export CMake target files separately per target: [#786](https://github.com/dartsim/dart/pull/786)

* Misc

  * Updated lodepng up to version 20160501 : [#791](https://github.com/dartsim/dart/pull/791)

### DART 6.1.0 (2016-10-07)

* Collision detection

  * Added distance API: [#744](https://github.com/dartsim/dart/pull/744)
  * Fixed direction of contact normal of BulletCollisionDetector: [#763](https://github.com/dartsim/dart/pull/763)

* Dynamics

  * Added `computeLagrangian()` to `MetaSkeleton` and `BodyNode`: [#746](https://github.com/dartsim/dart/pull/746)
  * Added new shapes: sphere, capsule, cone, and multi-sphere: [#770](https://github.com/dartsim/dart/pull/770), [#769](https://github.com/dartsim/dart/pull/769), [#745](https://github.com/dartsim/dart/pull/745)
  * Changed base class of joint from SingleDofJoint/MultiDofJoint to GenericJoint: [#747](https://github.com/dartsim/dart/pull/747)

* Planning

  * Fixed incorrect linking to flann library: [#761](https://github.com/dartsim/dart/pull/761)

* Parsers

  * Added `sdf` parsing for `fixed` joint and `material` tag of visual shape: [#775](https://github.com/dartsim/dart/pull/775)
  * Added support of urdfdom_headers 1.0: [#766](https://github.com/dartsim/dart/pull/766)

* GUI

  * Added ImGui for 2D graphical interface: [#781](https://github.com/dartsim/dart/pull/781)

* Examples

  * Added osgAtlasSimbicon and osgTinkertoy: [#781](https://github.com/dartsim/dart/pull/781)

* Misc improvements and bug fixes

  * Added `virtual Shape::getType()` and deprecated `ShapeType Shape::getShapeType()`: [#725](https://github.com/dartsim/dart/pull/725)
  * Changed building with SIMD optional: [#765](https://github.com/dartsim/dart/pull/765), [#760](https://github.com/dartsim/dart/pull/760)
  * Fixed minor build and install issues: [#773](https://github.com/dartsim/dart/pull/773), [#772](https://github.com/dartsim/dart/pull/772)
  * Fixed Doxyfile to show missing member functions in API documentation: [#768](https://github.com/dartsim/dart/pull/768)
  * Fixed typo: [#756](https://github.com/dartsim/dart/pull/756), [#755](https://github.com/dartsim/dart/pull/755)

### DART 6.0.1 (2016-06-29)

* Collision detection

  * Added support of FCL 0.5 and tinyxml2 4.0: [#749](https://github.com/dartsim/dart/pull/749)
  * Added warnings for unsupported shape pairs of DARTCollisionDetector: [#722](https://github.com/dartsim/dart/pull/722)

* Dynamics

  * Fixed total mass is not being updated when bodies removed from Skeleton: [#731](https://github.com/dartsim/dart/pull/731)

* Misc improvements and bug fixes

  * Renamed `DEPRECATED` and `FORCEINLINE` to `DART_DEPRECATED` and `DART_FORCEINLINE` to avoid name conflicts: [#742](https://github.com/dartsim/dart/pull/742)
  * Updated copyright: added CMU to copyright holder, moved individual contributors to CONTRIBUTING.md: [#723](https://github.com/dartsim/dart/pull/723)

### DART 6.0.0 (2016-05-10)

* Common data structures

  * Added `Node`, `Aspect`, `State`, and `Properties`: [#713](https://github.com/dartsim/dart/pull/713), [#712](https://github.com/dartsim/dart/issues/712), [#708](https://github.com/dartsim/dart/pull/708), [#707](https://github.com/dartsim/dart/pull/707), [#659](https://github.com/dartsim/dart/pull/659), [#649](https://github.com/dartsim/dart/pull/649), [#645](https://github.com/dartsim/dart/issues/645), [#607](https://github.com/dartsim/dart/pull/607), [#598](https://github.com/dartsim/dart/pull/598), [#591](https://github.com/dartsim/dart/pull/591), [#531](https://github.com/dartsim/dart/pull/531) 
  * Added mathematical constants and user-defined literals for radian, degree, and pi: [#669](https://github.com/dartsim/dart/pull/669), [#314](https://github.com/dartsim/dart/issues/314)
  * Added `ShapeFrame` and `ShapeNode`: [#608](https://github.com/dartsim/dart/pull/608)
  * Added `BoundingBox`: [#547](https://github.com/dartsim/dart/pull/547), [#546](https://github.com/dartsim/dart/issues/546)

* Kinematics

  * Added convenient functions for setting joint limits: [#703](https://github.com/dartsim/dart/pull/703)
  * Added more description on `InverseKinematics::solve()`: [#624](https://github.com/dartsim/dart/pull/624)
  * Added API for utilizing analytical inverse kinematics: [#530](https://github.com/dartsim/dart/pull/530), [#463](https://github.com/dartsim/dart/issues/463)
  * Added color property to `Marker`: [#187](https://github.com/dartsim/dart/issues/187)
  * Improved `Skeleton` to clone `State` as well: [#691](https://github.com/dartsim/dart/pull/691)
  * Improved `ReferentialSkeleton` to be able to add and remove `BodyNode`s and `DegreeOfFreedom`s to/from `Group`s freely: [#557](https://github.com/dartsim/dart/pull/557), [#556](https://github.com/dartsim/dart/issues/556), [#548](https://github.com/dartsim/dart/issues/548)
  * Changed `Marker` into `Node`: [#692](https://github.com/dartsim/dart/pull/692), [#609](https://github.com/dartsim/dart/issues/609)
  * Renamed `Joint::get/setLocal[~]` to `Joint::get/setRelative[~]`: [#715](https://github.com/dartsim/dart/pull/715), [#714](https://github.com/dartsim/dart/issues/714)
  * Renamed `PositionLimited` to `PositionLimitEnforced`: [#447](https://github.com/dartsim/dart/issues/447)
  * Fixed initialization of joint position and velocity: [#691](https://github.com/dartsim/dart/pull/691), [#621](https://github.com/dartsim/dart/pull/621)
  * Fixed `InverseKinematics` when it's used with `FreeJoint` and `BallJoint`: [#683](https://github.com/dartsim/dart/pull/683)
  * Fixed ambiguous overload on `MetaSkeleton::getLinearJacobianDeriv`: [#628](https://github.com/dartsim/dart/pull/628), [#626](https://github.com/dartsim/dart/issues/626)

* Dynamics

  * Added `get/setLCPSolver` functions to `ConstraintSolver`: [#633](https://github.com/dartsim/dart/pull/633)
  * Added `ServoMotorConstraint` as a preliminary implementation for `SERVO` actuator type: [#566](https://github.com/dartsim/dart/pull/566)
  * Improved `ConstraintSolver` to obey C++11 ownership conventions: [#616](https://github.com/dartsim/dart/pull/616)
  * Fixed segfualting of `DantzigLCPSolver` when the constraint dimension is zero: [#634](https://github.com/dartsim/dart/pull/634)
  * Fixed missing implementations in ConstrainedGroup: [#586](https://github.com/dartsim/dart/pull/586)
  * Fixed incorrect applying of joint constraint impulses: [#317](https://github.com/dartsim/dart/issues/317)
  * Deprecated `draw()` functions of dynamics classes: [#654](https://github.com/dartsim/dart/pull/654)

* Collision detection

  * Added `CollisionGroup` and refactored `CollisionDetector` to be more versatile: [#711](https://github.com/dartsim/dart/pull/711), [#704](https://github.com/dartsim/dart/pull/704), [#689](https://github.com/dartsim/dart/pull/689), [#631](https://github.com/dartsim/dart/pull/631), [#642](https://github.com/dartsim/dart/issues/642), [#20](https://github.com/dartsim/dart/issues/20)
  * Improved API for self collision checking options: [#718](https://github.com/dartsim/dart/pull/718), [#702](https://github.com/dartsim/dart/issues/702)
  * Deprecated `BodyNode::isColliding`; collision sets are moved to `CollisionResult`: [#694](https://github.com/dartsim/dart/pull/694), [#670](https://github.com/dartsim/dart/pull/670), [#668](https://github.com/dartsim/dart/pull/668), [#666](https://github.com/dartsim/dart/issues/666)

* Parsers

  * Added back VSK parser: [#602](https://github.com/dartsim/dart/pull/602), [#561](https://github.com/dartsim/dart/pull/561), [#254](https://github.com/dartsim/dart/issues/254)
  * Fixed segfault of `SdfParser` when `nullptr` `ResourceRetriever` is passed: [#663](https://github.com/dartsim/dart/pull/663)

* GUI features

  * Merged `renderer` namespace into `gui` namespace: [#652](https://github.com/dartsim/dart/pull/652), [#589](https://github.com/dartsim/dart/issues/589)
  * Moved `osgDart` under `dart::gui` namespace as `dart::gui::osg`: [#651](https://github.com/dartsim/dart/pull/651)
  * Fixed GlutWindow::screenshot(): [#623](https://github.com/dartsim/dart/pull/623), [#395](https://github.com/dartsim/dart/issues/395)

* Simulation

  * Fixed `World::clone()` didn't clone the collision detector: [#658](https://github.com/dartsim/dart/pull/658)
  * Fixed bug of `World` concurrency: [#577](https://github.com/dartsim/dart/pull/577), [#576](https://github.com/dartsim/dart/issues/576)

* Misc improvements and bug fixes

  * Added `make_unique<T>` that was omitted from C++11: [#639](https://github.com/dartsim/dart/pull/639)
  * Added missing `override` keywords: [#617](https://github.com/dartsim/dart/pull/617), [#535](https://github.com/dartsim/dart/pull/535)
  * Added gcc warning flag `-Wextra`: [#600](https://github.com/dartsim/dart/pull/600)
  * Improved memory management of `constraint` namespace: [#584](https://github.com/dartsim/dart/pull/584), [#583](https://github.com/dartsim/dart/issues/583)
  * Changed the extension of headers from `.h` to `.hpp`: [#709](https://github.com/dartsim/dart/pull/709), [#693](https://github.com/dartsim/dart/pull/693), [#568](https://github.com/dartsim/dart/issues/568)
  * Changed Doxyfile to gnerate tag file: [#690](https://github.com/dartsim/dart/pull/690)
  * Changed the convention to use `std::size_t` over `size_t`: [#681](https://github.com/dartsim/dart/pull/681), [#656](https://github.com/dartsim/dart/issues/656)
  * Changed CMake to configure preprocessors using `#cmakedefine`: [#648](https://github.com/dartsim/dart/pull/648), [#641](https://github.com/dartsim/dart/pull/641)
  * Updated copyright years: [#679](https://github.com/dartsim/dart/pull/679), [#160](https://github.com/dartsim/dart/issues/160)
  * Renamed directory name `apps` to `examples`: [#685](https://github.com/dartsim/dart/pull/685)
  * Fixed warnings of unused variables in release mode: [#646](https://github.com/dartsim/dart/pull/646)
  * Fixed typo of `getNumPluralAddoName` in utility macro: [#615](https://github.com/dartsim/dart/issues/615)
  * Fixed linker error by adding namespace-scope definitions for `constexpr static` members: [#603](https://github.com/dartsim/dart/pull/603)
  * Fixed segfault from nullptr meshes: [#585](https://github.com/dartsim/dart/pull/585)
  * Fixed typo of tutorial with minor improvements: [#573](https://github.com/dartsim/dart/pull/573)
  * Fixed `NameManager<T>::removeEntries(~)` called a function that does not exist: [#564](https://github.com/dartsim/dart/pull/564), [#554](https://github.com/dartsim/dart/issues/554)
  * Fixed missing definitions for various functions: [#558](https://github.com/dartsim/dart/pull/558), [#555](https://github.com/dartsim/dart/issues/555)
  * Fixed const correctness of `BodyNode::getMomentsOfInertia()`: [#541](https://github.com/dartsim/dart/pull/541), [#540](https://github.com/dartsim/dart/issues/540)
  * Fixed `ftel` bug in Linux with an workaround: [#533](https://github.com/dartsim/dart/pull/533)
  * Removed unnecessary `virtual` keyword for overriding functions: [#680](https://github.com/dartsim/dart/pull/680)
  * Removed deprecated APIs in DART 5: [#678](https://github.com/dartsim/dart/pull/678)

* Build and test issues

  * Added CMake target for code coverage testing, and automatic reporting: [#688](https://github.com/dartsim/dart/pull/688), [#687](https://github.com/dartsim/dart/issues/687), [#638](https://github.com/dartsim/dart/pull/638), [#632](https://github.com/dartsim/dart/pull/632)
  * Added missing `liburdfdom-dev` dependency in Ubuntu package: [#574](https://github.com/dartsim/dart/pull/574)
  * Modulized DART libraries: [#706](https://github.com/dartsim/dart/pull/706), [#675](https://github.com/dartsim/dart/pull/675), [#652](https://github.com/dartsim/dart/pull/652), [#477](https://github.com/dartsim/dart/issues/477)
  * Improved Travis-CI script: [#655](https://github.com/dartsim/dart/pull/655)
  * Improved CMake script by splitting tutorials, examples, and tests into separate targets: [#644](https://github.com/dartsim/dart/pull/644)
  * Improved wording of the cmake warning messages for ASSIMP: [#553](https://github.com/dartsim/dart/pull/553)
  * Changed Travis-CI to treat warning as errors using `-Werror` flags: [#682](https://github.com/dartsim/dart/pull/682), [#677](https://github.com/dartsim/dart/issues/677)
  * Changed Travis-CI to test DART with bullet collision detector: [#650](https://github.com/dartsim/dart/pull/650), [#376](https://github.com/dartsim/dart/issues/376)
  * Changed the minimum requirement of Visual Studio version to 2015: [#592](https://github.com/dartsim/dart/issues/592)
  * Changed CMake to build gui::osg examples when `DART_BUILD_EXAMPLES` is on: [#536](https://github.com/dartsim/dart/pull/536)
  * Simplfied Travis-CI tests for general pushes: [#700](https://github.com/dartsim/dart/pull/700)
  * Fixed Eigen memory alignment issue in testCollision.cpp: [#719](https://github.com/dartsim/dart/pull/719)
  * Fixed `BULLET_INCLUDE_DIRS` in `DARTConfig.cmake`: [#697](https://github.com/dartsim/dart/pull/697)
  * Fixed linking with Bullet on OS X El Capitan by supporting for Bullet built with double precision: [#660](https://github.com/dartsim/dart/pull/660), [#657](https://github.com/dartsim/dart/issues/657)
  * Fixed FCL version check logic in the main `CMakeLists.txt`: [#640](https://github.com/dartsim/dart/pull/640)
  * Fixed `find_package(DART)` on optimizer components: [#637](https://github.com/dartsim/dart/pull/637)
  * Fixed linking against `${DART_LIBRARIES}` not working in Ubuntu 14.04: [#630](https://github.com/dartsim/dart/pull/630), [#629](https://github.com/dartsim/dart/issues/629)
  * Fixed Visual Studio 2015 build errors: [#580](https://github.com/dartsim/dart/pull/580)
  * Removed OpenGL dependency from `dart` library: [#667](https://github.com/dartsim/dart/pull/667)
  * Removed version check for Bullet: [#636](https://github.com/dartsim/dart/pull/636), [#625](https://github.com/dartsim/dart/issues/625)

## DART 5

### Version 5.1.5 (201X-XX-XX)

1. Added support of urdfdom_headers 1.0 for DART 5.1 (backport of [#766](https://github.com/dartsim/dart/pull/766))
    * [Pull request #799](https://github.com/dartsim/dart/pull/799)

### Version 5.1.4 (2016-10-14)

1. Fixed inconsistent frame rate of GlutWindow
    * [Pull request #794](https://github.com/dartsim/dart/pull/794)

### Version 5.1.3 (2016-10-07)

1. Updated to support Bullet built with double precision (backport of [#660](https://github.com/dartsim/dart/pull/660))
    * [Pull request #777](https://github.com/dartsim/dart/pull/777)

1. Modified to use btGImpactMeshShape instead of btConvexTriangleMeshShape for mesh
    * [Pull request #764](https://github.com/dartsim/dart/pull/764)

1. Updated to support FCL 0.5 and tinyxml 4.0 (backport of [#749](https://github.com/dartsim/dart/pull/749))
    * [Pull request #759](https://github.com/dartsim/dart/pull/759)

### Version 5.1.2 (2016-04-25)

1. Fixed inverse kinematics (backporting)
    * [Pull request #684](https://github.com/dartsim/dart/pull/684)

1. Fixed aligned memory allocation with Eigen objects in loading meshes
    * [Pull request #606](https://github.com/dartsim/dart/pull/606)

1. Fixed incorrect applying joint constraint impulses (backporting)
    * [Pull request #579](https://github.com/dartsim/dart/pull/579)

1. Fixed some build and packaging issues
    * [Pull request #559](https://github.com/dartsim/dart/pull/559)
    * [Pull request #595](https://github.com/dartsim/dart/pull/595)
    * [Pull request #696](https://github.com/dartsim/dart/pull/696)

### Version 5.1.1 (2015-11-06)

1. Add bullet dependency to package.xml
    * [Pull request #523](https://github.com/dartsim/dart/pull/523)

1. Improved handling of missing symbols of Assimp package
    * [Pull request #542](https://github.com/dartsim/dart/pull/542)

1. Improved travis-ci build log for Mac
    * [Pull request #529](https://github.com/dartsim/dart/pull/529)

1. Fixed warnings in Function.cpp
    * [Pull request #550](https://github.com/dartsim/dart/pull/550)

1. Fixed build failures on AppVeyor
    * [Pull request #543](https://github.com/dartsim/dart/pull/543)

1. Fixed const qualification of ResourceRetriever
    * [Pull request #534](https://github.com/dartsim/dart/pull/534)
    * [Issue #532](https://github.com/dartsim/dart/issues/532)

1. Fixed aligned memory allocation with Eigen objects
    * [Pull request #527](https://github.com/dartsim/dart/pull/527)

1. Fixed copy safety for various classes
    * [Pull request #526](https://github.com/dartsim/dart/pull/526)
    * [Pull request #539](https://github.com/dartsim/dart/pull/539)
    * [Issue #524](https://github.com/dartsim/dart/issues/524)

### Version 5.1.0 (2015-10-15)

1. Fixed incorrect rotational motion of BallJoint and FreeJoint
    * [Pull request #518](https://github.com/dartsim/dart/pull/518)

1. Removed old documents: dart-tutorial, programmingGuide
    * [Pull request #515](https://github.com/dartsim/dart/pull/515)

1. Fixed aligned memory allocation with Eigen objects
    * [Pull request #513](https://github.com/dartsim/dart/pull/513)

1. Fixed segfault in Linkage::Criteria
    * [Pull request #491](https://github.com/dartsim/dart/pull/491)
    * [Issue #489](https://github.com/dartsim/dart/issues/489)

1. Improved sdf/urdf parser
    * [Pull request #497](https://github.com/dartsim/dart/pull/497)
    * [Pull request #485](https://github.com/dartsim/dart/pull/485)

1. Fixed CMake warnings
    * [Pull request #483](https://github.com/dartsim/dart/pull/483)

1. Fixed build issues on Windows
    * [Pull request #516](https://github.com/dartsim/dart/pull/516)
    * [Pull request #509](https://github.com/dartsim/dart/pull/509)
    * [Pull request #486](https://github.com/dartsim/dart/pull/486)
    * [Pull request #482](https://github.com/dartsim/dart/pull/482)
    * [Issue #487](https://github.com/dartsim/dart/issues/487)

1. Fixed IpoptSolver bugs
    * [Pull request #481](https://github.com/dartsim/dart/pull/481)

1. Added Frame::getTransform(withRespecTo, inCoordinatesOf)
    * [Pull request #475](https://github.com/dartsim/dart/pull/475)
    * [Issue #471](https://github.com/dartsim/dart/issues/471)

1. Improved API documentation -- set the SHOW_USED_FILES tag to NO
    * [Pull request #474](https://github.com/dartsim/dart/pull/474)

1. Added convenience setters for generalized coordinates of FreeJoint
    * [Pull request #470](https://github.com/dartsim/dart/pull/470)
    * [Pull request #507](https://github.com/dartsim/dart/pull/507)

1. Fixed compilation warnings
    * [Pull request #480](https://github.com/dartsim/dart/pull/480)
    * [Pull request #469](https://github.com/dartsim/dart/pull/469)
    * [Issue #418](https://github.com/dartsim/dart/issues/418)

1. Added a mutex to Skeleton
    * [Pull request #466](https://github.com/dartsim/dart/pull/466)

1. Added generic URIs support
    * [Pull request #464](https://github.com/dartsim/dart/pull/464)
    * [Pull request #517](https://github.com/dartsim/dart/pull/517)

1. Added End Effector, Inverse Kinematics, and osgDart
    * [Pull request #461](https://github.com/dartsim/dart/pull/461)
    * [Pull request #495](https://github.com/dartsim/dart/pull/495)
    * [Pull request #502](https://github.com/dartsim/dart/pull/502)
    * [Pull request #506](https://github.com/dartsim/dart/pull/506)
    * [Pull request #514](https://github.com/dartsim/dart/pull/514)
    * [Issue #381](https://github.com/dartsim/dart/issues/381)
    * [Issue #454](https://github.com/dartsim/dart/issues/454)
    * [Issue #478](https://github.com/dartsim/dart/issues/478)

1. Removed outdated packaging scripts
    * [Pull request #456](https://github.com/dartsim/dart/pull/456)

1. Added initial position and initial velocity properties
    * [Pull request #449](https://github.com/dartsim/dart/pull/449)

1. Added a package.xml file for REP-136 support
    * [Pull request #446](https://github.com/dartsim/dart/pull/446)

1. Improved Linkage and Chain Criteria
    * [Pull request #443](https://github.com/dartsim/dart/pull/443)
    * [Issue #437](https://github.com/dartsim/dart/issues/437)

1. Added Joint::isCyclic to mark SO(2) topology
    * [Pull request #441](https://github.com/dartsim/dart/pull/441)

1. Fixed SEGFAULTs in DartLoader
    * [Pull request #439](https://github.com/dartsim/dart/pull/439)

1. Added the SYSTEM flag to include_directories
    * [Pull request #435](https://github.com/dartsim/dart/pull/435)

1. Improved Joint warning
    * [Pull request #430](https://github.com/dartsim/dart/pull/430)

1. Added tutorials (http://dart.readthedocs.org/)
    * [Pull request #504](https://github.com/dartsim/dart/pull/504)
    * [Pull request #484](https://github.com/dartsim/dart/pull/484)
    * [Pull request #423](https://github.com/dartsim/dart/pull/423)
    * [Pull request #511](https://github.com/dartsim/dart/pull/511)

### Version 5.0.2 (2015-09-28)

1. Fixed bug in Jacobian update notifications
    * [Pull request #500](https://github.com/dartsim/dart/pull/500)
    * [Issue #499](https://github.com/dartsim/dart/issues/499)

### Version 5.0.1 (2015-07-28)

1. Improved app indexing for bipedStand and atlasSimbicon
    * [Pull request #417](https://github.com/dartsim/dart/pull/417)

1. Added clipping command when it exceeds the limits
    * [Pull request #419](https://github.com/dartsim/dart/pull/419)

1. Improved CollisionNode's index validity check
    * [Pull request #421](https://github.com/dartsim/dart/pull/421)

1. Standardized warning messages for Joints
    * [Pull request #425](https://github.com/dartsim/dart/pull/425)
    * [Pull request #429](https://github.com/dartsim/dart/pull/429)

1. Fixed bug in SDF parser -- correct child for a joint
    * [Pull request #431](https://github.com/dartsim/dart/pull/431)

1. Fixed SDF parsing for single link model without joint
    * [Pull request #444](https://github.com/dartsim/dart/pull/444)

1. Added missing virtual destructors to Properties in Entity and [Soft]BodyNode
    * [Pull request #458](https://github.com/dartsim/dart/pull/458)

1. Limited maximum required version of Assimp less than 3.0~dfsg-4
    * [Pull request #459](https://github.com/dartsim/dart/pull/459)

1. Fixed SEGFAULTs in DartLoader
    * [Pull request #472](https://github.com/dartsim/dart/pull/472)

### Version 5.0.0 (2015-06-15)

1. Fixed aligned memory allocation with Eigen objects
    * [Pull request #414](https://github.com/dartsim/dart/pull/414)

1. Added some missing API for DegreeOfFreedom
    * [Pull request #408](https://github.com/dartsim/dart/pull/408)

1. Replaced logMaps with Eigen::AngleAxisd
    * [Pull request #407](https://github.com/dartsim/dart/pull/407)

1. Improved FCL collision detector
    * [Pull request #405](https://github.com/dartsim/dart/pull/405)

1. Removed deprecated API and suppressed warnings
    * [Pull request #404](https://github.com/dartsim/dart/pull/404)

1. Added use of OpenGL's multisample anti-aliasing
    * [Pull request #402](https://github.com/dartsim/dart/pull/402)

1. Added computation of differences of generalized coordinates
    * [Pull request #389](https://github.com/dartsim/dart/pull/389)
    * [Issue #290](https://github.com/dartsim/dart/issues/290)

1. Added deprecated and force-linline definitions for clang
    * [Pull request #384](https://github.com/dartsim/dart/pull/384)
    * [Issue #379](https://github.com/dartsim/dart/issues/379)

1. Eradicated memory leaks and maked classes copy-safe and clonable
    * [Pull request #369](https://github.com/dartsim/dart/pull/369)
    * [Pull request #390](https://github.com/dartsim/dart/pull/390)
    * [Pull request #391](https://github.com/dartsim/dart/pull/391)
    * [Pull request #392](https://github.com/dartsim/dart/pull/392)
    * [Pull request #397](https://github.com/dartsim/dart/pull/397)
    * [Pull request #415](https://github.com/dartsim/dart/pull/415)
    * [Issue #280](https://github.com/dartsim/dart/issues/280)
    * [Issue #339](https://github.com/dartsim/dart/issues/339)
    * [Issue #370](https://github.com/dartsim/dart/issues/370)
    * [Issue #383](https://github.com/dartsim/dart/issues/383)

1. Improved PlaneShape constructors
    * [Pull request #366](https://github.com/dartsim/dart/pull/366)
    * [Pull request #377](https://github.com/dartsim/dart/pull/377)
    * [Issue #373](https://github.com/dartsim/dart/issues/373)

1. Added appveyor options for parallel build and detailed log
    * [Pull request #365](https://github.com/dartsim/dart/pull/365)

1. Improved robustness and package handling for URDF parsing
    * [Pull request #364](https://github.com/dartsim/dart/pull/364)

1. Fixed bug in BodyNode::_updateBodyJacobianSpatialDeriv()
    * [Pull request #363](https://github.com/dartsim/dart/pull/363)

1. Added alpha channel and Color functions
    * [Pull request #359](https://github.com/dartsim/dart/pull/359)
    * [Issue #358](https://github.com/dartsim/dart/issues/358)

1. Added Jacobian getters to Skeleton
    * [Pull request #357](https://github.com/dartsim/dart/pull/357)

1. Added ArrowShape for visualizing arrows
    * [Pull request #356](https://github.com/dartsim/dart/pull/356)

1. Fixed matrix dimension bug in operationalSpaceControl app
    * [Pull request #354](https://github.com/dartsim/dart/pull/354)

1. Added build type definitions
    * [Pull request #353](https://github.com/dartsim/dart/pull/353)

1. Added Signal class
    * [Pull request #350](https://github.com/dartsim/dart/pull/350)

1. Added LineSegmentShape for visualizing line segments
    * [Pull request #349](https://github.com/dartsim/dart/pull/349)
    * [Issue #346](https://github.com/dartsim/dart/issues/346)

1. Fixed segfault in SoftSdfParser
    * [Pull request #345](https://github.com/dartsim/dart/pull/345)

1. Added subscriptions for destructions and notifications
    * [Pull request #343](https://github.com/dartsim/dart/pull/343)

1. Added NloptSolver::[get/set]NumMaxEvaluations()
    * [Pull request #342](https://github.com/dartsim/dart/pull/342)

1. Added support of Eigen::VectorXd in parser
    * [Pull request #341](https://github.com/dartsim/dart/pull/341)

1. Added Skeleton::getNumJoints()
    * [Pull request #335](https://github.com/dartsim/dart/pull/335)

1. Fixed bug in DARTCollide for sphere-sphere collision
    * [Pull request #332](https://github.com/dartsim/dart/pull/332)

1. Fixed naming issues for Skeletons in World
    * [Pull request #331](https://github.com/dartsim/dart/pull/331)
    * [Issue #330](https://github.com/dartsim/dart/issues/330)

1. Added PlanarJoint support for URDF loader
    * [Pull request #326](https://github.com/dartsim/dart/pull/326)

1. Fixed rotation of the inertia reference frame for URDF loader
    * [Pull request #326](https://github.com/dartsim/dart/pull/326)
    * [Issue #47](https://github.com/dartsim/dart/issues/47)

1. Fixed bug in loading WorldFile
    * [Pull request #325](https://github.com/dartsim/dart/pull/325)

1. Added plotting of 2D trajectories
    * [Pull request #324](https://github.com/dartsim/dart/pull/324)

1. Removed unsupported axis orders of EulerJoint
    * [Pull request #323](https://github.com/dartsim/dart/pull/323)
    * [Issue #321](https://github.com/dartsim/dart/issues/321)

1. Added convenience functions to help with setting joint positions
    * [Pull request #322](https://github.com/dartsim/dart/pull/322)
    * [Pull request #338](https://github.com/dartsim/dart/pull/338)

1. Added Frame class and auto-updating for forward kinematics
    * [Pull request #319](https://github.com/dartsim/dart/pull/319)
    * [Pull request #344](https://github.com/dartsim/dart/pull/344)
    * [Pull request #367](https://github.com/dartsim/dart/pull/367)
    * [Pull request #380](https://github.com/dartsim/dart/pull/380)
    * [Issue #289](https://github.com/dartsim/dart/issues/289)
    * [Issue #294](https://github.com/dartsim/dart/issues/294)
    * [Issue #305](https://github.com/dartsim/dart/issues/305)

1. Added Travis-CI build test for OSX
    * [Pull request #313](https://github.com/dartsim/dart/pull/313)
    * [Issue #258](https://github.com/dartsim/dart/issues/258)

1. Added specification of minimum dependency version
    * [Pull request #306](https://github.com/dartsim/dart/pull/306)

## DART 4

### Version 4.3.6 (2016-04-16)

1. Fixed duplicate entries in Skeleton::mBodyNodes causing segfault in destructor
    * [Issue #671](https://github.com/dartsim/dart/issues/671)
    * [Pull request #672](https://github.com/dartsim/dart/pull/672)

### Version 4.3.5 (2016-01-09)

1. Fixed incorrect applying of joint constraint impulses (backported from 6.0.0)
    * [Pull request #578](https://github.com/dartsim/dart/pull/578)

### Version 4.3.4 (2015-01-24)

1. Fixed build issue with gtest on Mac
    * [Pull request #315](https://github.com/dartsim/dart/pull/315)

### Version 4.3.3 (2015-01-23)

1. Fixed joint Coulomb friction
    * [Pull request #311](https://github.com/dartsim/dart/pull/311)

### Version 4.3.2 (2015-01-22)

1. Fixed installation -- missing headers (utils/urdf, utils/sdf)

### Version 4.3.1 (2015-01-21)

1. Fixed API incompatibility introduced by dart-4.3.0
    * [Issue #303](https://github.com/dartsim/dart/issues/303)
    * [Pull request #309](https://github.com/dartsim/dart/pull/309)

### Version 4.3.0 (2015-01-19)

1. Added name manager for efficient name look-up and unique naming
    * [Pull request #277](https://github.com/dartsim/dart/pull/277)
1. Added all-inclusive header and namespace headers
    * [Pull request #278](https://github.com/dartsim/dart/pull/278)
1. Added DegreeOfFreedom class for getting/setting data of individual generalized coordinates
    * [Pull request #288](https://github.com/dartsim/dart/pull/288)
1. Added hybrid dynamics
    * [Pull request #298](https://github.com/dartsim/dart/pull/298)
1. Added joint actuator types
    * [Pull request #298](https://github.com/dartsim/dart/pull/298)
1. Added Coulomb joint friction
    * [Pull request #301](https://github.com/dartsim/dart/pull/301)
1. Migrated to C++11
    * [Pull request #268](https://github.com/dartsim/dart/pull/268)
    * [Pull request #299](https://github.com/dartsim/dart/pull/299)
1. Improved readability of CMake output messages
    * [Pull request #272](https://github.com/dartsim/dart/pull/272)
1. Fixed const-correctneess of member functions
    * [Pull request #277](https://github.com/dartsim/dart/pull/277)
1. Added handling use of 'package:/' in URDF
    * [Pull request #273](https://github.com/dartsim/dart/pull/273)
    * [Issue #271](https://github.com/dartsim/dart/issues/271)

### Version 4.2.1 (2015-01-07)

1. Fixed version numbering of shared libraries in debian packages
    * [Pull request #286](https://github.com/dartsim/dart/pull/286)
1. Fixed Jacobian and its derivatives of FreeJoint/BallJoint
    * [Pull request #284](https://github.com/dartsim/dart/pull/284)

### Version 4.2.0 (2014-11-22)

1. Added reset functions for Simulation and Recording class
    * [Pull request #231](https://github.com/dartsim/dart/pull/231)
1. Added operational space control example
    * [Pull request #257](https://github.com/dartsim/dart/pull/257)
1. Fixed misuse of Bullet collision shapes
    * [Pull request #228](https://github.com/dartsim/dart/pull/228)
1. Fixed adjacent body pair check for Bullet collision detector
    * [Pull request #246](https://github.com/dartsim/dart/pull/246)
1. Fixed incorrect computation of constraint impulse for BallJointConstraint and WeldJointContraint
    * [Pull request #247](https://github.com/dartsim/dart/pull/247)
1. Improved generation of soft box shape for soft body
    * [Commit ec31f44](https://github.com/dartsim/dart/commit/ec31f44)

### Version 4.1.1 (2014-07-17)

1. Added ABI check script
    * [Pull request #226](https://github.com/dartsim/dart/pull/226)
    * [Pull request #227](https://github.com/dartsim/dart/pull/227)
1. Fixed build issues on Linux
    * [Pull request #214](https://github.com/dartsim/dart/pull/214)
    * [Pull request #219](https://github.com/dartsim/dart/pull/219)
1. Fixed build issues on Windows
    * [Pull request #215](https://github.com/dartsim/dart/pull/215)
    * [Pull request #217](https://github.com/dartsim/dart/pull/217)
1. Fixed unintended warning messages
    * [Pull request #220](https://github.com/dartsim/dart/pull/220)

### Version 4.1.0 (2014-07-02)

1. Fixed bug in switching collision detectors
    * [Issue #127](https://github.com/dartsim/dart/issues/127)
    * [Pull request #195](https://github.com/dartsim/dart/pull/195)
1. Fixed kinematics and dynamics when a skeleton has multiple parent-less bodies
    * [Pull request #196](https://github.com/dartsim/dart/pull/196)
1. Fixed issue on installing DART 4 alongside DART 3 on Linux
    * [Issue #122](https://github.com/dartsim/dart/issues/122)
    * [Pull request #203](https://github.com/dartsim/dart/pull/203)
1. Fixed warnings on gcc
    * [Pull request #206](https://github.com/dartsim/dart/pull/206)
1. Renamed getDof() to getNumDofs()
    * [Pull request #209](https://github.com/dartsim/dart/pull/209)
1. Added cylinder shape for soft body
    * [Pull request #210](https://github.com/dartsim/dart/pull/210)

### Version 4.0.0 (2014-06-02)

1. Added implicit joint spring force and damping force
1. Added planar joint
1. Added soft body dynamics
1. Added computation of velocity and acceleration of COM
1. Added bullet collision detector
  * [Pull request #156](https://github.com/dartsim/dart/pull/156)
1. Improved performance of forward dynamics algorithm
  * [Pull request #188](https://github.com/dartsim/dart/pull/188)
1. Improved dynamics API for Skeleton and Joint
  * [Pull request #161](https://github.com/dartsim/dart/pull/161)
  * [Pull request #192](https://github.com/dartsim/dart/pull/192)
  * [Pull request #193](https://github.com/dartsim/dart/pull/193)
1. Improved constraint dynamics solver
  * [Pull request #184](https://github.com/dartsim/dart/pull/184)
1. Improved calculation of equations of motion using Featherstone algorithm
  * [Issue #85](https://github.com/dartsim/dart/issues/87)
1. Improved optimizer interface and added nlopt solver
  * [Pull request #152](https://github.com/dartsim/dart/pull/152)
1. Fixed self collision bug
  * [Issue #125](https://github.com/dartsim/dart/issues/125)
1. Fixed incorrect integration of BallJoint and FreeJoint
  * [Issue #122](https://github.com/dartsim/dart/issues/122)
  * [Pull request #168](https://github.com/dartsim/dart/pull/168)

## DART 3

### Version 3.0 (2013-11-04)

1. Removed Transformation classes. Their functionality is now included in joint classes.
1. Added Featherstone algorithm. Can currently only be used without collision handling. The old algortihm is still present and used for that case.
1. Removed kinematics namespace. Functionality is moved to dynamics classes.
1. Added dart root namespace
1. A lot of function and variable renames
1. Added constraint namespace
1. Added "common" namespace

## DART 2

### Version 2.6 (2013-09-07)

1. Clean-up of build system:
  * Renamed DART_INCLUDEDIR to the standard-compliant DART_INCLUDE_DIRS in CMake files. Users need to adapt their CMake files for this change.
  * Users no longer need to call find_package(DARTExt) in the CMake files. A call to find_package(DART) also finds its dependencies now.
  * Allow user to overwrite installation prefix
  * Add possibility to include DART header files as '#include \<dart/dynamics/Skeleton.h\>' in addition to '#include \<dynamics/Skeleton.h\>'
  * Allow out-of-source builds
1. URDF loader:
  * Major clean-up
  * Consider mesh scaling factor

### Version 2.5 (2013-07-16)

1. Replaced robotics::World with simulation::World
1. Removed robotics::Robot
1. Added simulation::SimWindow
1. Some speed-up of Eigen calculations
1. Added abstract trajectory interface
1. ConstraintDynamics handles contact, joint limit and other constraint forces simultaneously
1. Improved Lemke algorithm for solving LCP
1. Renamed skeletonDynamics::getQDotVector() to getPoseVelocity()
1. Added abstract CollisionDetector interface allowing for multiple different collision detector implementations.
1. Created math namespace
1. Added System class as base class to Skeleton and Joint
1. URDF loader: Removed ability to load nonstandard URDF files with an object tag
1. Added support for multiple shapes per BodyNode
1. Made urdfdom a dependency instead of including it in the DART source
1. Added function to CollisionDetector to let user check a specific pair of BodyNodes for collision

### Version 2.4 (2013-03-05)

1. Mass and inertia are no longer stored in Shape but in BodyNode.
1. Different shapes for collision and visualization (not just different meshes)
1. Shapes are no longer centered at the COM but can be transformed independently relative to the link frame.
1. Improved URDF support
  * Support for non-mesh shapes
  * Does not create dummy root nodes anymore
  * Support for continuous joints
  * Support for arbitrary joint axes for revolute joints (but not for prismatic joints) instead of only axis-aligned joint axes
  * Support for relative mesh paths even if the robot and world URDF files are in different directories
  * All supported joint types can be root joints
1. Clean-up of the Robot class
1. Removed Object class
1. More robust build and installation process on Linux<|MERGE_RESOLUTION|>--- conflicted
+++ resolved
@@ -1,14 +1,12 @@
 ## DART 6
 
-<<<<<<< HEAD
 ### DART 6.2.0 (201X-XX-XX)
-=======
+
 ### DART 6.1.2 (2016-XX-XX)
 
 * Dynamics
 
   * Fixed bug of ContactConstraint with kinematic joints: [#809](https://github.com/dartsim/dart/pull/809)
->>>>>>> 7366f42f
 
 ### DART 6.1.1 (2016-10-14)
 
