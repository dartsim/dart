--- conflicted
+++ resolved
@@ -2,17 +2,12 @@
 
 ## DART 6
 
-<<<<<<< HEAD
 ### [DART 6.14.0 (TBD)](https://github.com/dartsim/dart/milestone/73?closed=1)
-=======
-### [DART 6.13.2 (2024-03-17)](https://github.com/dartsim/dart/milestone/75?closed=1)
->>>>>>> ce0fca33
 
 * Tested Platforms
 
   * Linux
     * Ubuntu 22.04 LTS on amd64 / GCC 11.2 / amd64
-<<<<<<< HEAD
     * (experimental) Arch Linux
   * macOS 12 (Monterey) / Clang 13 / amd64
   * Windows / Microsoft Visual Studio 2022 / amd64
@@ -20,7 +15,13 @@
 * Breaking Changes
 
   * Removed planning component
-=======
+
+### [DART 6.13.2 (2024-03-17)](https://github.com/dartsim/dart/milestone/75?closed=1)
+
+* Tested Platforms
+
+  * Linux
+    * Ubuntu 22.04 LTS on amd64 / GCC 11.2 / amd64
     * Ubuntu 24.04 LTS on amd64 / GCC 13.2 / amd64
   * macOS 12 (Monterey) / AppleClang 14 / amd64
   * Windows / MSVC 19.38 / amd64
@@ -28,7 +29,6 @@
 * Build
 
   * Fixed build with GCC >= 13: [#1793](https://github.com/dartsim/dart/pull/1793)
->>>>>>> ce0fca33
 
 ### [DART 6.13.1 (2024-01-04)](https://github.com/dartsim/dart/milestone/74?closed=1)
 
