--- conflicted
+++ resolved
@@ -4,11 +4,8 @@
 
 * GUI
 
-<<<<<<< HEAD
   * Fixed memory leaks from dart::gui::osg::Viewer: [#1331](https://github.com/dartsim/dart/pull/1331)
-=======
   * Added point rendering mode to PointCloudShape: [#1351](https://github.com/dartsim/dart/pull/1351)
->>>>>>> c3a8555c
 
 * dartpy
 
