--- conflicted
+++ resolved
@@ -1,6 +1,5 @@
 ## DART 6
 
-<<<<<<< HEAD
 ### [DART 6.12.0 (TBD)](https://github.com/dartsim/dart/milestone/66?closed=1)
 
 * API Breaking Changes
@@ -25,13 +24,12 @@
 * dartpy
 
   * Added Python bindings for ResourceRetriever and SdfParser: [#1610](https://github.com/dartsim/dart/pull/1610)
-=======
+
 ### [DART 6.11.2 (2021-10-29)](https://github.com/dartsim/dart/milestone/68?closed=1)
 
 * dartpy
 
   * Added Python binding for global lighting mode setting: [#1615](https://github.com/dartsim/dart/pull/1615)
->>>>>>> ddc4b1d8
 
 ### [DART 6.11.1 (2021-08-23)](https://github.com/dartsim/dart/milestone/67?closed=1)
 
