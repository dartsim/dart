/*
 * Copyright (c) 2011-2021, The DART development contributors
 * All rights reserved.
 *
 * The list of contributors can be found at:
 *   https://github.com/dartsim/dart/blob/main/LICENSE
 *
 * This file is provided under the following "BSD-style" License:
 *   Redistribution and use in source and binary forms, with or
 *   without modification, are permitted provided that the following
 *   conditions are met:
 *   * Redistributions of source code must retain the above copyright
 *     notice, this list of conditions and the following disclaimer.
 *   * Redistributions in binary form must reproduce the above
 *     copyright notice, this list of conditions and the following
 *     disclaimer in the documentation and/or other materials provided
 *     with the distribution.
 *   THIS SOFTWARE IS PROVIDED BY THE COPYRIGHT HOLDERS AND
 *   CONTRIBUTORS "AS IS" AND ANY EXPRESS OR IMPLIED WARRANTIES,
 *   INCLUDING, BUT NOT LIMITED TO, THE IMPLIED WARRANTIES OF
 *   MERCHANTABILITY AND FITNESS FOR A PARTICULAR PURPOSE ARE
 *   DISCLAIMED. IN NO EVENT SHALL THE COPYRIGHT HOLDER OR
 *   CONTRIBUTORS BE LIABLE FOR ANY DIRECT, INDIRECT, INCIDENTAL,
 *   SPECIAL, EXEMPLARY, OR CONSEQUENTIAL DAMAGES (INCLUDING, BUT NOT
 *   LIMITED TO, PROCUREMENT OF SUBSTITUTE GOODS OR SERVICES; LOSS OF
 *   USE, DATA, OR PROFITS; OR BUSINESS INTERRUPTION) HOWEVER CAUSED
 *   AND ON ANY THEORY OF LIABILITY, WHETHER IN CONTRACT, STRICT
 *   LIABILITY, OR TORT (INCLUDING NEGLIGENCE OR OTHERWISE) ARISING IN
 *   ANY WAY OUT OF THE USE OF THIS SOFTWARE, EVEN IF ADVISED OF THE
 *   POSSIBILITY OF SUCH DAMAGE.
 */

#include <random>

#include <dart/dart.hpp>

const double default_shape_density = 1000;  // kg/m^3
const double default_shape_height = 0.1;    // m
const double default_shape_width = 0.03;    // m
const double default_skin_thickness = 1e-3; // m

const double default_start_height = 0.4; // m

const double minimum_start_v = 2.5; // m/s
const double maximum_start_v = 4.0; // m/s
const double default_start_v = 3.5; // m/s

const double minimum_launch_angle = dart::math::toRadian(30.0); // rad
const double maximum_launch_angle = dart::math::toRadian(70.0); // rad
const double default_launch_angle = dart::math::toRadian(45.0); // rad

const double maximum_start_w = 6 * dart::math::constantsd::pi(); // rad/s
const double default_start_w = 3 * dart::math::constantsd::pi(); // rad/s

const double ring_spring_stiffness = 0.5;
const double ring_damping_coefficient = 0.05;
const double default_damping_coefficient = 0.001;

const double default_ground_width = 2;
const double default_wall_thickness = 0.1;
const double default_wall_height = 1;
const double default_spawn_range = 0.9 * default_ground_width / 2;

const double default_restitution = 0.6;

const double default_vertex_stiffness = 1000.0;
const double default_edge_stiffness = 1.0;
const double default_soft_damping = 5.0;

using namespace dart::dynamics;
using namespace dart::simulation;

void setupRing(const SkeletonPtr& ring)
{
  // Set the spring and damping coefficients for the degrees of freedom
  for (std::size_t i = 6; i < ring->getNumDofs(); ++i)
  {
    DegreeOfFreedom* dof = ring->getDof(i);
    dof->setSpringStiffness(ring_spring_stiffness);
    dof->setDampingCoefficient(ring_damping_coefficient);
  }

  // Compute the joint angle needed to form a ring
  std::size_t numEdges = ring->getNumBodyNodes();
  double angle = 2 * dart::math::constantsd::pi() / numEdges;

  // Set the BallJoints so that they have the correct rest position angle
  for (std::size_t i = 1; i < ring->getNumJoints(); ++i)
  {
    Joint* joint = ring->getJoint(i);
    Eigen::AngleAxisd rotation(angle, Eigen::Vector3d(0, 1, 0));
    Eigen::Vector3d restPos
        = BallJoint::convertToPositions(Eigen::Matrix3d(rotation));

    for (std::size_t j = 0; j < 3; ++j)
      joint->setRestPosition(j, restPos[j]);
  }

  // Set the Joints to be in their rest positions
  for (std::size_t i = 6; i < ring->getNumDofs(); ++i)
  {
    DegreeOfFreedom* dof = ring->getDof(i);
    dof->setPosition(dof->getRestPosition());
  }
}

class MyWindow : public dart::gui::glut::SimWindow
{
public:
  MyWindow(
      const WorldPtr& world,
      const SkeletonPtr& ball,
      const SkeletonPtr& softBody,
      const SkeletonPtr& hybridBody,
      const SkeletonPtr& rigidChain,
      const SkeletonPtr& rigidRing)
    : mRandomize(true),
      mRD(),
      mMT(mRD()),
      mDistribution(-1.0, std::nextafter(1.0, 2.0)),
      mOriginalBall(ball),
      mOriginalSoftBody(softBody),
      mOriginalHybridBody(hybridBody),
      mOriginalRigidChain(rigidChain),
      mOriginalRigidRing(rigidRing),
      mSkelCount(0)
  {
    setWorld(world);
  }

  void keyboard(unsigned char key, int x, int y) override
  {
    switch (key)
    {
      case '1':
        addObject(mOriginalBall->cloneSkeleton());
        break;

      case '2':
        addObject(mOriginalSoftBody->cloneSkeleton());
        break;

      case '3':
        addObject(mOriginalHybridBody->cloneSkeleton());
        break;

      case '4':
        addObject(mOriginalRigidChain->cloneSkeleton());
        break;

      case '5':
        addRing(mOriginalRigidRing->cloneSkeleton());
        break;

      case 'd':
        if (mWorld->getNumSkeletons() > 2)
          removeSkeleton(mWorld->getSkeleton(2));
        std::cout << "Remaining objects: " << mWorld->getNumSkeletons() - 2
                  << std::endl;
        break;

      case 'r':
        mRandomize = !mRandomize;
        std::cout << "Randomization: " << (mRandomize ? "on" : "off")
                  << std::endl;
        break;

      default:
        SimWindow::keyboard(key, x, y);
    }
  }

  void drawWorld() const override
  {
    // Make sure lighting is turned on and that polygons get filled in
    glEnable(GL_LIGHTING);
    glPolygonMode(GL_FRONT_AND_BACK, GL_FILL);

    SimWindow::drawWorld();
  }

  void displayTimer(int _val) override
  {
    // We remove playback and baking, because we want to be able to add and
    // remove objects during runtime
    int numIter = mDisplayTimeout / (mWorld->getTimeStep() * 1000);
    if (mSimulating)
    {
      for (int i = 0; i < numIter; i++)
        timeStepping();
    }
    glutPostRedisplay();
    glutTimerFunc(mDisplayTimeout, refreshTimer, _val);
  }

protected:
  /// Add an object to the world and toss it at the wall
  bool addObject(const SkeletonPtr& object)
  {
    // Set the starting position for the object
    Eigen::Vector6d positions(Eigen::Vector6d::Zero());

    // If randomization is on, we will randomize the starting y-location
    if (mRandomize)
      positions[4] = default_spawn_range * mDistribution(mMT);

    positions[5] = default_start_height;
    object->getJoint(0)->setPositions(positions);

    // Add the object to the world
    object->setName(object->getName() + std::to_string(mSkelCount++));

    // Look through the collisions to see if the new object would start in
    // collision with something
    auto collisionEngine
        = mWorld->getConstraintSolver()->getCollisionDetector();
    auto collisionGroup = mWorld->getConstraintSolver()->getCollisionGroup();
    auto newGroup = collisionEngine->createCollisionGroup(object.get());

    dart::collision::CollisionOption option;
    dart::collision::CollisionResult result;
    bool collision = collisionGroup->collide(newGroup.get(), option, &result);

    // If the new object is not in collision
    if (!collision)
    {
      mWorld->addSkeleton(object);
    }
    else
    {
      // or refuse to add the object if it is in collision
      std::cout << "The new object spawned in a collision. "
                << "It will not be added to the world." << std::endl;
      return false;
    }

    // Create reference frames for setting the initial velocity
    Eigen::Isometry3d centerTf(Eigen::Isometry3d::Identity());
    centerTf.translation() = object->getCOM();
    SimpleFrame center(Frame::World(), "center", centerTf);

    // Set the velocities of the reference frames so that we can easily give the
    // Skeleton the linear and angular velocities that we want
    double angle = default_launch_angle;
    double speed = default_start_v;
    double angular_speed = default_start_w;
    if (mRandomize)
    {
      angle = (mDistribution(mMT) + 1.0) / 2.0
                  * (maximum_launch_angle - minimum_launch_angle)
              + minimum_launch_angle;

      speed = (mDistribution(mMT) + 1.0) / 2.0
                  * (maximum_start_v - minimum_start_v)
              + minimum_start_v;

      angular_speed = mDistribution(mMT) * maximum_start_w;
    }

    Eigen::Vector3d v = speed * Eigen::Vector3d(cos(angle), 0.0, sin(angle));
    Eigen::Vector3d w = angular_speed * Eigen::Vector3d::UnitY();
    center.setClassicDerivatives(v, w);

    SimpleFrame ref(&center, "root_reference");
    ref.setRelativeTransform(object->getBodyNode(0)->getTransform(&center));

    // Use the reference frames to set the velocity of the Skeleton's root
    object->getJoint(0)->setVelocities(ref.getSpatialVelocity());

    return true;
  }

  /// Add a ring to the world, and create a BallJoint constraint to ensure that
  /// it stays in a ring shape
  void addRing(const SkeletonPtr& ring)
  {
    setupRing(ring);

    if (!addObject(ring))
      return;

    // Create a closed loop to turn the chain into a ring
    BodyNode* head = ring->getBodyNode(0);
    BodyNode* tail = ring->getBodyNode(ring->getNumBodyNodes() - 1);

    // Compute the offset where the JointConstraint should be located
    Eigen::Vector3d offset = Eigen::Vector3d(0, 0, default_shape_height / 2.0);
    offset = tail->getWorldTransform() * offset;
    auto dynamics = std::make_shared<dart::dynamics::BallJointConstraint>(
        head, tail, offset);

    mWorld->getConstraintSolver()->addConstraint(dynamics);
    mJointConstraints.push_back(dynamics);
  }

  /// Remove a Skeleton and get rid of the constraint that was associated with
  /// it, if one existed
  void removeSkeleton(const SkeletonPtr& skel)
  {
    for (std::size_t i = 0; i < mJointConstraints.size(); ++i)
    {
<<<<<<< HEAD
      const dart::dynamics::JointConstraintPtr& dynamics = mJointConstraints[i];
=======
      const dart::constraint::DynamicJointConstraintPtr& constraint
          = mJointConstraints[i];
>>>>>>> 50582558

      if (dynamics->getBodyNode1()->getSkeleton() == skel
          || dynamics->getBodyNode2()->getSkeleton() == skel)
      {
        mWorld->getConstraintSolver()->removeConstraint(dynamics);
        mJointConstraints.erase(mJointConstraints.begin() + i);
        break; // There should only be one constraint per skeleton
      }
    }

    mWorld->removeSkeleton(skel);
  }

  /// Flag to keep track of whether or not we are randomizing the tosses
  bool mRandomize;

  // std library objects that allow us to generate high-quality random numbers
  std::random_device mRD;
  std::mt19937 mMT;
  std::uniform_real_distribution<double> mDistribution;

  /// History of the active JointConstraints so that we can properly delete them
  /// when a Skeleton gets removed
<<<<<<< HEAD
  std::vector<dart::dynamics::JointConstraintPtr> mJointConstraints;
=======
  std::vector<dart::constraint::DynamicJointConstraintPtr> mJointConstraints;
>>>>>>> 50582558

  /// A blueprint Skeleton that we will use to spawn balls
  SkeletonPtr mOriginalBall;

  /// A blueprint Skeleton that we will use to spawn soft bodies
  SkeletonPtr mOriginalSoftBody;

  /// A blueprint Skeleton that we will use to spawn hybrid bodies
  SkeletonPtr mOriginalHybridBody;

  /// A blueprint Skeleton that we will use to spawn rigid chains
  SkeletonPtr mOriginalRigidChain;

  /// A blueprint Skeleton that we will use to spawn rigid rings
  SkeletonPtr mOriginalRigidRing;

  /// Keep track of how many Skeletons we spawn to ensure we can give them all
  /// unique names
  std::size_t mSkelCount;
};

/// Add a rigid body with the specified Joint type to a chain
template <class JointType>
BodyNode* addRigidBody(
    const SkeletonPtr& chain,
    const std::string& name,
    Shape::ShapeType type,
    BodyNode* parent = nullptr)
{
  // Set the Joint properties
  typename JointType::Properties properties;
  properties.mName = name + "_joint";
  if (parent)
  {
    // If the body has a parent, we should position the joint to be in the
    // middle of the centers of the two bodies
    Eigen::Isometry3d tf(Eigen::Isometry3d::Identity());
    tf.translation() = Eigen::Vector3d(0, 0, default_shape_height / 2.0);
    properties.mT_ParentBodyToJoint = tf;
    properties.mT_ChildBodyToJoint = tf.inverse();
  }

  // Create the Joint and Body pair
  BodyNode* bn = chain
                     ->createJointAndBodyNodePair<JointType>(
                         parent, properties, BodyNode::AspectProperties(name))
                     .second;

  // Make the shape based on the requested Shape type
  ShapePtr shape;
  if (Shape::BOX == type)
  {
    shape = std::make_shared<BoxShape>(Eigen::Vector3d(
        default_shape_width, default_shape_width, default_shape_height));
  }
  else if (Shape::CYLINDER == type)
  {
    shape = std::make_shared<CylinderShape>(
        default_shape_width / 2.0, default_shape_height);
  }
  else if (Shape::ELLIPSOID == type)
  {
    shape = std::make_shared<EllipsoidShape>(
        default_shape_height * Eigen::Vector3d::Ones());
  }

  auto shapeNode
      = bn->createShapeNodeWith<VisualAspect, CollisionAspect, DynamicsAspect>(
          shape);

  // Setup the inertia for the body
  Inertia inertia;
  double mass = default_shape_density * shape->getVolume();
  inertia.setMass(mass);
  inertia.setMoment(shape->computeInertia(mass));
  bn->setInertia(inertia);

  // Set the coefficient of restitution to make the body more bouncy
  shapeNode->getDynamicsAspect()->setRestitutionCoeff(default_restitution);

  // Set damping to make the simulation more stable
  if (parent)
  {
    Joint* joint = bn->getParentJoint();
    for (std::size_t i = 0; i < joint->getNumDofs(); ++i)
      joint->getDof(i)->setDampingCoefficient(default_damping_coefficient);
  }

  return bn;
}

enum SoftShapeType
{
  SOFT_BOX = 0,
  SOFT_CYLINDER,
  SOFT_ELLIPSOID
};

/// Add a soft body with the specified Joint type to a chain
template <class JointType>
BodyNode* addSoftBody(
    const SkeletonPtr& chain,
    const std::string& name,
    SoftShapeType type,
    BodyNode* parent = nullptr)
{
  // Set the Joint properties
  typename JointType::Properties joint_properties;
  joint_properties.mName = name + "_joint";
  if (parent)
  {
    // If the body has a parent, we should position the joint to be in the
    // middle of the centers of the two bodies
    Eigen::Isometry3d tf(Eigen::Isometry3d::Identity());
    tf.translation() = Eigen::Vector3d(0, 0, default_shape_height / 2.0);
    joint_properties.mT_ParentBodyToJoint = tf;
    joint_properties.mT_ChildBodyToJoint = tf.inverse();
  }

  // Set the properties of the soft body
  SoftBodyNode::UniqueProperties soft_properties;
  // Use the SoftBodyNodeHelper class to create the geometries for the
  // SoftBodyNode
  if (SOFT_BOX == type)
  {
    // Make a wide and short box
    double width = default_shape_height, height = 2 * default_shape_width;
    Eigen::Vector3d dims(width, width, height);

    double mass
        = 2 * dims[0] * dims[1] + 2 * dims[0] * dims[2] + 2 * dims[1] * dims[2];
    mass *= default_shape_density * default_skin_thickness;
    soft_properties = SoftBodyNodeHelper::makeBoxProperties(
        dims, Eigen::Isometry3d::Identity(), Eigen::Vector3i(4, 4, 4), mass);
  }
  else if (SOFT_CYLINDER == type)
  {
    // Make a wide and short cylinder
    double radius = default_shape_height / 2.0,
           height = 2 * default_shape_width;

    // Mass of center
    double mass = default_shape_density * height * 2
                  * dart::math::constantsd::pi() * radius
                  * default_skin_thickness;
    // Mass of top and bottom
    mass += 2 * default_shape_density * dart::math::constantsd::pi()
            * pow(radius, 2) * default_skin_thickness;
    soft_properties = SoftBodyNodeHelper::makeCylinderProperties(
        radius, height, 8, 3, 2, mass);
  }
  else if (SOFT_ELLIPSOID == type)
  {
    double radius = default_shape_height / 2.0;
    Eigen::Vector3d dims = 2 * radius * Eigen::Vector3d::Ones();
    double mass = default_shape_density * 4.0 * dart::math::constantsd::pi()
                  * pow(radius, 2) * default_skin_thickness;
    soft_properties
        = SoftBodyNodeHelper::makeEllipsoidProperties(dims, 6, 6, mass);
  }
  soft_properties.mKv = default_vertex_stiffness;
  soft_properties.mKe = default_edge_stiffness;
  soft_properties.mDampCoeff = default_soft_damping;

  // Create the Joint and Body pair
  SoftBodyNode::Properties body_properties(
      BodyNode::AspectProperties(name), soft_properties);
  SoftBodyNode* bn = chain
                         ->createJointAndBodyNodePair<JointType, SoftBodyNode>(
                             parent, joint_properties, body_properties)
                         .second;

  // Zero out the inertia for the underlying BodyNode
  Inertia inertia;
  inertia.setMoment(1e-8 * Eigen::Matrix3d::Identity());
  inertia.setMass(1e-8);
  bn->setInertia(inertia);

  // Make the shape transparent
  auto visualAspect
      = bn->getShapeNodesWith<VisualAspect>()[0]->getVisualAspect();
  Eigen::Vector4d color = visualAspect->getRGBA();
  color[3] = 0.4;
  visualAspect->setRGBA(color);

  return bn;
}

void setAllColors(const SkeletonPtr& object, const Eigen::Vector3d& color)
{
  // Set the color of all the shapes in the object
  for (std::size_t i = 0; i < object->getNumBodyNodes(); ++i)
  {
    BodyNode* bn = object->getBodyNode(i);
    auto visualShapeNodes = bn->getShapeNodesWith<VisualAspect>();
    for (auto visualShapeNode : visualShapeNodes)
      visualShapeNode->getVisualAspect()->setColor(color);
  }
}

SkeletonPtr createBall()
{
  SkeletonPtr ball = Skeleton::create("rigid_ball");

  // Give the ball a body
  addRigidBody<FreeJoint>(ball, "rigid ball", Shape::ELLIPSOID);

  setAllColors(ball, dart::Color::Red());

  return ball;
}

SkeletonPtr createRigidChain()
{
  SkeletonPtr chain = Skeleton::create("rigid_chain");

  // Add bodies to the chain
  BodyNode* bn = addRigidBody<FreeJoint>(chain, "rigid box 1", Shape::BOX);
  bn = addRigidBody<BallJoint>(chain, "rigid cyl 2", Shape::CYLINDER, bn);
  bn = addRigidBody<BallJoint>(chain, "rigid box 3", Shape::BOX, bn);

  setAllColors(chain, dart::Color::Orange());

  return chain;
}

SkeletonPtr createRigidRing()
{
  SkeletonPtr ring = Skeleton::create("rigid_ring");

  // Add bodies to the ring
  BodyNode* bn = addRigidBody<FreeJoint>(ring, "rigid box 1", Shape::BOX);
  bn = addRigidBody<BallJoint>(ring, "rigid cyl 2", Shape::CYLINDER, bn);
  bn = addRigidBody<BallJoint>(ring, "rigid box 3", Shape::BOX, bn);
  bn = addRigidBody<BallJoint>(ring, "rigid cyl 4", Shape::CYLINDER, bn);
  bn = addRigidBody<BallJoint>(ring, "rigid box 5", Shape::BOX, bn);
  bn = addRigidBody<BallJoint>(ring, "rigid cyl 6", Shape::CYLINDER, bn);

  setAllColors(ring, dart::Color::Blue());

  return ring;
}

SkeletonPtr createSoftBody()
{
  SkeletonPtr soft = Skeleton::create("soft");

  // Add a soft body
  BodyNode* bn = addSoftBody<FreeJoint>(soft, "soft box", SOFT_BOX);

  // Add a rigid collision geometry and inertia
  double width = default_shape_height, height = 2 * default_shape_width;
  Eigen::Vector3d dims(width, width, height);
  dims *= 0.6;
  std::shared_ptr<BoxShape> box = std::make_shared<BoxShape>(dims);
  bn->createShapeNodeWith<VisualAspect, CollisionAspect, DynamicsAspect>(box);

  Inertia inertia;
  inertia.setMass(default_shape_density * box->getVolume());
  inertia.setMoment(box->computeInertia(inertia.getMass()));
  bn->setInertia(inertia);

  setAllColors(soft, dart::Color::Fuchsia());

  return soft;
}

SkeletonPtr createHybridBody()
{
  SkeletonPtr hybrid = Skeleton::create("hybrid");

  // Add a soft body
  BodyNode* bn = addSoftBody<FreeJoint>(hybrid, "soft sphere", SOFT_ELLIPSOID);

  // Add a rigid body attached by a WeldJoint
  bn = hybrid->createJointAndBodyNodePair<WeldJoint>(bn).second;
  bn->setName("rigid box");

  double box_shape_height = default_shape_height;
  std::shared_ptr<BoxShape> box
      = std::make_shared<BoxShape>(box_shape_height * Eigen::Vector3d::Ones());
  bn->createShapeNodeWith<VisualAspect, CollisionAspect, DynamicsAspect>(box);

  Eigen::Isometry3d tf(Eigen::Isometry3d::Identity());
  tf.translation() = Eigen::Vector3d(box_shape_height / 2.0, 0, 0);
  bn->getParentJoint()->setTransformFromParentBodyNode(tf);

  Inertia inertia;
  inertia.setMass(default_shape_density * box->getVolume());
  inertia.setMoment(box->computeInertia(inertia.getMass()));
  bn->setInertia(inertia);

  setAllColors(hybrid, dart::Color::Green());

  return hybrid;
}

SkeletonPtr createGround()
{
  SkeletonPtr ground = Skeleton::create("ground");

  BodyNode* bn = ground->createJointAndBodyNodePair<WeldJoint>().second;

  std::shared_ptr<BoxShape> shape = std::make_shared<BoxShape>(Eigen::Vector3d(
      default_ground_width, default_ground_width, default_wall_thickness));
  auto shapeNode
      = bn->createShapeNodeWith<VisualAspect, CollisionAspect, DynamicsAspect>(
          shape);
  shapeNode->getVisualAspect()->setColor(Eigen::Vector3d(1.0, 1.0, 1.0));

  return ground;
}

SkeletonPtr createWall()
{
  SkeletonPtr wall = Skeleton::create("wall");

  BodyNode* bn = wall->createJointAndBodyNodePair<WeldJoint>().second;

  std::shared_ptr<BoxShape> shape = std::make_shared<BoxShape>(Eigen::Vector3d(
      default_wall_thickness, default_ground_width, default_wall_height));
  auto shapeNode
      = bn->createShapeNodeWith<VisualAspect, CollisionAspect, DynamicsAspect>(
          shape);
  shapeNode->getVisualAspect()->setColor(Eigen::Vector3d(0.8, 0.8, 0.8));

  Eigen::Isometry3d tf(Eigen::Isometry3d::Identity());
  tf.translation() = Eigen::Vector3d(
      (default_ground_width + default_wall_thickness) / 2.0,
      0.0,
      (default_wall_height - default_wall_thickness) / 2.0);
  bn->getParentJoint()->setTransformFromParentBodyNode(tf);

  shapeNode->getDynamicsAspect()->setRestitutionCoeff(0.2);

  return wall;
}

int main(int argc, char* argv[])
{
  WorldPtr world = std::make_shared<World>();
  world->addSkeleton(createGround());
  world->addSkeleton(createWall());

  MyWindow window(
      world,
      createBall(),
      createSoftBody(),
      createHybridBody(),
      createRigidChain(),
      createRigidRing());

  std::cout << "space bar: simulation on/off" << std::endl;
  std::cout << "'1': toss a rigid ball" << std::endl;
  std::cout << "'2': toss a soft body" << std::endl;
  std::cout << "'3': toss a hybrid soft/rigid body" << std::endl;
  std::cout << "'4': toss a rigid chain" << std::endl;
  std::cout << "'5': toss a ring of rigid bodies" << std::endl;

  std::cout << "\n'd': delete the oldest object" << std::endl;
  std::cout << "'r': toggle randomness" << std::endl;

  std::cout << "\nWarning: Let objects settle before tossing a new one, or the "
               "simulation could explode."
            << std::endl;
  std::cout << "         If the simulation freezes, you may need to force quit "
               "the application.\n"
            << std::endl;

  glutInit(&argc, argv);
  window.initWindow(640, 480, "Collisions");
  glutMainLoop();
}<|MERGE_RESOLUTION|>--- conflicted
+++ resolved
@@ -299,12 +299,8 @@
   {
     for (std::size_t i = 0; i < mJointConstraints.size(); ++i)
     {
-<<<<<<< HEAD
-      const dart::dynamics::JointConstraintPtr& dynamics = mJointConstraints[i];
-=======
-      const dart::constraint::DynamicJointConstraintPtr& constraint
+      const dart::dynamics::DynamicJointConstraintPtr& constraint
           = mJointConstraints[i];
->>>>>>> 50582558
 
       if (dynamics->getBodyNode1()->getSkeleton() == skel
           || dynamics->getBodyNode2()->getSkeleton() == skel)
@@ -328,11 +324,7 @@
 
   /// History of the active JointConstraints so that we can properly delete them
   /// when a Skeleton gets removed
-<<<<<<< HEAD
-  std::vector<dart::dynamics::JointConstraintPtr> mJointConstraints;
-=======
-  std::vector<dart::constraint::DynamicJointConstraintPtr> mJointConstraints;
->>>>>>> 50582558
+  std::vector<dart::dynamics::DynamicJointConstraintPtr> mJointConstraints;
 
   /// A blueprint Skeleton that we will use to spawn balls
   SkeletonPtr mOriginalBall;
