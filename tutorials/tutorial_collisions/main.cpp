--- conflicted
+++ resolved
@@ -224,11 +224,7 @@
   {
     for (std::size_t i = 0; i < mJointConstraints.size(); ++i)
     {
-<<<<<<< HEAD
-      const dart::dynamics::JointConstraintPtr& constraint
-=======
-      const dart::constraint::DynamicJointConstraintPtr& constraint
->>>>>>> 50582558
+      const dart::dynamics::DynamicJointConstraintPtr& constraint
           = mJointConstraints[i];
 
       if (constraint->getBodyNode1()->getSkeleton() == skel
@@ -253,11 +249,7 @@
 
   /// History of the active JointConstraints so that we can properly delete them
   /// when a Skeleton gets removed
-<<<<<<< HEAD
-  std::vector<dart::dynamics::JointConstraintPtr> mJointConstraints;
-=======
-  std::vector<dart::constraint::DynamicJointConstraintPtr> mJointConstraints;
->>>>>>> 50582558
+  std::vector<dart::dynamics::DynamicJointConstraintPtr> mJointConstraints;
 
   /// A blueprint Skeleton that we will use to spawn balls
   SkeletonPtr mOriginalBall;
