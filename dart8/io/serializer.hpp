/*
 * Copyright (c) 2011-2025, The DART development contributors
 * All rights reserved.
 *
 * The list of contributors can be found at:
 *   https://github.com/dartsim/dart/blob/main/LICENSE
 *
 * This file is provided under the following "BSD-style" License:
 *   Redistribution and use in source and binary forms, with or
 *   without modification, are permitted provided that the following
 *   conditions are met:
 *   * Redistributions of source code must retain the above copyright
 *     notice, this list of conditions and the following disclaimer.
 *   * Redistributions in binary form must reproduce the above
 *     copyright notice, this list of conditions and the following
 *     disclaimer in the documentation and/or other materials provided
 *     with the distribution.
 *   THIS SOFTWARE IS PROVIDED BY THE COPYRIGHT HOLDERS AND
 *   CONTRIBUTORS "AS IS" AND ANY EXPRESS OR IMPLIED WARRANTIES,
 *   INCLUDING, BUT NOT LIMITED TO, THE IMPLIED WARRANTIES OF
 *   MERCHANTABILITY AND FITNESS FOR A PARTICULAR PURPOSE ARE
 *   DISCLAIMED. IN NO EVENT SHALL THE COPYRIGHT HOLDER OR
 *   CONTRIBUTORS BE LIABLE FOR ANY DIRECT, INDIRECT, INCIDENTAL,
 *   SPECIAL, EXEMPLARY, OR CONSEQUENTIAL DAMAGES (INCLUDING, BUT NOT
 *   LIMITED TO, PROCUREMENT OF SUBSTITUTE GOODS OR SERVICES; LOSS OF
 *   USE, DATA, OR PROFITS; OR BUSINESS INTERRUPTION) HOWEVER CAUSED
 *   AND ON ANY THEORY OF LIABILITY, WHETHER IN CONTRACT, STRICT
 *   LIABILITY, OR TORT (INCLUDING NEGLIGENCE OR OTHERWISE) ARISING IN
 *   ANY WAY OUT OF THE USE OF THIS SOFTWARE, EVEN IF ADVISED OF THE
 *   POSSIBILITY OF SUCH DAMAGE.
 */

#pragma once

#include <dart8/common/exceptions.hpp>
#include <dart8/export.hpp>
#include <dart8/io/binary_io.hpp>

#include <entt/entity/registry.hpp>

#include <iostream>
#include <memory>
#include <string>
#include <string_view>
#include <unordered_map>

namespace dart8::io {

//==============================================================================
// Component Serializer Interface
//==============================================================================

// Abstract interface for component serialization
// Users can extend this to support custom component types
class DART8_API ComponentSerializer
{
public:
  virtual ~ComponentSerializer() = default;

  // Get the type name identifier for this component
  // This name is used in the binary format to identify component types
  // Example: "dart8::JointComponent" or "mylib::CustomJoint"
  virtual std::string_view getTypeName() const = 0;

  // Write component data to binary stream
  // Note: The type name is written automatically by the registry
  // @param entityMap Maps old entity IDs to sequential save IDs
  virtual void save(
      std::ostream& out,
      entt::entity entity,
      const entt::registry& registry,
      const EntityMap& entityMap) const = 0;

  // Read component data from binary stream and attach to entity
  // Note: The type name has already been read by the registry
  virtual void load(
      std::istream& in,
      entt::entity entity,
      entt::registry& registry) const = 0;

  // Check if an entity has this component type
  virtual bool hasComponent(
      entt::entity entity, const entt::registry& registry) const = 0;
};

//==============================================================================
// Serializer Registry
//==============================================================================

// Registry for component serializers
// This allows users to register custom serializers for their own components
//
// Usage example:
//   auto& registry = SerializerRegistry::instance();
//   registry.registerSerializer(std::make_unique<MyCustomSerializer>());
//
class DART8_API SerializerRegistry
{
public:
  // Get singleton instance
  static SerializerRegistry& instance();

  // Register a component serializer
  // The serializer's type name must be unique
  void registerSerializer(std::unique_ptr<ComponentSerializer> serializer);

  // Get serializer by type name
  // Returns nullptr if not found
  const ComponentSerializer* getSerializer(std::string_view typeName) const;

  // Get all registered serializers (for iteration during save)
  const std::unordered_map<std::string, std::unique_ptr<ComponentSerializer>>&
  getSerializers() const;

  // Save all entities and their components from registry to output stream
  // This is the main entry point for serialization - fully automatic!
  // @param entityMap Output mapping from old entity IDs to sequential save IDs
  void saveAllEntities(
      std::ostream& output,
      const entt::registry& registry,
      EntityMap& entityMap) const;

  // Load all entities and their components from input stream to registry
  // This is the main entry point for deserialization - fully automatic!
  // @param entityMap Output mapping from saved IDs to new entity IDs
  void loadAllEntities(
      std::istream& input,
      entt::registry& registry,
      EntityMap& entityMap) const;

  // Clear all registered serializers (primarily for testing)
  void clear();

private:
  SerializerRegistry();
  ~SerializerRegistry() = default;

  SerializerRegistry(const SerializerRegistry&) = delete;
  SerializerRegistry& operator=(const SerializerRegistry&) = delete;

  std::unordered_map<std::string, std::unique_ptr<ComponentSerializer>>
      m_serializers;
};

//==============================================================================
// Helper: Check if component is serializable
//==============================================================================

// Template to detect if a component has a 'serializable' static member
// Components can opt-out of serialization by defining:
//   static constexpr bool serializable = false;
//
// Default behavior (no serializable member): component IS serialized
template <typename ComponentT, typename = void>
struct IsSerializable : std::true_type
{
};

// Specialization for components with 'serializable' member
template <typename ComponentT>
struct IsSerializable<
    ComponentT,
    std::void_t<decltype(ComponentT::serializable)>>
  : std::bool_constant<ComponentT::serializable>
{
};

// Helper variable template
template <typename ComponentT>
inline constexpr bool IsSerializable_v = IsSerializable<ComponentT>::value;

//==============================================================================
// Helper: Typed Component Serializer
//==============================================================================

// Template helper for implementing component serializers
// This provides a convenient base class for serializers of specific component
// types
//
// Components can opt-out of serialization by defining:
//   static constexpr bool serializable = false;
//
// Usage example:
//   class MyComponentSerializer : public TypedComponentSerializer<MyComponent>
//   {
//     std::string_view getTypeName() const override
//     {
//       return "mylib::MyComponent";
//     }
//
//     void saveComponent(std::ostream& out, const MyComponent& comp) const
//     override { ... }
//
//     void loadComponent(std::istream& in, MyComponent& comp) const override {
//     ... }
//   };
//
template <typename ComponentT>
class TypedComponentSerializer : public ComponentSerializer
{
public:
  void save(
      std::ostream& out,
      entt::entity entity,
      const entt::registry& registry,
      const EntityMap& entityMap) const final
  {
    // Skip serialization if component has serializable = false
    if constexpr (!IsSerializable_v<ComponentT>) {
      // Component is marked as non-serializable (e.g., cache components)
      // Skip silently - this is intentional
      return;
    }

    if constexpr (std::is_empty_v<ComponentT>) {
      // Empty tag components - nothing to serialize
      ComponentT component;
      saveComponent(out, component, entityMap);
    } else {
      const auto& component = registry.get<ComponentT>(entity);
      saveComponent(out, component, entityMap);
    }
  }

  void load(std::istream& in, entt::entity entity, entt::registry& registry)
      const final
  {
    ComponentT component;
    loadComponent(in, component);
    if constexpr (std::is_empty_v<ComponentT>) {
<<<<<<< HEAD
      // Empty tag components do not need constructor arguments
=======
      // Tag components in EnTT must be emplaced without constructor args
>>>>>>> a3390cdb
      registry.emplace<ComponentT>(entity);
    } else {
      registry.emplace<ComponentT>(entity, std::move(component));
    }
  }

  bool hasComponent(
      entt::entity entity, const entt::registry& registry) const final
  {
    return registry.all_of<ComponentT>(entity);
  }

protected:
  // Override these in derived classes to implement serialization logic
  virtual void saveComponent(
      std::ostream& out,
      const ComponentT& component,
      const EntityMap& entityMap) const = 0;
  virtual void loadComponent(std::istream& in, ComponentT& component) const = 0;
};

//==============================================================================
// Registration Helper
//==============================================================================

// RAII helper for automatic serializer registration
// Place this in a .cpp file to automatically register a serializer at startup
//
// Usage example:
//   static SerializerRegistration<MyComponentSerializer> s_registration;
//
template <typename SerializerT>
class SerializerRegistration
{
public:
  SerializerRegistration()
  {
    // Create the derived serializer and cast to base pointer type
    SerializerT* derived = new SerializerT();
    ComponentSerializer* base = static_cast<ComponentSerializer*>(derived);
    std::unique_ptr<ComponentSerializer> serializer(base);
    SerializerRegistry::instance().registerSerializer(std::move(serializer));
  }
};

} // namespace dart8::io<|MERGE_RESOLUTION|>--- conflicted
+++ resolved
@@ -228,11 +228,7 @@
     ComponentT component;
     loadComponent(in, component);
     if constexpr (std::is_empty_v<ComponentT>) {
-<<<<<<< HEAD
-      // Empty tag components do not need constructor arguments
-=======
       // Tag components in EnTT must be emplaced without constructor args
->>>>>>> a3390cdb
       registry.emplace<ComponentT>(entity);
     } else {
       registry.emplace<ComponentT>(entity, std::move(component));
