# Copyright (c) The DART development contributors
# All rights reserved.
#
# The list of contributors can be found at:
#   https://github.com/dartsim/dart/blob/master/LICENSE
#
# This file is provided under the following "BSD-style" License:
#   Redistribution and use in source and binary forms, with or
#   without modification, are permitted provided that the following
#   conditions are met:
#   * Redistributions of source code must retain the above copyright
#     notice, this list of conditions and the following disclaimer.
#   * Redistributions in binary form must reproduce the above
#     copyright notice, this list of conditions and the following
#     disclaimer in the documentation and/or other materials provided
#     with the distribution.
#   THIS SOFTWARE IS PROVIDED BY THE COPYRIGHT HOLDERS AND
#   CONTRIBUTORS "AS IS" AND ANY EXPRESS OR IMPLIED WARRANTIES,
#   INCLUDING, BUT NOT LIMITED TO, THE IMPLIED WARRANTIES OF
#   MERCHANTABILITY AND FITNESS FOR A PARTICULAR PURPOSE ARE
#   DISCLAIMED. IN NO EVENT SHALL THE COPYRIGHT HOLDER OR
#   CONTRIBUTORS BE LIABLE FOR ANY DIRECT, INDIRECT, INCIDENTAL,
#   SPECIAL, EXEMPLARY, OR CONSEQUENTIAL DAMAGES (INCLUDING, BUT NOT
#   LIMITED TO, PROCUREMENT OF SUBSTITUTE GOODS OR SERVICES; LOSS OF
#   USE, DATA, OR PROFITS; OR BUSINESS INTERRUPTION) HOWEVER CAUSED
#   AND ON ANY THEORY OF LIABILITY, WHETHER IN CONTRACT, STRICT
#   LIABILITY, OR TORT (INCLUDING NEGLIGENCE OR OTHERWISE) ARISING IN
#   ANY WAY OUT OF THE USE OF THIS SOFTWARE, EVEN IF ADVISED OF THE
#   POSSIBILITY OF SUCH DAMAGE.

# Ensure a Python interpreter/development environment is available. nanobind
# requires `find_package(Python ...)` rather than `Python3`, so call it here
# even though the rest of the project uses `Python3`.*
find_package(Python COMPONENTS Interpreter Development REQUIRED)

# Determine Python site-packages directory if it is not already computed.
if(NOT DEFINED PYTHON_SITE_PACKAGES)
  execute_process(COMMAND ${Python_EXECUTABLE} -c
    "import sysconfig; print(sysconfig.get_path('platlib', scheme='posix_prefix', vars={'base': '', 'platbase': ''}).lstrip('/'))"
    OUTPUT_VARIABLE PYTHON_SITE_PACKAGES_REL
    OUTPUT_STRIP_TRAILING_WHITESPACE
  )
  set(PYTHON_SITE_PACKAGES "${CMAKE_INSTALL_PREFIX}/${PYTHON_SITE_PACKAGES_REL}")
  set(PYTHON_SITE_PACKAGES ${PYTHON_SITE_PACKAGES} PARENT_SCOPE)
endif()

set(_dartpy_nanobind_min_version 2.9.2)

# Locate nanobind (prefer the copy shipped with the active Python interpreter).
set(_dartpy_nanobind_found FALSE)
if(DART_USE_SYSTEM_NANOBIND)
  find_package(nanobind ${_dartpy_nanobind_min_version} CONFIG REQUIRED)
  set(_dartpy_nanobind_found TRUE)
else()
  if(NOT DEFINED nanobind_DIR)
    execute_process(
      COMMAND ${Python_EXECUTABLE} -m nanobind --cmake_dir
      OUTPUT_VARIABLE nanobind_ROOT
      OUTPUT_STRIP_TRAILING_WHITESPACE
      RESULT_VARIABLE nanobind_NOTFOUND
    )
    if(nanobind_NOTFOUND)
      message(WARNING "nanobind was not found via 'python -m nanobind --cmake_dir'. "
        "Install it with 'pip install nanobind' or set nanobind_DIR explicitly.")
      return()
    endif()
    list(APPEND CMAKE_PREFIX_PATH "${nanobind_ROOT}")
    set(nanobind_DIR "${nanobind_ROOT}" CACHE PATH "nanobind CMake package path" FORCE)
  endif()
  find_package(nanobind ${_dartpy_nanobind_min_version} CONFIG REQUIRED)
  set(_dartpy_nanobind_found TRUE)
endif()

if(NOT _dartpy_nanobind_found)
  message(WARNING "nanobind is required to build dartpy; skipping target.")
  return()
endif()

set(dartpy_headers
  common/composite.hpp
  common/module.hpp
  common/logging.hpp
  common/observer.hpp
  common/resource.hpp
  common/resource_retriever.hpp
  common/stopwatch.hpp
  common/string.hpp
  common/subject.hpp
  common/uri.hpp
  utils/module.hpp
  utils/dart_loader.hpp
  utils/resource_retriever.hpp
  utils/skel_parser.hpp
  utils/sdf_parser.hpp
  utils/mjcf_parser.hpp
  optimizer/module.hpp
  optimizer/function.hpp
  optimizer/problem.hpp
  optimizer/solver.hpp
  optimizer/gradient_descent.hpp
  math/module.hpp
  math/constants.hpp
  math/geometry.hpp
  math/random.hpp
  math/eigen_geometry.hpp
  dynamics/module.hpp
  dynamics/entity.hpp
  dynamics/degree_of_freedom.hpp
  dynamics/frame.hpp
  dynamics/jacobian_node.hpp
  dynamics/shape.hpp
  dynamics/shape_frame.hpp
  dynamics/simple_frame.hpp
  dynamics/inertia.hpp
  dynamics/shape_node.hpp
  dynamics/body_node.hpp
  dynamics/joint.hpp
  dynamics/free_joint.hpp
  dynamics/revolute_joint.hpp
  dynamics/euler_joint.hpp
  dynamics/planar_joint.hpp
  dynamics/translational_joint2d.hpp
  dynamics/translational_joint.hpp
  dynamics/prismatic_joint.hpp
  dynamics/end_effector.hpp
  dynamics/linkage.hpp
  dynamics/screw_joint.hpp
  dynamics/universal_joint.hpp
  dynamics/ball_joint.hpp
  dynamics/weld_joint.hpp
  dynamics/zero_dof_joint.hpp
  dynamics/chain.hpp
  dynamics/meta_skeleton.hpp
  dynamics/hierarchical_ik.hpp
  dynamics/inverse_kinematics.hpp
  dynamics/skeleton.hpp
  collision/module.hpp
  collision/collision_option.hpp
  collision/collision_result.hpp
  collision/raycast.hpp
  collision/collision_detector.hpp
  collision/collision_group.hpp
  simulation/module.hpp
  simulation/world.hpp
  simulation/constraint_solver.hpp
  constraint/module.hpp
  constraint/constraint_base.hpp
  constraint/dynamic_joint_constraint.hpp
  constraint/joint_constraint.hpp
  constraint/joint_coulomb_friction_constraint.hpp
)

set(dartpy_sources
  dartpy.cpp
  common/composite.cpp
  common/module.cpp
  common/logging.cpp
  common/observer.cpp
  common/resource.cpp
  common/resource_retriever.cpp
  common/stopwatch.cpp
  common/string.cpp
  common/subject.cpp
  common/uri.cpp
  utils/module.cpp
  utils/dart_loader.cpp
  utils/resource_retriever.cpp
  utils/skel_parser.cpp
  utils/sdf_parser.cpp
  utils/mjcf_parser.cpp
  optimizer/module.cpp
  optimizer/function.cpp
  optimizer/problem.cpp
  optimizer/solver.cpp
  optimizer/gradient_descent.cpp
  math/module.cpp
  math/constants.cpp
  math/geometry.cpp
  math/random.cpp
  math/eigen_geometry.cpp
  dynamics/module.cpp
  dynamics/entity.cpp
  dynamics/degree_of_freedom.cpp
  dynamics/frame.cpp
  dynamics/jacobian_node.cpp
  dynamics/shape.cpp
  dynamics/shape_frame.cpp
  dynamics/simple_frame.cpp
  dynamics/inertia.cpp
  dynamics/shape_node.cpp
  dynamics/body_node.cpp
  dynamics/joint.cpp
  dynamics/free_joint.cpp
  dynamics/revolute_joint.cpp
  dynamics/euler_joint.cpp
  dynamics/planar_joint.cpp
  dynamics/translational_joint2d.cpp
  dynamics/translational_joint.cpp
  dynamics/prismatic_joint.cpp
  dynamics/end_effector.cpp
  dynamics/linkage.cpp
  dynamics/screw_joint.cpp
  dynamics/universal_joint.cpp
  dynamics/ball_joint.cpp
  dynamics/weld_joint.cpp
  dynamics/zero_dof_joint.cpp
  dynamics/chain.cpp
  dynamics/meta_skeleton.cpp
  dynamics/hierarchical_ik.cpp
  dynamics/inverse_kinematics.cpp
  dynamics/skeleton.cpp
  collision/module.cpp
  collision/collision_option.cpp
  collision/collision_result.cpp
  collision/raycast.cpp
  collision/collision_detector.cpp
  collision/collision_group.cpp
  simulation/module.cpp
  simulation/world.cpp
  simulation/constraint_solver.cpp
  constraint/module.cpp
  constraint/constraint_base.cpp
  constraint/dynamic_joint_constraint.cpp
  constraint/joint_constraint.cpp
  constraint/joint_coulomb_friction_constraint.cpp
)

set(dartpy_gui_headers
  gui/module.hpp
  gui/gui.hpp
  gui/utils.hpp
  gui/support_polygon_visual.hpp
)

set(dartpy_gui_sources
  gui/module.cpp
  gui/gui_event_handler.cpp
  gui/world_node.cpp
  gui/interactive_frame.cpp
  gui/viewer_attachment.cpp
  gui/support_polygon_visual.cpp
  gui/drag_and_drop.cpp
  gui/shadow_technique.cpp
  gui/viewer.cpp
  gui/imgui.cpp
)

if(DART_BUILD_GUI)
  list(APPEND dartpy_headers ${dartpy_gui_headers})
  list(APPEND dartpy_sources ${dartpy_gui_sources})
endif()

nanobind_add_module(dartpy
  NB_STATIC
  ${dartpy_sources}
)

foreach(_nb_target nanobind-static nanobind-static-abi3 nanobind-static-ft)
  if(TARGET ${_nb_target})
    target_compile_options(${_nb_target} PRIVATE "-UNB_COMPACT_ASSERTIONS")
    if(CMAKE_CXX_COMPILER_ID MATCHES "GNU|Clang")
      # Silence format warnings from nanobind sources that become errors under
      # our global -Werror. These are third-party sources.
<<<<<<< HEAD
      target_compile_options(${_nb_target} PRIVATE -Wno-format -Wno-format-security)
=======
      target_compile_options(
        ${_nb_target}
        PRIVATE
          -Wno-format
          -Wno-format-security
          -Wno-error
          -Wno-error=format
          -Wno-error=format-security
      )
>>>>>>> de21d448
    endif()
  endif()
endforeach()

target_include_directories(dartpy
  PRIVATE
    ${CMAKE_CURRENT_SOURCE_DIR}
    ${CMAKE_SOURCE_DIR}
    ${CMAKE_BINARY_DIR}
)
target_compile_options(dartpy PRIVATE -g)

if(BULLET_INCLUDE_DIR)
  target_include_directories(dartpy SYSTEM PRIVATE ${BULLET_INCLUDE_DIR})
endif()

set(dartpy_libraries
  dart
  dart-utils
  dart-utils-urdf
)
foreach(lib ${dartpy_libraries})
  if(TARGET ${lib})
    target_link_libraries(dartpy PRIVATE ${lib})
    foreach(prop INCLUDE_DIRECTORIES INTERFACE_INCLUDE_DIRECTORIES)
      get_target_property(_lib_includes ${lib} ${prop})
      if(_lib_includes)
        target_include_directories(dartpy PRIVATE ${_lib_includes})
      endif()
    endforeach()
  else()
    message(FATAL_ERROR "Required DART library not found: ${lib}")
  endif()
endforeach()

if(TARGET dart-collision-bullet)
  target_link_libraries(dartpy PRIVATE dart-collision-bullet)
  foreach(prop INCLUDE_DIRECTORIES INTERFACE_INCLUDE_DIRECTORIES)
    get_target_property(_bullet_includes dart-collision-bullet ${prop})
    if(_bullet_includes)
      target_include_directories(dartpy PRIVATE ${_bullet_includes})
    endif()
  endforeach()
endif()

if(TARGET dart-gui)
  target_link_libraries(dartpy PRIVATE dart-gui)
  foreach(prop INCLUDE_DIRECTORIES INTERFACE_INCLUDE_DIRECTORIES)
    get_target_property(_gui_includes dart-gui ${prop})
    if(_gui_includes)
      target_include_directories(dartpy PRIVATE ${_gui_includes})
    endif()
  endforeach()
endif()

if(TARGET dart-collision-ode)
  target_link_libraries(dartpy PRIVATE dart-collision-ode)
  foreach(prop INCLUDE_DIRECTORIES INTERFACE_INCLUDE_DIRECTORIES)
    get_target_property(_ode_includes dart-collision-ode ${prop})
    if(_ode_includes)
      target_include_directories(dartpy PRIVATE ${_ode_includes})
    endif()
  endforeach()
endif()

# Surface a version string to Python.
target_compile_definitions(dartpy
  PRIVATE
    DARTPY_VERSION_INFO="${DART_VERSION}"
)
target_compile_options(dartpy PRIVATE "-UNB_COMPACT_ASSERTIONS")

set_target_properties(dartpy PROPERTIES OUTPUT_NAME "_dartpy")

# Copy the Python package shim into the build tree so tests can import it
configure_file(
  ${CMAKE_CURRENT_SOURCE_DIR}/__init__.py
  ${CMAKE_CURRENT_BINARY_DIR}/__init__.py
  COPYONLY
)
add_custom_command(
  TARGET dartpy POST_BUILD
  COMMAND ${CMAKE_COMMAND} -E copy_if_different
          ${CMAKE_CURRENT_SOURCE_DIR}/__init__.py
          ${CMAKE_CURRENT_BINARY_DIR}/__init__.py
  COMMENT "Updating dartpy __init__.py"
)

if(DEFINED DART_DARTPY_RUNTIME_DIR)
  set(_dartpy_output_dir "${DART_DARTPY_RUNTIME_DIR}")
else()
  set(_dartpy_output_dir "${CMAKE_LIBRARY_OUTPUT_DIRECTORY}")
endif()

foreach(_type LIBRARY RUNTIME ARCHIVE)
  if(_dartpy_output_dir)
    set_target_properties(dartpy PROPERTIES
      ${_type}_OUTPUT_DIRECTORY "${_dartpy_output_dir}"
    )
  endif()
endforeach()
if(CMAKE_CONFIGURATION_TYPES AND _dartpy_output_dir)
  foreach(_config ${CMAKE_CONFIGURATION_TYPES})
    string(TOUPPER ${_config} _config_upper)
    foreach(_type LIBRARY RUNTIME ARCHIVE)
      set_target_properties(dartpy PROPERTIES
        ${_type}_OUTPUT_DIRECTORY_${_config_upper} "${_dartpy_output_dir}"
      )
    endforeach()
  endforeach()
endif()

if(DEFINED SKBUILD_PLATLIB_DIR)
  install(TARGETS dartpy
    LIBRARY DESTINATION "${SKBUILD_PLATLIB_DIR}/dartpy"
  )
  install(FILES ${CMAKE_CURRENT_SOURCE_DIR}/__init__.py
    DESTINATION "${SKBUILD_PLATLIB_DIR}/dartpy"
  )
elseif(DEFINED PYTHON_SITE_PACKAGES)
  install(TARGETS dartpy
    LIBRARY DESTINATION "${PYTHON_SITE_PACKAGES}/dartpy"
  )
  install(FILES ${CMAKE_CURRENT_SOURCE_DIR}/__init__.py
    DESTINATION "${PYTHON_SITE_PACKAGES}/dartpy"
  )
endif()

dart_format_add(${dartpy_headers} ${dartpy_sources})<|MERGE_RESOLUTION|>--- conflicted
+++ resolved
@@ -261,9 +261,6 @@
     if(CMAKE_CXX_COMPILER_ID MATCHES "GNU|Clang")
       # Silence format warnings from nanobind sources that become errors under
       # our global -Werror. These are third-party sources.
-<<<<<<< HEAD
-      target_compile_options(${_nb_target} PRIVATE -Wno-format -Wno-format-security)
-=======
       target_compile_options(
         ${_nb_target}
         PRIVATE
@@ -273,7 +270,6 @@
           -Wno-error=format
           -Wno-error=format-security
       )
->>>>>>> de21d448
     endif()
   endif()
 endforeach()
