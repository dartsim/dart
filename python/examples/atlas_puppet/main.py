--- conflicted
+++ resolved
@@ -1,6 +1,3 @@
-<<<<<<< HEAD
-import dartpy_nb as dart
-=======
 # Copyright (c) 2011-2025, The DART development contributors
 # All rights reserved.
 #
@@ -31,8 +28,7 @@
 #   ANY WAY OUT OF THE USE OF THIS SOFTWARE, EVEN IF ADVISED OF THE
 #   POSSIBILITY OF SUCH DAMAGE.
 
-import dartpy as dart
->>>>>>> 56b8a7b7
+import dartpy_nb as dart
 import numpy as np
 
 
