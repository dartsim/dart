# Copyright (c) The DART development contributors
# All rights reserved.
#
# The list of contributors can be found at:
#   https://github.com/dartsim/dart/blob/master/LICENSE
#
# This file is provided under the following "BSD-style" License:
#   Redistribution and use in source and binary forms, with or
#   without modification, are permitted provided that the following
#   conditions are met:
#   * Redistributions of source code must retain the above copyright
#     notice, this list of conditions and the following disclaimer.
#   * Redistributions in binary form must reproduce the above
#     copyright notice, this list of conditions and the following
#     disclaimer in the documentation and/or other materials provided
#     with the distribution.
#   THIS SOFTWARE IS PROVIDED BY THE COPYRIGHT HOLDERS AND
#   CONTRIBUTORS "AS IS" AND ANY EXPRESS OR IMPLIED WARRANTIES,
#   INCLUDING, BUT NOT LIMITED TO, THE IMPLIED WARRANTIES OF
#   MERCHANTABILITY AND FITNESS FOR A PARTICULAR PURPOSE ARE
#   DISCLAIMED. IN NO EVENT SHALL THE COPYRIGHT HOLDER OR
#   CONTRIBUTORS BE LIABLE FOR ANY DIRECT, INDIRECT, INCIDENTAL,
#   SPECIAL, EXEMPLARY, OR CONSEQUENTIAL DAMAGES (INCLUDING, BUT NOT
#   LIMITED TO, PROCUREMENT OF SUBSTITUTE GOODS OR SERVICES; LOSS OF
#   USE, DATA, OR PROFITS; OR BUSINESS INTERRUPTION) HOWEVER CAUSED
#   AND ON ANY THEORY OF LIABILITY, WHETHER IN CONTRACT, STRICT
#   LIABILITY, OR TORT (INCLUDING NEGLIGENCE OR OTHERWISE) ARISING IN
#   ANY WAY OUT OF THE USE OF THIS SOFTWARE, EVEN IF ADVISED OF THE
#   POSSIBILITY OF SUCH DAMAGE.

#===============================================================================
# Usage:
#   dartpy_add_example(example_name) # assumed source is example_name.py
#   dartpy_add_example(example_name main.py)
#===============================================================================
function(dartpy_add_example example_name) # ARGN for source file
  if(${ARGC} GREATER 1)
    set(source ${ARGN})
  else()
    set(source "${example_name}.py")
  endif()
  add_custom_target(${example_name}
    COMMAND ${CMAKE_COMMAND} -E echo "Running pytest by: PYTHONPATH=${DART_PYTHONPATH_ENV} ${Python3_EXECUTABLE} ${source}"
    COMMAND ${CMAKE_COMMAND} -E env "PYTHONPATH=${DART_PYTHONPATH_ENV}" ${Python3_EXECUTABLE} ${source}
    WORKING_DIRECTORY ${CMAKE_CURRENT_SOURCE_DIR}
    SOURCES ${source}
  )
endfunction()

# Automatically identify all directories in the apps folder
file(GLOB children RELATIVE ${CMAKE_CURRENT_LIST_DIR} "*")
foreach(child ${children})
  if(IS_DIRECTORY "${CMAKE_CURRENT_LIST_DIR}/${child}")
    if(EXISTS "${CMAKE_CURRENT_LIST_DIR}/${child}/main.py")
      if(DART_VERBOSE)
        message(STATUS "Adding Python example: " py_${child})
      endif()
<<<<<<< HEAD
      dartpy_add_example(py_example_${child} "${CMAKE_CURRENT_LIST_DIR}/${child}/main.py")
=======
      dartpy_add_example(
        py_example_${child}
        "${CMAKE_CURRENT_LIST_DIR}/${child}/main.py"
      )
>>>>>>> d6d2f6fd
    endif()
  endif()
endforeach()<|MERGE_RESOLUTION|>--- conflicted
+++ resolved
@@ -55,14 +55,10 @@
       if(DART_VERBOSE)
         message(STATUS "Adding Python example: " py_${child})
       endif()
-<<<<<<< HEAD
-      dartpy_add_example(py_example_${child} "${CMAKE_CURRENT_LIST_DIR}/${child}/main.py")
-=======
       dartpy_add_example(
         py_example_${child}
         "${CMAKE_CURRENT_LIST_DIR}/${child}/main.py"
       )
->>>>>>> d6d2f6fd
     endif()
   endif()
 endforeach()