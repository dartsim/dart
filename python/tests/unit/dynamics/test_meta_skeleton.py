--- conflicted
+++ resolved
@@ -7,13 +7,8 @@
 
 
 def test_basic():
-<<<<<<< HEAD
     urdfParser = dart.utils.UrdfParser()
     kr5 = urdfParser.parseSkeleton("dart://sample/urdf/KR5/KR5 sixx R650.urdf")
-=======
-    urdfParser = dart.io.DartLoader()
-    kr5 = urdfParser.parse_skeleton("dart://sample/urdf/KR5/KR5 sixx R650.urdf")
->>>>>>> 3c63da88
     assert kr5 is not None
 
     shoulder = kr5.get_body_node("shoulder")
